--- conflicted
+++ resolved
@@ -56,17 +56,6 @@
     && cmake .. \
     && make install
 
-<<<<<<< HEAD
-=======
-# spdlog required by OpenPhySyn
-RUN git clone https://github.com/gabime/spdlog.git \
-    && cd spdlog \
-    && mkdir build \
-    && cd build \
-    && cmake .. \
-    && make -j $(nproc) \
-    && make install
-
 # lemon required by TritonCTS (no package for CentOS!)
 #  (On Ubuntu liblemon-dev can be used instead)
 RUN wget http://lemon.cs.elte.hu/pub/sources/lemon-1.3.1.tar.gz \
@@ -75,7 +64,6 @@
     && cmake -B build . \
     && cmake --build build -j $(nproc) --target install
 
->>>>>>> af5aea04
 RUN useradd -ms /bin/bash openroad
 
 FROM base-dependencies AS builder
