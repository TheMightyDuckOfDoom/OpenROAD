# OpenROAD

[![Build Status](https://jenkins.openroad.tools/buildStatus/icon?job=OpenROAD-Public%2Fmaster)](https://jenkins.openroad.tools/job/OpenROAD-Public/job/master/) [![Coverity Scan Status](https://scan.coverity.com/projects/the-openroad-project-openroad/badge.svg)](https://scan.coverity.com/projects/the-openroad-project-openroad) [![Documentation Status](https://readthedocs.org/projects/openroad/badge/?version=latest)](https://openroad.readthedocs.io/en/latest/?badge=latest) [![CII Best Practices](https://bestpractices.coreinfrastructure.org/projects/5370/badge)](https://bestpractices.coreinfrastructure.org/projects/5370)

<<<<<<< HEAD
# Introduction

[OpenROAD](https://theopenroadproject.org/) is the leading
open-source, foundational application for semiconductor digital design.
It eliminates the barriers of cost, risk and uncertainty in hardware
design to foster open access, expertise, rapid innovation and faster
design turnaround. The OpenROAD application enables flexible flow
control through an API, based on Tcl and Python.

OpenROAD is a key tool for popular open source digital flows like
OpenROAD-flow-scripts,
[OpenLane](https://github.com/The-OpenROAD-Project/OpenLane) from
[Efabless](https://efabless.com/), Silicon Compiler Systems; as
well as [OpenFASoC](https://github.com/idea-fasoc/OpenFASOC) for
mixed-signal design flows.

OpenROAD users range from hardware designers, industry collaborators,
enthusiasts, academia and researchers.

Two main flow controllers are supported by the
[OpenROAD](https://github.com/The-OpenROAD-Project/OpenROAD)
project repository:

-   [OpenROAD-flow-scripts](https://github.com/The-OpenROAD-Project/OpenROAD-flow-scripts) -
     Supported by the OpenROAD project

-   [OpenLane](https://github.com/The-OpenROAD-Project/OpenLane) -
     Supported by [Efabless](https://efabless.com/)

The OpenROAD flow delivers an autonomous, no-human-in-the-loop, 24 hr
turnaround from RTL-GDSII for design exploration and physical design
implementation.

![rtl2gds.webp](./docs/images/rtl2gds.webp)

## GUI

The OpenROAD GUI is a powerful visualization, analysis and debugging
tool with a customizable Tcl interface.Figures show GUI views for various
flow stages including post-routed timing, placement congestion, CTS.

![ibexGui.webp](./docs/images/ibexGui.webp)

## Placement Congestion View:

![pl_congestion.webp](./docs/images/pl_congestion.webp)

## CTS:

![clk_routing.webp](./docs/images/clk_routing.webp)

# PDK Support

The OpenROAD application is PDK independent. However, it has been tested
and validated with specific PDKs in the context of various flow
controllers.

OpenLane supports Skywater130.

OpenROAD-flow-scripts supports several public and private PDKs
including:

## Open Source PDKs

-   `Skywater130` - 130nm
-   `Nangate45` - 45nm
-   `ASAP7` - Predictive FinFET 7nm

## Proprietary PDKs

These PDKS are supported in OpenROAD-flow-scripts only. They are used to
test and calibrate OpenROAD against commercial platforms and ensure good
QoR. The PDKs and platform-specific files for these kits cannot be
provided due to NDA restrictions. However, if you are able to access
these platforms independently, you can create the necessary
platform-specific files yourself.

-   `GF55` - 55nm
-   `GF12` - 12nm
-   `GF180` - 180nm
-   `Intel22` - 22nm
-   `Intel16` - 16nm
-   `TSMC65` - 65nm

# Tapeouts

OpenROAD was used for full physical implementation in over 240 tapeouts
in Sky130 through the Google sponsored, Efabless [MPW
shuttle](https://efabless.com/open_shuttle_program) and
[ChipIgnite](https://efabless.com/) programs.

![shuttle.webp](./docs/images/shuttle.webp)

## OpenTitan SoC on GF12LP - Physical design and optimization using OpenROAD

![OpenTitan_SoC.webp](./docs/images/OpenTitan_SoC.webp)

## Continuous Tapeout Integration into CI

The OpenROAD project actively adds successfully taped out MPW shuttle
designs to the [CI regression
testing](https://github.com/The-OpenROAD-Project/OpenLane-MPW-CI).
Examples of designs include Open processor cores, RISC-V based SoCs,
cryptocurrency miners, robotic app processors, amateur satellite radio
transceivers, OpenPower based Microwatt etc.

The documentation is also available [here](https://openroad.readthedocs.io/en/latest/main/README.html).
=======
OpenROAD is an integrated chip physical design tool that takes a
design from synthesized Verilog to routed layout.

An outline of steps used to build a chip using OpenROAD are shown below.

* Initialize floorplan - define the chip size and cell rows
* Place pins (for designs without pads )
* Place macro cells (RAMs, embedded macros)
* Insert substrate tap cells
* Insert power distribution network
* Macro Placement of macro cells
* Global placement of standard cells
* Repair max slew, max capacitance, and max fanout violations and long wires
* Clock tree synthesis
* Optimize setup/hold timing
* Insert fill cells
* Global routing (route guides for detailed routing)
* Antenna repair
* Detailed routing
* Parasitic extraction
* Static timing analysis

OpenROAD uses the OpenDB database and OpenSTA for static timing analysis.

Documentation is also available [here](https://openroad.readthedocs.io/en/latest/main/README.html).
>>>>>>> 0c5910df

## Install dependencies

For a limited number of configurations the following script can be used
to install dependencies. The script `etc/DependencyInstaller.sh` supports
Centos7 and Ubuntu 20.04. You need root access to correctly install the
dependencies with the script.

``` shell
./etc/DependencyInstaller.sh -help

Usage: ./etc/DependencyInstaller.sh -run[time]      # installs dependencies to run a pre-compiled binary
       ./etc/DependencyInstaller.sh -dev[elopment]  # installs dependencies to compile the openroad binary

```

## Build

The first step, independent of the build method, is to download the repository:

``` shell
git clone --recursive https://github.com/The-OpenROAD-Project/OpenROAD.git
cd OpenROAD
```

OpenROAD git submodules (cloned by the `--recursive` flag) are located in `src/`.

The default build type is RELEASE to compile optimized code.
The resulting executable is in `build/src/openroad`.

Optional CMake variables passed as `-D<var>=<value>` arguments to CMake are show below.

| Argument               | Value                     |
|------------------------|---------------------------|
| `CMAKE_BUILD_TYPE`     | DEBUG, RELEASE            |
| `CMAKE_CXX_FLAGS`      | Additional compiler flags |
| `TCL_LIBRARY`          | Path to Tcl library       |
| `TCL_HEADER`           | Path to `tcl.h`           |
| `ZLIB_ROOT`            | Path to `zlib`            |
| `CMAKE_INSTALL_PREFIX` | Path to install binary    |

### Build by hand

``` shell
mkdir build
cd build
cmake ..
make
```

The default install directory is `/usr/local`.
To install in a different directory with CMake use:

``` shell
cmake .. -DCMAKE_INSTALL_PREFIX=<prefix_path>
```

Alternatively, you can use the `DESTDIR` variable with make.

``` shell
make DESTDIR=<prefix_path> install
```

### Build using support script

``` shell
./etc/Build.sh
# To build with debug option enabled and if the Tcl library is not on the default path
./etc/Build.sh -cmake="-DCMAKE_BUILD_TYPE=DEBUG -DTCL_LIB=/path/to/tcl/lib"
```

The default install directory is `/usr/local`.
To install in a different directory use:

``` shell
./etc/Build.sh -cmake="-DCMAKE_INSTALL_PREFIX=<prefix_path>"
```

### LTO Options
By default, OpenROAD is built with link time optimizations enabled. This adds 
about 1 minute to compile times and improves the runtime by about 11%. If
you would like to disable LTO pass `-DLINK_TIME_OPTIMIZATION=OFF` when
generating a build.

## Regression Tests

There are a set of regression tests in `test/`.

``` shell
# run all tool unit tests
test/regression
# run all flow tests
test/regression flow
# run <tool> tests
test/regression <tool>
# run <tool> tool tests
src/<tool>/test/regression
```

The flow tests check results such as worst slack against reference values.
Use `report_flow_metrics [test]...` to see the all of the metrics.
Use `save_flow_metrics [test]...` to add margins to the metrics and save them to <test>.metrics_limits.

``` text
% report_flow_metrics gcd_nangate45
                       insts    area util slack_min slack_max  tns_max clk_skew max_slew max_cap max_fanout DPL ANT drv
gcd_nangate45            368     564  8.8     0.112    -0.015     -0.1    0.004        0       0          0   0   0   0
```

## Run

``` text
openroad [-help] [-version] [-no_init] [-exit] [-gui]
         [-threads count|max] [-log file_name] cmd_file
  -help              show help and exit
  -version           show version and exit
  -no_init           do not read .openroad init file
  -threads count|max use count threads
  -no_splash         do not show the license splash at startup
  -exit              exit after reading cmd_file
  -gui               start in gui mode
  -python            start with python interpreter [limited to db operations]
  -log <file_name>   write a log in <file_name>
  cmd_file           source cmd_file
```

OpenROAD sources the Tcl command file `~/.openroad` unless the command
line option `-no_init` is specified.

OpenROAD then sources the command file `cmd_file` if it is specified on
the command line. Unless the `-exit` command line flag is specified it
enters and interactive Tcl command interpreter.

Below is a list of the available tools/modules included in the OpenROAD app.

### OpenROAD (global commands)

- [OpenROAD](./src/README.md)

### Database

- [OpenDB](./src/odb/README.md)

### Parasitics Extraction

- [OpenRCX](./src/rcx/README.md)

### Synthesis

- [Restructure](./src/rmp/README.md)

### Initialize Floorplan

- [Floorplan](./src/ifp/README.md)

### Pin placement

- [ioPlacer](./src/ppl/README.md)

### Chip level connections

- [ICeWall](./src/pad/README.md)

### Macro Placement

- [TritonMacroPlacer](./src/mpl/README.md)

### Tapcell

- [Tapcell](./src/tap/README.md)

### PDN analysis

- [PDN](./src/pdn/README.md)
- [PDNSim](./src/psm/README.md)

### Global Placement

- [RePlAce](./src/gpl/README.md)

### Timing Analysis

- [OpenSTA](src/sta/README.md)

### Gate Resizer

- [Resizer](./src/rsz/README.md)

### Detailed Placement

- [OpenDP](./src/dpl/README.md)

### Clock Tree Synthesis

- [TritonCTS 2.0](./src/cts/README.md)

### Global Routing

- [FastRoute](./src/grt/README.md)
- [Antenna Checker](./src/ant/README.md)

### Detailed Router

- [TritonRoute](./src/drt/README.md)

### Metal Fill

- [Metal Fill](./src/fin/README.md)

### Graphical User Interface

- [GUI](./src/gui/README.md)

## License

BSD 3-Clause License. See [LICENSE](LICENSE) file.<|MERGE_RESOLUTION|>--- conflicted
+++ resolved
@@ -2,115 +2,6 @@
 
 [![Build Status](https://jenkins.openroad.tools/buildStatus/icon?job=OpenROAD-Public%2Fmaster)](https://jenkins.openroad.tools/job/OpenROAD-Public/job/master/) [![Coverity Scan Status](https://scan.coverity.com/projects/the-openroad-project-openroad/badge.svg)](https://scan.coverity.com/projects/the-openroad-project-openroad) [![Documentation Status](https://readthedocs.org/projects/openroad/badge/?version=latest)](https://openroad.readthedocs.io/en/latest/?badge=latest) [![CII Best Practices](https://bestpractices.coreinfrastructure.org/projects/5370/badge)](https://bestpractices.coreinfrastructure.org/projects/5370)
 
-<<<<<<< HEAD
-# Introduction
-
-[OpenROAD](https://theopenroadproject.org/) is the leading
-open-source, foundational application for semiconductor digital design.
-It eliminates the barriers of cost, risk and uncertainty in hardware
-design to foster open access, expertise, rapid innovation and faster
-design turnaround. The OpenROAD application enables flexible flow
-control through an API, based on Tcl and Python.
-
-OpenROAD is a key tool for popular open source digital flows like
-OpenROAD-flow-scripts,
-[OpenLane](https://github.com/The-OpenROAD-Project/OpenLane) from
-[Efabless](https://efabless.com/), Silicon Compiler Systems; as
-well as [OpenFASoC](https://github.com/idea-fasoc/OpenFASOC) for
-mixed-signal design flows.
-
-OpenROAD users range from hardware designers, industry collaborators,
-enthusiasts, academia and researchers.
-
-Two main flow controllers are supported by the
-[OpenROAD](https://github.com/The-OpenROAD-Project/OpenROAD)
-project repository:
-
--   [OpenROAD-flow-scripts](https://github.com/The-OpenROAD-Project/OpenROAD-flow-scripts) -
-     Supported by the OpenROAD project
-
--   [OpenLane](https://github.com/The-OpenROAD-Project/OpenLane) -
-     Supported by [Efabless](https://efabless.com/)
-
-The OpenROAD flow delivers an autonomous, no-human-in-the-loop, 24 hr
-turnaround from RTL-GDSII for design exploration and physical design
-implementation.
-
-![rtl2gds.webp](./docs/images/rtl2gds.webp)
-
-## GUI
-
-The OpenROAD GUI is a powerful visualization, analysis and debugging
-tool with a customizable Tcl interface.Figures show GUI views for various
-flow stages including post-routed timing, placement congestion, CTS.
-
-![ibexGui.webp](./docs/images/ibexGui.webp)
-
-## Placement Congestion View:
-
-![pl_congestion.webp](./docs/images/pl_congestion.webp)
-
-## CTS:
-
-![clk_routing.webp](./docs/images/clk_routing.webp)
-
-# PDK Support
-
-The OpenROAD application is PDK independent. However, it has been tested
-and validated with specific PDKs in the context of various flow
-controllers.
-
-OpenLane supports Skywater130.
-
-OpenROAD-flow-scripts supports several public and private PDKs
-including:
-
-## Open Source PDKs
-
--   `Skywater130` - 130nm
--   `Nangate45` - 45nm
--   `ASAP7` - Predictive FinFET 7nm
-
-## Proprietary PDKs
-
-These PDKS are supported in OpenROAD-flow-scripts only. They are used to
-test and calibrate OpenROAD against commercial platforms and ensure good
-QoR. The PDKs and platform-specific files for these kits cannot be
-provided due to NDA restrictions. However, if you are able to access
-these platforms independently, you can create the necessary
-platform-specific files yourself.
-
--   `GF55` - 55nm
--   `GF12` - 12nm
--   `GF180` - 180nm
--   `Intel22` - 22nm
--   `Intel16` - 16nm
--   `TSMC65` - 65nm
-
-# Tapeouts
-
-OpenROAD was used for full physical implementation in over 240 tapeouts
-in Sky130 through the Google sponsored, Efabless [MPW
-shuttle](https://efabless.com/open_shuttle_program) and
-[ChipIgnite](https://efabless.com/) programs.
-
-![shuttle.webp](./docs/images/shuttle.webp)
-
-## OpenTitan SoC on GF12LP - Physical design and optimization using OpenROAD
-
-![OpenTitan_SoC.webp](./docs/images/OpenTitan_SoC.webp)
-
-## Continuous Tapeout Integration into CI
-
-The OpenROAD project actively adds successfully taped out MPW shuttle
-designs to the [CI regression
-testing](https://github.com/The-OpenROAD-Project/OpenLane-MPW-CI).
-Examples of designs include Open processor cores, RISC-V based SoCs,
-cryptocurrency miners, robotic app processors, amateur satellite radio
-transceivers, OpenPower based Microwatt etc.
-
-The documentation is also available [here](https://openroad.readthedocs.io/en/latest/main/README.html).
-=======
 OpenROAD is an integrated chip physical design tool that takes a
 design from synthesized Verilog to routed layout.
 
@@ -136,7 +27,112 @@
 OpenROAD uses the OpenDB database and OpenSTA for static timing analysis.
 
 Documentation is also available [here](https://openroad.readthedocs.io/en/latest/main/README.html).
->>>>>>> 0c5910df
+
+# Introduction
+
+[OpenROAD](https://theopenroadproject.org/) is the leading
+open-source, foundational application for semiconductor digital design.
+It eliminates the barriers of cost, risk and uncertainty in hardware
+design to foster open access, expertise, rapid innovation and faster
+design turnaround. The OpenROAD application enables flexible flow
+control through an API with bindigns in Tcl and Python.
+
+OpenROAD is a foundational building block in open source digital flows like
+OpenROAD-flow-scripts,
+[OpenLane](https://github.com/The-OpenROAD-Project/OpenLane) from
+[Efabless](https://efabless.com/), Silicon Compiler Systems; as
+well as [OpenFASoC](https://github.com/idea-fasoc/OpenFASOC) for
+mixed-signal design flows.
+
+OpenROAD users range from hardware designers, industry collaborators,
+enthusiasts, academia and researchers.
+
+Two main flow controllers are supported by the
+[OpenROAD](https://github.com/The-OpenROAD-Project/OpenROAD)
+project repository:
+
+-   [OpenROAD-flow-scripts](https://github.com/The-OpenROAD-Project/OpenROAD-flow-scripts) -
+     Supported by the OpenROAD project
+
+-   [OpenLane](https://github.com/The-OpenROAD-Project/OpenLane) -
+     Supported by [Efabless](https://efabless.com/)
+
+The OpenROAD flow delivers an autonomous, no-human-in-the-loop, 24 hr
+turnaround from RTL-GDSII for design exploration and physical design
+implementation.
+
+![rtl2gds.webp](./docs/images/rtl2gds.webp)
+
+## GUI
+
+The OpenROAD GUI is a powerful visualization, analysis and debugging
+tool with a customizable Tcl interface.Figures show GUI views for various
+flow stages including post-routed timing, placement congestion, CTS.
+
+![ibexGui.webp](./docs/images/ibexGui.webp)
+
+## Placement Congestion View:
+
+![pl_congestion.webp](./docs/images/pl_congestion.webp)
+
+## CTS:
+
+![clk_routing.webp](./docs/images/clk_routing.webp)
+
+# PDK Support
+
+The OpenROAD application is PDK independent. However, it has been tested
+and validated with specific PDKs in the context of various flow
+controllers.
+
+OpenLane supports Skywater130.
+
+OpenROAD-flow-scripts supports several public and private PDKs
+including:
+
+## Open Source PDKs
+
+-   `Skywater130` - 130nm
+-   `Nangate45` - 45nm
+-   `ASAP7` - Predictive FinFET 7nm
+
+## Proprietary PDKs
+
+These PDKS are supported in OpenROAD-flow-scripts only. They are used to
+test and calibrate OpenROAD against commercial platforms and ensure good
+QoR. The PDKs and platform-specific files for these kits cannot be
+provided due to NDA restrictions. However, if you are able to access
+these platforms independently, you can create the necessary
+platform-specific files yourself.
+
+-   `GF55` - 55nm
+-   `GF12` - 12nm
+-   `GF180` - 180nm
+-   `Intel22` - 22nm
+-   `Intel16` - 16nm
+-   `TSMC65` - 65nm
+
+# Tapeouts
+
+OpenROAD was used for full physical implementation in over 240 tapeouts
+in Sky130 through the Google sponsored, Efabless [MPW
+shuttle](https://efabless.com/open_shuttle_program) and
+[ChipIgnite](https://efabless.com/) programs.
+
+![shuttle.webp](./docs/images/shuttle.webp)
+
+## OpenTitan SoC on GF12LP - Physical design and optimization using OpenROAD
+
+![OpenTitan_SoC.webp](./docs/images/OpenTitan_SoC.webp)
+
+## Continuous Tapeout Integration into CI
+
+The OpenROAD project actively adds successfully taped out MPW shuttle
+designs to the [CI regression
+testing](https://github.com/The-OpenROAD-Project/OpenLane-MPW-CI).
+Examples of designs include Open processor cores, RISC-V based SoCs,
+cryptocurrency miners, robotic app processors, amateur satellite radio
+transceivers, OpenPower based Microwatt etc.
 
 ## Install dependencies
 
