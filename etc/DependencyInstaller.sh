#!/usr/bin/env bash

set -euo pipefail

CMAKE_PACKAGE_ROOT_ARGS=""

_versionCompare() {
    local a b IFS=. ; set -f
    printf -v a %08d $1; printf -v b %08d $3
    test $a "$2" $b
}

_equivalenceDeps() {
    yosysVersion=yosys-0.43

    # yosys
    yosysPrefix=${PREFIX:-"/usr/local"}
    if [[ ! $(command -v yosys) || ! $(command -v yosys-config)  ]]; then (
        if [[ -f /opt/rh/llvm-toolset-7.0/enable ]]; then
            source /opt/rh/llvm-toolset-7.0/enable
        fi
        cd "${baseDir}"
        git clone --depth=1 -b "${yosysVersion}" --recursive https://github.com/YosysHQ/yosys
        cd yosys
        # use of no-register flag is required for some compilers,
        # e.g., gcc and clang from RHEL8
        make -j $(nproc) PREFIX="${yosysPrefix}" ABC_ARCHFLAGS=-Wno-register
        make install
    ) fi

    # eqy
    eqyPrefix=${PREFIX:-"/usr/local"}
    if ! command -v eqy &> /dev/null; then (
        if [[ -f /opt/rh/llvm-toolset-7.0/enable ]]; then
            source /opt/rh/llvm-toolset-7.0/enable
        fi
        cd "${baseDir}"
        git clone --depth=1 -b "${yosysVersion}" https://github.com/YosysHQ/eqy
        cd eqy
        export PATH="${yosysPrefix}/bin:${PATH}"
        make -j $(nproc) PREFIX="${eqyPrefix}"
        make install PREFIX="${eqyPrefix}"
    )
    fi

    # sby
    sbyPrefix=${PREFIX:-"/usr/local"}
    if ! command -v sby &> /dev/null; then (
        if [[ -f /opt/rh/llvm-toolset-7.0/enable ]]; then
            source /opt/rh/llvm-toolset-7.0/enable
        fi
        cd "${baseDir}"
        git clone --depth=1 -b "${yosysVersion}" --recursive https://github.com/YosysHQ/sby
        cd sby
        export PATH="${eqyPrefix}/bin:${PATH}"
        make -j $(nproc) PREFIX="${sbyPrefix}" install
    )
    fi
}

_installCommonDev() {
    lastDir="$(pwd)"
    arch=$(uname -m)
    # tools versions
    osName="linux"
    if [[ "${arch}" == "aarch64" ]]; then
        cmakeChecksum="6a6af752af4b1eae175e1dd0459ec850"
    else
        cmakeChecksum="b8d86f8c5ee990ae03c486c3631cee05"
    fi
    cmakeVersionBig=3.24
    cmakeVersionSmall=${cmakeVersionBig}.2
    pcreVersion=10.42
    pcreChecksum="37d2f77cfd411a3ddf1c64e1d72e43f7"
    swigVersion=4.1.0
    swigChecksum="794433378154eb61270a3ac127d9c5f3"
    boostVersionBig=1.80
    boostVersionSmall=${boostVersionBig}.0
    boostChecksum="077f074743ea7b0cb49c6ed43953ae95"
    eigenVersion=3.4
    cuddVersion=3.0.0
    lemonVersion=1.3.1
    spdlogVersion=1.8.1
    gtestVersion=1.13.0
    gtestChecksum="a1279c6fb5bf7d4a5e0d0b2a4adb39ac"


    rm -rf "${baseDir}"
    mkdir -p "${baseDir}"
    if [[ ! -z "${PREFIX}" ]]; then
        mkdir -p "${PREFIX}"
    fi

    # CMake
    cmakePrefix=${PREFIX:-"/usr/local"}
    cmakeBin=${cmakePrefix}/bin/cmake
    if [[ ! -f ${cmakeBin} || -z $(${cmakeBin} --version | grep ${cmakeVersionBig}) ]]; then
        cd "${baseDir}"
        eval wget https://cmake.org/files/v${cmakeVersionBig}/cmake-${cmakeVersionSmall}-${osName}-${arch}.sh
        md5sum -c <(echo "${cmakeChecksum} cmake-${cmakeVersionSmall}-${osName}-${arch}.sh") || exit 1
        chmod +x cmake-${cmakeVersionSmall}-${osName}-${arch}.sh
        ./cmake-${cmakeVersionSmall}-${osName}-${arch}.sh --skip-license --prefix=${cmakePrefix}
    else
        echo "CMake already installed."
    fi

    # SWIG
    swigPrefix=${PREFIX:-"/usr/local"}
    swigBin=${swigPrefix}/bin/swig
    if [[ ! -f ${swigBin} || -z $(${swigBin} -version | grep ${swigVersion}) ]]; then
        cd "${baseDir}"
        tarName="v${swigVersion}.tar.gz"
        eval wget https://github.com/swig/swig/archive/${tarName}
        md5sum -c <(echo "${swigChecksum} ${tarName}") || exit 1
        tar xfz ${tarName}
        cd swig-${tarName%%.tar*} || cd swig-${swigVersion}

        # Check if pcre2 is installed
        if [[ -z $(pcre2-config --version) ]]; then
            tarName="pcre2-${pcreVersion}.tar.gz"
            eval wget https://github.com/PCRE2Project/pcre2/releases/download/pcre2-${pcreVersion}/${tarName}
            md5sum -c <(echo "${pcreChecksum} ${tarName}") || exit 1
            ./Tools/pcre-build.sh
        fi
        ./autogen.sh
        ./configure --prefix=${swigPrefix}
        make -j $(nproc)
        make -j $(nproc) install
    else
        echo "Swig already installed."
    fi
    CMAKE_PACKAGE_ROOT_ARGS+=" -D SWIG_ROOT=$(realpath $swigPrefix) "

    # boost
    boostPrefix=${PREFIX:-"/usr/local"}
    if [[ -z $(grep "BOOST_LIB_VERSION \"${boostVersionBig//./_}\"" ${boostPrefix}/include/boost/version.hpp) ]]; then
        cd "${baseDir}"
        boostVersionUnderscore=${boostVersionSmall//./_}
        eval wget https://sourceforge.net/projects/boost/files/boost/${boostVersionSmall}/boost_${boostVersionUnderscore}.tar.gz
        # eval wget https://boostorg.jfrog.io/artifactory/main/release/${boostVersionSmall}/source/boost_${boostVersionUnderscore}.tar.gz
        md5sum -c <(echo "${boostChecksum}  boost_${boostVersionUnderscore}.tar.gz") || exit 1
        tar -xf boost_${boostVersionUnderscore}.tar.gz
        cd boost_${boostVersionUnderscore}
        ./bootstrap.sh --prefix="${boostPrefix}"
        ./b2 install --with-iostreams --with-test --with-serialization --with-system --with-thread -j $(nproc)
    else
        echo "Boost already installed."
    fi
    CMAKE_PACKAGE_ROOT_ARGS+=" -D Boost_ROOT=$(realpath $boostPrefix) "

    # eigen
    eigenPrefix=${PREFIX:-"/usr/local"}
    if [[ ! -d ${eigenPrefix}/include/eigen3 ]]; then
        cd "${baseDir}"
        git clone --depth=1 -b ${eigenVersion} https://gitlab.com/libeigen/eigen.git
        cd eigen
        ${cmakePrefix}/bin/cmake -DCMAKE_INSTALL_PREFIX="${eigenPrefix}" -B build .
        ${cmakePrefix}/bin/cmake --build build -j $(nproc) --target install
    else
        echo "Eigen already installed."
    fi
    CMAKE_PACKAGE_ROOT_ARGS+=" -D Eigen3_ROOT=$(realpath $eigenPrefix) "

    # cudd
    cuddPrefix=${PREFIX:-"/usr/local"}
    if [[ ! -f ${cuddPrefix}/include/cudd.h ]]; then
        cd "${baseDir}"
        git clone --depth=1 -b ${cuddVersion} https://github.com/The-OpenROAD-Project/cudd.git
        cd cudd
        autoreconf
        ./configure --prefix=${cuddPrefix}
        make -j $(nproc) install
    else
        echo "Cudd already installed."
    fi

    # CUSP
    cuspPrefix=${PREFIX:-"/usr/local/include"}
    if [[ ! -d ${cuspPrefix}/cusp/ ]]; then
        cd "${baseDir}"
        git clone --depth=1 -b cuda9 https://github.com/cusplibrary/cusplibrary.git
        cd cusplibrary
        cp -r ./cusp ${cuspPrefix}
    else
        echo "CUSP already installed."
    fi

    # lemon
    lemonPrefix=${PREFIX:-"/usr/local"}
    if [[ -z $(grep "LEMON_VERSION \"${lemonVersion}\"" ${lemonPrefix}/include/lemon/config.h) ]]; then
        cd "${baseDir}"
        git clone --depth=1 -b ${lemonVersion} https://github.com/The-OpenROAD-Project/lemon-graph.git
        cd lemon-graph
        ${cmakePrefix}/bin/cmake -DCMAKE_INSTALL_PREFIX="${lemonPrefix}" -B build .
        ${cmakePrefix}/bin/cmake --build build -j $(nproc) --target install
    else
        echo "Lemon already installed."
    fi
    CMAKE_PACKAGE_ROOT_ARGS+=" -D LEMON_ROOT=$(realpath $lemonPrefix) "

    # spdlog
    spdlogPrefix=${PREFIX:-"/usr/local"}
    if [[ ! -d ${spdlogPrefix}/include/spdlog ]]; then
        cd "${baseDir}"
        git clone --depth=1 -b "v${spdlogVersion}" https://github.com/gabime/spdlog.git
        cd spdlog
        ${cmakePrefix}/bin/cmake -DCMAKE_INSTALL_PREFIX="${spdlogPrefix}" -DCMAKE_POSITION_INDEPENDENT_CODE=ON -DSPDLOG_BUILD_EXAMPLE=OFF -B build .
        ${cmakePrefix}/bin/cmake --build build -j $(nproc) --target install
    else
        echo "spdlog already installed."
    fi
    CMAKE_PACKAGE_ROOT_ARGS+=" -D spdlog_ROOT=$(realpath $spdlogPrefix) "

    # gtest
    gtestPrefix=${PREFIX:-"/usr/local"}
    if [[ ! -d ${gtestPrefix}/include/gtest ]]; then
        cd "${baseDir}"
        eval wget https://github.com/google/googletest/archive/refs/tags/v${gtestVersion}.zip
        md5sum -c <(echo "${gtestChecksum} v${gtestVersion}.zip") || exit 1
        unzip v${gtestVersion}.zip
        cd googletest-${gtestVersion}
        ${cmakePrefix}/bin/cmake -DCMAKE_INSTALL_PREFIX="${gtestPrefix}" -B build .
        ${cmakePrefix}/bin/cmake --build build --target install
    else
        echo "gtest already installed."
    fi
    CMAKE_PACKAGE_ROOT_ARGS+=" -D GTest_ROOT=$(realpath $gtestPrefix) "

    if [[ ${equivalenceDeps} == "yes" ]]; then
        _equivalenceDeps
    fi

    if [[ ${CI} == "yes" ]]; then
        # ninja
        ninjaCheckSum="817e12e06e2463aeb5cb4e1d19ced606"
        ninjaVersion=1.10.2
        ninjaPrefix=${PREFIX:-"/usr/local"}
        ninjaBin=${ninjaPrefix}/bin/ninja
        if [[ ! -d ${ninjaBin} ]]; then
            cd "${baseDir}"
            eval wget -O ninja-linux.zip https://github.com/ninja-build/ninja/releases/download/v${ninjaVersion}/ninja-linux.zip
            md5sum -c <(echo "${ninjaCheckSum} ninja-linux.zip") || exit 1
            unzip -o ninja-linux.zip -d ${ninjaPrefix}/bin/
            chmod +x ${ninjaBin}
        else
            echo "ninja already installed."
        fi
    fi

    cd "${lastDir}"
    rm -rf "${baseDir}"

    if [[ ! -z ${PREFIX} ]]; then
        # Emit an environment setup script
        cat > ${PREFIX}/env.sh <<EOF
depRoot="\$(dirname \$(readlink -f "\${BASH_SOURCE[0]}"))"
PATH=\${depRoot}/bin:\${PATH}
LD_LIBRARY_PATH=\${depRoot}/lib64:\${depRoot}/lib:\${LD_LIBRARY_PATH}
EOF
    fi
}

_installOrTools() {
    os=$1
    version=$2
    arch=$3
    orToolsVersionBig=9.10
    orToolsVersionSmall=${orToolsVersionBig}.4067

    rm -rf "${baseDir}"
    mkdir -p "${baseDir}"
    if [[ ! -z "${PREFIX}" ]]; then mkdir -p "${PREFIX}"; fi
    cd "${baseDir}"

    # Disable exit on error for 'find' command, as it might return non zero
    set +euo pipefail
    LIST=($(find / -type f -name "libortools.so*" 2>/dev/null))
    # Bring back exit on error
    set -euo pipefail
    # Return if right version of or-tools is installed
    for lib in ${LIST[@]}; do
        if [[ "$lib" =~ .*"/libortools.so.${orToolsVersionSmall}" ]]; then
            echo "OR-Tools is already installed"
            CMAKE_PACKAGE_ROOT_ARGS+=" -D ortools_ROOT=$(realpath $(dirname $lib)/..) "
            return
        fi
    done

    orToolsPath=${PREFIX:-"/opt/or-tools"}
    if [ "$(uname -m)" == "aarch64" ]; then
        echo "OR-TOOLS NOT FOUND"
        echo "Installing  OR-Tools for aarch64..."
        git clone --depth=1 -b "v${orToolsVersionBig}" https://github.com/google/or-tools.git
        cd or-tools
        ${cmakePrefix}/bin/cmake -S. -Bbuild -DBUILD_DEPS:BOOL=ON -DBUILD_EXAMPLES:BOOL=OFF -DBUILD_SAMPLES:BOOL=OFF -DBUILD_TESTING:BOOL=OFF -DCMAKE_INSTALL_PREFIX=${orToolsPath} -DCMAKE_CXX_FLAGS="-w" -DCMAKE_C_FLAGS="-w"
        ${cmakePrefix}/bin/cmake --build build --config Release --target install -v -j $(nproc)
    else
        if [[ $version == rodete ]]; then
            version=11
        fi
        orToolsFile=or-tools_${arch}_${os}-${version}_cpp_v${orToolsVersionSmall}.tar.gz
        eval wget https://github.com/google/or-tools/releases/download/v${orToolsVersionBig}/${orToolsFile}
        orToolsPath=${PREFIX:-"/opt/or-tools"}
        if command -v brew &> /dev/null; then
            orToolsPath="$(brew --prefix or-tools)"
        fi
        mkdir -p ${orToolsPath}
        tar --strip 1 --dir ${orToolsPath} -xf ${orToolsFile}
        rm -rf ${baseDir}
    fi
    CMAKE_PACKAGE_ROOT_ARGS+=" -D ortools_ROOT=$(realpath $orToolsPath) "
}

_installUbuntuCleanUp() {
    apt-get autoclean -y
    apt-get autoremove -y
}

_installUbuntuPackages() {
    export DEBIAN_FRONTEND="noninteractive"
    apt-get -y update
    apt-get -y install --no-install-recommends tzdata
    apt-get -y install --no-install-recommends \
        automake \
        autotools-dev \
        binutils \
        bison \
        build-essential \
        ccache \
        clang \
        debhelper \
        devscripts \
        flex \
        g++ \
        gcc \
        git \
        groff \
        lcov \
        libffi-dev \
        libgomp1 \
        libomp-dev \
        libpcre2-dev \
        libpcre3-dev \
        libreadline-dev \
        libtcl \
        pandoc \
        python3-dev \
        qt5-image-formats-plugins \
        tcl \
        tcl-dev \
        tcl-tclreadline \
        tcllib \
        unzip \
        wget \
        zlib1g-dev

    packages=()
    # Chose Python version
    if _versionCompare $1 -ge 24.04; then
        packages+=("libpython3.12")
    elif _versionCompare $1 -ge 22.10; then
        packages+=("libpython3.11")
    else
        packages+=("libpython3.8")
    fi

    # Chose QT libraries
    if _versionCompare $1 -ge 22.04; then
        packages+=(
            "qt5-qmake" \
            "qtbase5-dev" \
            "qtbase5-dev-tools" \
            "libqt5charts5-dev" \
            "qtchooser" \
        )
    else
        packages+=(
            "libqt5charts5-dev" \
            "qt5-default" \
        )
    fi
    apt-get install -y --no-install-recommends ${packages[@]}
}

_installRHELCleanUp() {
    yum clean -y all
    rm -rf /var/lib/apt/lists/*
}

_installRHELPackages() {
    arch=amd64
    version=3.1.11.1

    yum -y update
    if [[ $(yum repolist | egrep -c "rhel-8-for-x86_64-appstream-rpms") -eq 0 ]]; then
        yum -y install http://mirror.centos.org/centos/8-stream/BaseOS/x86_64/os/Packages/centos-gpg-keys-8-6.el8.noarch.rpm
        yum -y install http://mirror.centos.org/centos/8-stream/BaseOS/x86_64/os/Packages/centos-stream-repos-8-6.el8.noarch.rpm
        rpm --import /etc/pki/rpm-gpg/RPM-GPG-KEY-centosofficial
    fi
    yum -y install tzdata
    yum -y install redhat-rpm-config rpm-build
    yum -y install https://dl.fedoraproject.org/pub/epel/epel-release-latest-8.noarch.rpm
    yum -y install \
        autoconf \
        automake \
        clang \
        clang-devel \
        gcc \
        gcc-c++ \
        gdb \
        git \
        glibc-devel \
        libtool \
        libffi-devel \
        llvm7.0 \
        llvm7.0-devel \
        llvm7.0-libs \
        make \
        pcre-devel \
        pcre2-devel \
        pkgconf \
        pkgconf-m4 \
        pkgconf-pkg-config \
        python3 \
        python3-devel \
        python3-pip \
        qt5-qtbase-devel \
        qt5-qtimageformats \
        readline \
        readline-devel \
        tcl-devel \
        tcl-tclreadline \
        tcl-tclreadline-devel \
        tcl-thread-devel \
        tcllib \
        wget \
        zlib-devel

    yum install -y \
        http://repo.okay.com.mx/centos/8/x86_64/release/bison-3.0.4-10.el8.x86_64.rpm \
        https://forensics.cert.org/centos/cert/7/x86_64/flex-2.6.1-9.el7.x86_64.rpm

    eval wget https://github.com/jgm/pandoc/releases/download/${version}/pandoc-${version}-linux-${arch}.tar.gz
    tar xvzf pandoc-${version}-linux-${arch}.tar.gz --strip-components 1 -C /usr/local/
    rm -rf pandoc-${version}-linux-${arch}.tar.gz
}

_installCentosCleanUp() {
    yum clean -y all
    rm -rf /var/lib/apt/lists/*
}

_installCentosPackages() {
    yum update -y
    yum install -y tzdata
    yum groupinstall -y "Development Tools"
    if ! command -v lcov &> /dev/null; then
        yum install -y http://downloads.sourceforge.net/ltp/lcov-1.14-1.noarch.rpm
    fi
    if ! command -v yum list installed ius-release &> /dev/null; then
        yum install -y https://repo.ius.io/ius-release-el7.rpm
    fi
    if ! command -v yum list installed epel-release &> /dev/null; then
        yum install -y https://dl.fedoraproject.org/pub/epel/epel-release-latest-7.noarch.rpm
    fi
    yum install -y centos-release-scl
    yum install -y \
        devtoolset-8 \
        devtoolset-8-libatomic-devel \
        groff \
        libffi-devel \
        libgomp \
        libstdc++ \
        llvm-toolset-7.0 \
        llvm-toolset-7.0-libomp-devel \
        pandoc \
        pcre-devel \
        pcre2-devel \
        python-devel \
        python36 \
        python36-devel \
        python36-libs \
        python36-pip \
        qt5-qtbase-devel \
        qt5-qtimageformats \
        readline-devel \
        rh-python38-python \
        rh-python38-python-libs \
        rh-python38-python-pip \
        rh-python38-scldevel \
        tcl \
        tcl-devel \
        tcl-tclreadline \
        tcl-tclreadline-devel \
        tcllib \
        wget \
        ccache \
        zlib-devel
}

_installOpenSuseCleanUp() {
    zypper -n clean --all
    zypper -n packages --unneeded \
        | awk -F'|' 'NR==0 || NR==1 || NR==2 || NR==3 || NR==4 {next} {print $3}' \
        | grep -v Name \
        | xargs -r zypper -n remove --clean-deps;
}

_installOpenSusePackages() {
    zypper refresh
    zypper -n update
    zypper -n install -t pattern devel_basis
    zypper -n install \
        binutils \
        clang \
        gcc \
        gcc11-c++ \
        git \
        groff \
        gzip \
        lcov \
        libffi-devel \
        libgomp1 \
        libomp11-devel \
        libpython3_6m1_0 \
        libqt5-creator \
        libqt5-qtbase \
        libqt5-qtstyleplugins \
        libstdc++6-devel-gcc8 \
        llvm \
        pandoc \
        pcre-devel \
        pcre2-devel \
        python3-devel \
        python3-pip \
        qimgv \
        readline-devel \
        tcl \
        tcl-devel \
        tcllib \
        wget \
        zlib-devel

    update-alternatives --install /usr/bin/gcc gcc /usr/bin/gcc-11 50
    update-alternatives --install /usr/bin/g++ g++ /usr/bin/g++-11 50
}

_installHomebrewPackage() {
    package=$1
    commit=$2
    dir=$3
    url=https://raw.githubusercontent.com/Homebrew/homebrew-core/${commit}/Formula/${dir}${package}.rb
    curl -L ${url} > ${package}.rb

    if brew list "${package}" &> /dev/null; then
        # Homebrew is awful at letting you use the version you want if a newer
        # version is installed. The package must be completely removed to ensure
        # only the correct version is installed
        brew remove --force --ignore-dependencies "${package}"
    fi

    # Must ignore dependencies to avoid automatic upgrade
    export HOMEBREW_NO_INSTALLED_DEPENDENTS_CHECK=1
    brew install --ignore-dependencies --formula ./${package}.rb
    brew pin ${package}

    # Cleanup
    rm ./${package}.rb
}

_installDarwin() {
    if ! command -v brew &> /dev/null; then
        echo "Homebrew is not found. Please install homebrew before continuing."
        exit 1
    fi
    if ! xcode-select -p &> /dev/null; then
        # xcode-select does not pause execution, so the user must handle it
        cat <<EOF
Xcode command line tools not installed.
Run the following command to install them:
  xcode-select --install
Then, rerun this script.
EOF
    exit 1
    fi
    brew install bison boost cmake eigen flex fmt groff libomp or-tools pandoc pyqt5 python spdlog tcl-tk zlib

    # Some systems need this to correctly find OpenMP package during build
    brew link --force libomp

    # Lemon is not in the homebrew-core repo
    brew install The-OpenROAD-Project/lemon-graph/lemon-graph

    # Install swig 4.1.1
    _installHomebrewPackage "swig" "c83c8aaa6505c3ea28c35bc45a54234f79e46c5d" "s/"
}

_installDebianCleanUp() {
    apt-get autoclean -y
    apt-get autoremove -y
}

_installDebianPackages() {
    export DEBIAN_FRONTEND="noninteractive"
    apt-get -y update
    apt-get -y install --no-install-recommends tzdata
    if [[ $1 == rodete ]]; then
        tclver=8.6
    else
        tclver=
    fi
    apt-get -y install --no-install-recommends \
        automake \
        autotools-dev \
        binutils \
        bison \
        build-essential \
        clang \
        debhelper \
        devscripts \
        flex \
        g++ \
        gcc \
        git \
        groff \
        lcov \
        libgomp1 \
        libomp-dev \
        libpcre2-dev \
        libpcre3-dev \
        libreadline-dev \
        libtcl${tclver} \
        pandoc \
        python3-dev \
        qt5-image-formats-plugins \
        tcl-dev \
        tcl-tclreadline \
        tcllib \
        wget \
        zlib1g-dev

    if [[ $1 == 10 ]]; then
        apt-get install -y --no-install-recommends \
            libpython3.7 \
            qt5-default

    else
        if [[ $1 == rodete ]]; then
            pythonver=3.12
        else
            pythonver=3.8
        fi
        apt-get install -y --no-install-recommends \
            libpython${pythonver} \
            qtbase5-dev \
            qtchooser \
            qt5-qmake \
            qtbase5-dev-tools
    fi
}

_installCI() {
    apt-get -y update
    apt-get -y install --no-install-recommends \
        apt-transport-https \
        ca-certificates \
        curl \
        jq \
        parallel \
        software-properties-common

    if command -v docker &> /dev/null; then
        # The user can uninstall docker if they want to reinstall it,
        # and also this allows the user to choose drop in replacements
        # for docker, such as podman-docker
        echo "Docker is already installed, skip docker reinstall."
        return 0
    fi

    # Add Docker's official GPG key:
    install -m 0755 -d /etc/apt/keyrings
    curl -fsSL https://download.docker.com/linux/ubuntu/gpg \
        -o /etc/apt/keyrings/docker.asc

    chmod a+r /etc/apt/keyrings/docker.asc

    # Add the repository to Apt sources:
    echo "deb [arch=$(dpkg --print-architecture) signed-by=/etc/apt/keyrings/docker.asc] https://download.docker.com/linux/ubuntu \
        $(. /etc/os-release && echo "${VERSION_CODENAME}") stable" | \
        tee /etc/apt/sources.list.d/docker.list > /dev/null

    apt-get -y update
    apt-get -y install --no-install-recommends \
        docker-ce \
        docker-ce-cli \
        containerd.io \
        docker-buildx-plugin
}

_checkIsLocal() {
    if [[ "${isLocal}" == "true" ]]; then
        echo "ERROR: cannot install base packages locally; you need privileged access." >&2
        echo "Hint: -local is only used with -common to install common packages." >&2
        exit 1
    fi
}

_help() {
    cat <<EOF

Usage: $0
                                # Installs all of OpenROAD's dependencies no
                                #     need to run -base or -common. Requires
                                #     privileged access.
                                #
       $0 -base
                                # Installs OpenROAD's dependencies using
                                #     package managers (-common must be
                                #     executed in another command).
       $0 -common
                                # Installs OpenROAD's common dependencies
                                #     (-base must be executed in another
                                #     command).
       $0 -prefix=DIR
                                # Installs common dependencies in an existing
                                #     user-specified directory. Only used
                                #     with -common. This flag cannot be used
                                #     with sudo or with root access.
       $0 -local
                                # Installs common dependencies in
                                #    "${HOME}/.local". Only used with
                                #    -common. This flag cannot be used with
                                #    sudo or with root access.
       $0 -ci
                                # Installs dependencies required to run CI
       $0 -nocert
                                # Disable certificate checks
<<<<<<< HEAD
                                #    WARNING: Do not use without a good reason,
                                #    like working around a firewall. This opens
                                #    vulnerability to man-in-the-middle (MITM)
                                #    attacks.
=======
       $0 -save-deps-prefixes=FILE
                                # Dumps OpenROAD build arguments and variables
                                # to FILE
       $0 -constant-build-dir
                                # Use constant build directory, instead of
                                #    random one.
>>>>>>> 3eff2c7b

EOF
    exit "${1:-1}"
}

# Default values
PREFIX=""
option="all"
isLocal="false"
equivalenceDeps="no"
CI="no"
saveDepsPrefixes=""
# temp dir to download and compile
baseDir=$(mktemp -d /tmp/DependencyInstaller-XXXXXX)

# default values, can be overwritten by cmdline args
while [ "$#" -gt 0 ]; do
    case "${1}" in
        -h|-help)
            _help 0
            ;;
        -run|-runtime)
            echo "The use of this flag is deprecated and will be removed soon."
            ;;
        -dev|-development)
            echo "The use of this flag is deprecated and will be removed soon."
            ;;
        -base)
            if [[ "${option}" != "all" ]]; then
                echo "WARNING: previous argument -${option} will be overwritten with -base." >&2
            fi
            option="base"
            ;;
        -common)
            if [[ "${option}" != "all" ]]; then
                echo "WARNING: previous argument -${option} will be overwritten with -common." >&2
            fi
            option="common"
            ;;
        -eqy)
            equivalenceDeps="yes"
            ;;
        -ci)
            CI="yes"
            ;;
        -local)
            if [[ $(id -u) == 0 ]]; then
                echo "ERROR: cannot install locally (i.e., use -local) if you are root or using sudo." >&2
                exit 1
            fi
            if [[ ! -z ${PREFIX} ]]; then
                echo "WARNING: previous argument -prefix will be overwritten with -local"
            fi
            export PREFIX="${HOME}/.local"
            export isLocal="true"
            ;;
        -constant-build-dir)
            if [[ -d "$baseDir" ]]; then
                echo "INFO: removing old building directory $baseDir"
                rm -r "$baseDir"
            fi
            baseDir="/tmp/DependencyInstaller-OpenROAD"
            mkdir -p "$baseDir"
            ;;
        -prefix=*)
            if [[ ! -z ${PREFIX} ]]; then
                echo "WARNING: previous argument -local will be overwritten with -prefix"
                export isLocal="false"
            fi
            export PREFIX="$(realpath $(echo $1 | sed -e 's/^[^=]*=//g'))"
            ;;
        -nocert)
            echo "WARNING: security certificates for downloaded packages will not be checked. Do not use" >&2
            echo "         -nocert without a good reason, like working around a firewall. This opens" >&2
            echo "         vulnerability to man-in-the-middle (MITM) attacks." >&2
            shopt -s expand_aliases
            alias wget="wget --no-check-certificate"
            export GIT_SSL_NO_VERIFY=true
            ;;
        -save-deps-prefixes=*)
            saveDepsPrefixes=$(realpath ${1#-save-deps-prefixes=})
            ;;
        *)
            echo "unknown option: ${1}" >&2
            _help
            ;;
    esac
    shift 1
done

if [[ -z "${saveDepsPrefixes}" ]]; then
    DIR="$(dirname $(readlink -f $0))"
    saveDepsPrefixes="$DIR/openroad_deps_prefixes.txt"
fi

platform="$(uname -s)"
case "${platform}" in
    "Linux" )
        if [[ -f /etc/os-release ]]; then
            os=$(awk -F= '/^NAME/{print $2}' /etc/os-release | sed 's/"//g')
        else
            os="Unidentified OS, could not find /etc/os-release."
        fi
        ;;
    "Darwin" )
        if [[ $(id -u) == 0 ]]; then>&2
            echo "ERROR: cannot install on macOS if you are root or using sudo (not recommended for brew)." >&2
            exit 1
        fi
        os="Darwin"
        ;;
    *)
        echo "${platform} is not supported" >&2
        echo "We only officially support Linux at the moment." >&2
        _help
        ;;
esac

case "${os}" in
    "CentOS Linux" )
        if [[ ${CI} == "yes" ]]; then
            echo "WARNING: Installing CI dependencies is only supported on Ubuntu 22.04" >&2
        fi
        if [[ "${option}" == "base" || "${option}" == "all" ]]; then
            _checkIsLocal
            _installCentosPackages
            _installCentosCleanUp
        fi
        if [[ "${option}" == "common" || "${option}" == "all" ]]; then
            _installCommonDev
            _installOrTools "centos" "7" "amd64"
        fi
        cat <<EOF
To enable Python 3.8 (required for eqy) you need to run:
    source /opt/rh/rh-python38/enable
To enable GCC-8 or Clang-7 you need to run:
    source /opt/rh/devtoolset-8/enable
    source /opt/rh/llvm-toolset-7.0/enable
EOF
        ;;
    "Ubuntu" )
        version=$(awk -F= '/^VERSION_ID/{print $2}' /etc/os-release | sed 's/"//g')
        if [[ ${CI} == "yes" ]]; then
            _installCI
        fi
        if [[ "${option}" == "base" || "${option}" == "all" ]]; then
            _checkIsLocal
            _installUbuntuPackages "${version}"
            _installUbuntuCleanUp
        fi
        if [[ "${option}" == "common" || "${option}" == "all" ]]; then
            _installCommonDev
            if _versionCompare ${version} -gt 24.04; then
                version=24.04
            elif _versionCompare ${version} -gt 22.04; then
                version=22.04
            else
                version=20.04
            fi
            _installOrTools "ubuntu" "${version}" "amd64"
        fi
        ;;
    "Red Hat Enterprise Linux")
        if [[ ${CI} == "yes" ]]; then
            echo "WARNING: Installing CI dependencies is only supported on Ubuntu 22.04" >&2
        fi
        if [[ "${option}" == "base" || "${option}" == "all" ]]; then
            _checkIsLocal
            _installRHELPackages
            _installRHELCleanUp
        fi
        if [[ "${option}" == "common" || "${option}" == "all" ]]; then
            _installCommonDev
            _installOrTools "centos" "8" "amd64"
        fi
        ;;
    "Darwin" )
        if [[ ${CI} == "yes" ]]; then
            echo "WARNING: Installing CI dependencies is only supported on Ubuntu 22.04" >&2
        fi
        _installDarwin
        cat <<EOF

To install or run openroad, update your path with:
    export PATH="\$(brew --prefix bison)/bin:\$(brew --prefix flex)/bin:\$(brew --prefix tcl-tk)/bin:\${PATH}"
    export CMAKE_PREFIX_PATH=\$(brew --prefix or-tools)
EOF
        ;;
    "openSUSE Leap" )
        if [[ ${CI} == "yes" ]]; then
            echo "WARNING: Installing CI dependencies is only supported on Ubuntu 22.04" >&2
        fi
        if [[ "${option}" == "base" || "${option}" == "all" ]]; then
            _checkIsLocal
            _installOpenSusePackages
            _installOpenSuseCleanUp
        fi
        if [[ "${option}" == "common" || "${option}" == "all" ]]; then
            _installCommonDev
            _installOrTools "opensuse" "leap" "amd64"
        fi
        cat <<EOF
To enable GCC-11 you need to run:
        update-alternatives --install /usr/bin/gcc gcc /usr/bin/gcc-11 50
        update-alternatives --install /usr/bin/g++ g++ /usr/bin/g++-11 50
EOF
        ;;
    "Debian GNU/Linux" | "Debian GNU/Linux rodete" )
        version=$(awk -F= '/^VERSION_ID/{print $2}' /etc/os-release | sed 's/"//g')
        if [[ -z ${version} ]]; then
            version=$(awk -F= '/^VERSION_CODENAME/{print $2}' /etc/os-release | sed 's/"//g')
        fi
        if [[ ${CI} == "yes" ]]; then
            echo "WARNING: Installing CI dependencies is only supported on Ubuntu 22.04" >&2
        fi
        if [[ "${option}" == "base" || "${option}" == "all" ]]; then
            _checkIsLocal
            _installDebianPackages "${version}"
            _installDebianCleanUp
        fi
        if [[ "${option}" == "common" || "${option}" == "all" ]]; then
            _installCommonDev
            _installOrTools "debian" "${version}" "amd64"
        fi
        ;;
    *)
        echo "unsupported system: ${os}" >&2
        _help
        ;;
esac
if [[ ! -z ${saveDepsPrefixes} ]]; then
    mkdir -p "$(dirname $saveDepsPrefixes)"
    echo "$CMAKE_PACKAGE_ROOT_ARGS" > $saveDepsPrefixes
fi<|MERGE_RESOLUTION|>--- conflicted
+++ resolved
@@ -735,19 +735,16 @@
                                 # Installs dependencies required to run CI
        $0 -nocert
                                 # Disable certificate checks
-<<<<<<< HEAD
                                 #    WARNING: Do not use without a good reason,
                                 #    like working around a firewall. This opens
                                 #    vulnerability to man-in-the-middle (MITM)
                                 #    attacks.
-=======
        $0 -save-deps-prefixes=FILE
                                 # Dumps OpenROAD build arguments and variables
                                 # to FILE
        $0 -constant-build-dir
                                 # Use constant build directory, instead of
                                 #    random one.
->>>>>>> 3eff2c7b
 
 EOF
     exit "${1:-1}"
