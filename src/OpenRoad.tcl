# Copyright (c) 2019, Parallax Software, Inc.
# 
# This program is free software: you can redistribute it and/or modify
# it under the terms of the GNU General Public License as published by
# the Free Software Foundation, either version 3 of the License, or
# (at your option) any later version.
# 
# This program is distributed in the hope that it will be useful,
# but WITHOUT ANY WARRANTY; without even the implied warranty of
# MERCHANTABILITY or FITNESS FOR A PARTICULAR PURPOSE.  See the
# GNU General Public License for more details.
# 
# You should have received a copy of the GNU General Public License
# along with this program.  If not, see <https://www.gnu.org/licenses/>.

proc show_openroad_splash {} {
  puts "OpenROAD [ord::openroad_version] [string range [ord::openroad_git_sha1] 0 9]
License GPLv3: GNU GPL version 3 <http://gnu.org/licenses/gpl.html>

This is free software, and you are free to change and redistribute it
under certain conditions; type `show_copying' for details. 
This program comes with ABSOLUTELY NO WARRANTY; for details type `show_warranty'."
}

# -library is the default
sta::define_cmd_args "read_lef" {[-tech] [-library] filename}

proc read_lef { args } {
  sta::parse_key_args "read_lef" args keys {} flags {-tech -library}
  sta::check_argc_eq1 "read_lef" $args

  set filename [file nativename $args]
  if { ![file exists $filename] } {
    sta::sta_error "$filename does not exist."
  }
  if { ![file readable $filename] } {
    sta::sta_error "$filename is not readable."
  }

  set make_tech [info exists flags(-tech)]
  set make_lib [info exists flags(-library)]
  if { !$make_tech && !$make_lib} {
    set make_lib 1
    set make_tech [expr ![ord::db_has_tech]]
  }
  set lib_name [file rootname [file tail $filename]]
  ord::read_lef_cmd $filename $lib_name $make_tech $make_lib
}

sta::define_cmd_args "read_def" {[-order_wires] filename}

proc read_def { args } {
  sta::parse_key_args "read_def" args keys {} flags {-order_wires}
  sta::check_argc_eq1 "read_def" $args
  set filename [file nativename $args]
  if { ![file exists $filename] } {
    sta::sta_error "$filename does not exist."
  }
  if { ![file readable $filename] } {
    sta::sta_error "$filename is not readable."
  }
  if { ![ord::db_has_tech] } {
    sta::sta_error "no technology has been read."
  }
  set order_wires [info exists flags(-order_wires)]
  ord::read_def_cmd $filename $order_wires
}

sta::define_cmd_args "write_def" {[-version version] filename}

proc write_def { args } {
  sta::parse_key_args "write_def" args keys {-version} flags {}

  set version "5.8"
  if { [info exists keys(-version)] } {
    set version $keys(-version)
    if { !($version == "5.8" \
	     || $version == "5.6" \
	     || $version == "5.5" \
	     || $version == "5.4" \
	     || $version == "5.3") } {
      sta::sta_error "DEF versions 5.8, 5.6, 5.4, 5.3 supported."
    }
  }

  sta::check_argc_eq1 "write_def" $args
  set filename [file nativename $args]
  ord::write_def_cmd $filename $version
}

sta::define_cmd_args "read_db" {filename}

proc read_db { args } {
  sta::check_argc_eq1 "read_db" $args
  set filename [file nativename $args]
  if { ![file exists $filename] } {
    sta::sta_error "$filename does not exist."
  }
  if { ![file readable $filename] } {
    sta::sta_error "$filename is not readable."
  }
  ord::read_db_cmd $filename
}

sta::define_cmd_args "write_db" {filename}

proc write_db { args } {
  sta::check_argc_eq1 "write_db" $args
  set filename $args
  ord::write_db_cmd $filename
}

<<<<<<< HEAD
################################################################

namespace eval ord {

set ::exit_on_error 0

trace variable ::exit_on_error "rw" \
  ord::trace_exit_on_error

# Sync with c++ variable.
proc trace_exit_on_error { name1 name2 op } {
  sta::trace_boolean_var $op ::exit_on_error \
    ord::get_exit_on_error ord::set_exit_on_error
}

set ::file_continue_on_error 0

trace variable ::file_continue_on_error "w" \
  ord::trace_file_continue_on_error

# Sync with sta::sta_continue_on_error used by 'source' proc defined by OpenSTA.
proc trace_file_continue_on_error { name1 name2 op } {
  set ::sta_continue_on_error $::file_continue_on_error
}

proc error { what } {
  global exit_on_error

  if { $exit_on_error } {
    puts stderr "Error: $what"
    exit 1
  } else {
    ::error "Error: $what"
=======
namespace eval ord {

proc ensure_units_initialized { } {
  if { ![units_initialized] } {
    sta::sta_error "Command units uninitialized. Use the read_liberty or set_cmd_units command to set units."
>>>>>>> e856bc0d
  }
}

# namespace ord
<<<<<<< HEAD
}

# redefine sta::sta_error to call ord::error
namespace eval sta {

proc sta_error { msg } {
  ord::error $msg
}

# namespace sta
=======
>>>>>>> e856bc0d
}<|MERGE_RESOLUTION|>--- conflicted
+++ resolved
@@ -110,7 +110,6 @@
   ord::write_db_cmd $filename
 }
 
-<<<<<<< HEAD
 ################################################################
 
 namespace eval ord {
@@ -144,18 +143,16 @@
     exit 1
   } else {
     ::error "Error: $what"
-=======
-namespace eval ord {
+  }
+}
 
 proc ensure_units_initialized { } {
   if { ![units_initialized] } {
     sta::sta_error "Command units uninitialized. Use the read_liberty or set_cmd_units command to set units."
->>>>>>> e856bc0d
   }
 }
 
 # namespace ord
-<<<<<<< HEAD
 }
 
 # redefine sta::sta_error to call ord::error
@@ -166,6 +163,4 @@
 }
 
 # namespace sta
-=======
->>>>>>> e856bc0d
 }