--- conflicted
+++ resolved
@@ -55,11 +55,8 @@
     src/MakePartitionMgr.cpp
     src/PartitionMgr.cpp
     src/HypergraphDecomposition.cpp
-<<<<<<< HEAD
     src/PartitionNetwork.cpp
-=======
     src/PartOptions.cpp
->>>>>>> 00326cdf
 )
 
 if (LOAD_PARTITIONERS)
