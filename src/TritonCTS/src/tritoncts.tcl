--- conflicted
+++ resolved
@@ -56,14 +56,9 @@
     set sqr_res $keys(-sqr_res)
     cts::set_res_per_sqr $sqr_res
   } else {
-<<<<<<< HEAD
     #User may enter capacitance and resistance per square (um²) when creating a new characterization.
     #In case not provided, would be picked from clock layer set by set_wire_rc -clock -layer
     #ord::report "Values for arguments -sqr_cap and/or -sqr_res would be used from CTS layer specified by set_wire_rc"
-=======
-    #User must enter capacitance and resistance per square (um²) when creating a new characterization.
-    ord::error CTS 52 "Missing argument -sqr_cap and/or -sqr_res"
->>>>>>> 7a539f8b
   }
 
   if { [info exists keys(-max_cap)] } {
