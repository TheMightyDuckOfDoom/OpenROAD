/* Authors: Lutong Wang and Bangqi Xu */
/*
 * Copyright (c) 2019, The Regents of the University of California
 * All rights reserved.
 * 
 * Redistribution and use in source and binary forms, with or without
 * modification, are permitted provided that the following conditions are met:
 *     * Redistributions of source code must retain the above copyright
 *       notice, this list of conditions and the following disclaimer.
 *     * Redistributions in binary form must reproduce the above copyright
 *       notice, this list of conditions and the following disclaimer in the
 *       documentation and/or other materials provided with the distribution.
 *     * Neither the name of the University nor the
 *       names of its contributors may be used to endorse or promote products
 *       derived from this software without specific prior written permission.
 * 
 * THIS SOFTWARE IS PROVIDED BY THE COPYRIGHT HOLDERS AND CONTRIBUTORS "AS IS" AND
 * ANY EXPRESS OR IMPLIED WARRANTIES, INCLUDING, BUT NOT LIMITED TO, THE IMPLIED
 * WARRANTIES OF MERCHANTABILITY AND FITNESS FOR A PARTICULAR PURPOSE ARE
 * DISCLAIMED. IN NO EVENT SHALL THE REGENTS BE LIABLE FOR ANY
 * DIRECT, INDIRECT, INCIDENTAL, SPECIAL, EXEMPLARY, OR CONSEQUENTIAL DAMAGES
 * (INCLUDING, BUT NOT LIMITED TO, PROCUREMENT OF SUBSTITUTE GOODS OR SERVICES;
 * LOSS OF USE, DATA, OR PROFITS; OR BUSINESS INTERRUPTION) HOWEVER CAUSED AND
 * ON ANY THEORY OF LIABILITY, WHETHER IN CONTRACT, STRICT LIABILITY, OR TORT
 * (INCLUDING NEGLIGENCE OR OTHERWISE) ARISING IN ANY WAY OUT OF THE USE OF THIS
 * SOFTWARE, EVEN IF ADVISED OF THE POSSIBILITY OF SUCH DAMAGE.
 */

#ifndef _TA_VIA_H_
#define _TA_VIA_H_

#include <memory>
#include "db/taObj/taFig.h"
#include "db/obj/frShape.h"
#include "db/tech/frViaDef.h"
#include "db/infra/frOrient.h"

namespace fr {
  class frNet;
  class taRef: public taPinFig {
  public:
    // constructors
    taRef(): taPinFig() {}
    // getters
    virtual frOrient getOrient() const = 0;
    virtual void getOrigin(frPoint &tmpOrigin) const = 0;
    virtual void getTransform(frTransform &xform) const = 0;
    // setters
    virtual void setOrient(const frOrient &tmpOrient) = 0;
    virtual void setOrigin(const frPoint &tmpPoint) = 0;
    virtual void setTransform(const frTransform &xform) = 0;
  protected:
  };
  class taVia: public taRef {
  public:
    // constructors
    taVia(): viaDef_(nullptr), owner_(nullptr) {}
    taVia(frViaDef* in): taRef(), origin_(), viaDef_(in), owner_(nullptr) {}
    // getters
    frViaDef* getViaDef() const {
      return viaDef_;
    }
    void getLayer1BBox(frBox &boxIn) const {
      auto &figs = viaDef_->getLayer1Figs();
      bool isFirst = true;
      frBox box;
      frCoord xl = 0;
      frCoord yl = 0;
      frCoord xh = 0;
      frCoord yh = 0;
      for (auto &fig: figs) {
        fig->getBBox(box);
        if (isFirst) {
          xl = box.left();
          yl = box.bottom();
          xh = box.right();
          yh = box.top();
          isFirst = false;
        } else {
          xl = std::min(xl, box.left());
          yl = std::min(yl, box.bottom());
          xh = std::max(xh, box.right());
          yh = std::max(yh, box.top());
        }
      }
      boxIn.set(xl,yl,xh,yh);
      frTransform xform;
      xform.set(origin_);
      boxIn.transform(xform);
    }
    void getCutBBox(frBox &boxIn) const {
      auto &figs = viaDef_->getCutFigs();
      bool isFirst = true;
      frBox box;
      frCoord xl = 0;
      frCoord yl = 0;
      frCoord xh = 0;
      frCoord yh = 0;
      for (auto &fig: figs) {
        fig->getBBox(box);
        if (isFirst) {
          xl = box.left();
          yl = box.bottom();
          xh = box.right();
          yh = box.top();
          isFirst = false;
        } else {
          xl = std::min(xl, box.left());
          yl = std::min(yl, box.bottom());
          xh = std::max(xh, box.right());
          yh = std::max(yh, box.top());
        }
      }
      boxIn.set(xl,yl,xh,yh);
      frTransform xform;
      xform.set(origin_);
      boxIn.transform(xform);
    }
    void getLayer2BBox(frBox &boxIn) const {
      auto &figs = viaDef_->getLayer2Figs();
      bool isFirst = true;
      frBox box;
      frCoord xl = 0;
      frCoord yl = 0;
      frCoord xh = 0;
      frCoord yh = 0;
      for (auto &fig: figs) {
        fig->getBBox(box);
        if (isFirst) {
          xl = box.left();
          yl = box.bottom();
          xh = box.right();
          yh = box.top();
          isFirst = false;
        } else {
          xl = std::min(xl, box.left());
          yl = std::min(yl, box.bottom());
          xh = std::max(xh, box.right());
          yh = std::max(yh, box.top());
        }
      }
      boxIn.set(xl,yl,xh,yh);
      frTransform xform;
      xform.set(origin_);
      boxIn.transform(xform);
    }
    // setters
    void setViaDef(frViaDef* in) {
      viaDef_ = in;
    }
    // others
    frBlockObjectEnum typeId() const override {
      return tacVia;
    }

    /* from frRef
     * getOrient
     * setOrient
     * getOrigin
     * setOrigin
     * getTransform
     * setTransform
     */

    frOrient getOrient() const override {
      return frOrient();
    }
    void setOrient(const frOrient &tmpOrient) override {
      ;
    }
    void getOrigin(frPoint &tmpOrigin) const override {
      tmpOrigin.set(origin_);
    }
    void setOrigin(const frPoint &tmpPoint) override {
      origin_.set(tmpPoint);
    }
    void getTransform(frTransform &xformIn) const override {
      xformIn.set(origin_);
    }
    void setTransform(const frTransform &xformIn) override {}

    /* from frPinFig
     * hasPin
     * getPin
     * addToPin
     * removeFromPin
     */
    bool hasPin() const override {
      return (owner_) && (owner_->typeId() == tacPin);
    }
    taPin* getPin() const override {
      return reinterpret_cast<taPin*>(owner_);
    }
    void addToPin(taPin* in) override {
      owner_ = reinterpret_cast<frBlockObject*>(in);
    }
    void removeFromPin() override {
      owner_ = nullptr;
    }

    /* from frConnFig
     * hasNet
     * getNet
     * addToNet
     * removeFromNet
     */
    bool hasNet() const override {
      return (owner_) && (owner_->typeId() == frcNet);
    }
<<<<<<< HEAD
    
=======

>>>>>>> 3a28378f
    void addToNet(frNet* in) override {
      owner_ = reinterpret_cast<frBlockObject*>(in);
    }
    void removeFromNet() override {
      owner_ = nullptr;
    }

    /* from frFig
     * getBBox
     * move
     * overlaps
     */

    void getBBox (frBox &boxIn) const override {
      auto &layer1Figs = viaDef_->getLayer1Figs();
      auto &layer2Figs = viaDef_->getLayer2Figs();
      auto &cutFigs    = viaDef_->getCutFigs();
      bool isFirst = true;
      frBox box;
      frCoord xl = 0;
      frCoord yl = 0;
      frCoord xh = 0;
      frCoord yh = 0;
      for (auto &fig: layer1Figs) {
        fig->getBBox(box);
        if (isFirst) {
          xl = box.left();
          yl = box.bottom();
          xh = box.right();
          yh = box.top();
          isFirst = false;
        } else {
          xl = std::min(xl, box.left());
          yl = std::min(yl, box.bottom());
          xh = std::max(xh, box.right());
          yh = std::max(yh, box.top());
        }
      }
      for (auto &fig: layer2Figs) {
        fig->getBBox(box);
        if (isFirst) {
          xl = box.left();
          yl = box.bottom();
          xh = box.right();
          yh = box.top();
          isFirst = false;
        } else {
          xl = std::min(xl, box.left());
          yl = std::min(yl, box.bottom());
          xh = std::max(xh, box.right());
          yh = std::max(yh, box.top());
        }
      }
      for (auto &fig: cutFigs) {
        fig->getBBox(box);
        if (isFirst) {
          xl = box.left();
          yl = box.bottom();
          xh = box.right();
          yh = box.top();
          isFirst = false;
        } else {
          xl = std::min(xl, box.left());
          yl = std::min(yl, box.bottom());
          xh = std::max(xh, box.right());
          yh = std::max(yh, box.top());
        }
      }
      boxIn.set(xl,yl,xh,yh);
      frTransform xform;
      xform.set(origin_);
      boxIn.transform(xform);
    }
    void move(const frTransform &xform) override {
      ;
    }
    bool overlaps(const frBox &box) const override {
      return false;
    }
  protected:
    frPoint        origin_;
    frViaDef*      viaDef_;
    frBlockObject* owner_;
  };
}

#endif<|MERGE_RESOLUTION|>--- conflicted
+++ resolved
@@ -207,11 +207,7 @@
     bool hasNet() const override {
       return (owner_) && (owner_->typeId() == frcNet);
     }
-<<<<<<< HEAD
-    
-=======
-
->>>>>>> 3a28378f
+
     void addToNet(frNet* in) override {
       owner_ = reinterpret_cast<frBlockObject*>(in);
     }
