/* Authors: Lutong Wang and Bangqi Xu */
/*
 * Copyright (c) 2019, The Regents of the University of California
 * All rights reserved.
 * 
 * Redistribution and use in source and binary forms, with or without
 * modification, are permitted provided that the following conditions are met:
 *     * Redistributions of source code must retain the above copyright
 *       notice, this list of conditions and the following disclaimer.
 *     * Redistributions in binary form must reproduce the above copyright
 *       notice, this list of conditions and the following disclaimer in the
 *       documentation and/or other materials provided with the distribution.
 *     * Neither the name of the University nor the
 *       names of its contributors may be used to endorse or promote products
 *       derived from this software without specific prior written permission.
 * 
 * THIS SOFTWARE IS PROVIDED BY THE COPYRIGHT HOLDERS AND CONTRIBUTORS "AS IS" AND
 * ANY EXPRESS OR IMPLIED WARRANTIES, INCLUDING, BUT NOT LIMITED TO, THE IMPLIED
 * WARRANTIES OF MERCHANTABILITY AND FITNESS FOR A PARTICULAR PURPOSE ARE
 * DISCLAIMED. IN NO EVENT SHALL THE REGENTS BE LIABLE FOR ANY
 * DIRECT, INDIRECT, INCIDENTAL, SPECIAL, EXEMPLARY, OR CONSEQUENTIAL DAMAGES
 * (INCLUDING, BUT NOT LIMITED TO, PROCUREMENT OF SUBSTITUTE GOODS OR SERVICES;
 * LOSS OF USE, DATA, OR PROFITS; OR BUSINESS INTERRUPTION) HOWEVER CAUSED AND
 * ON ANY THEORY OF LIABILITY, WHETHER IN CONTRACT, STRICT LIABILITY, OR TORT
 * (INCLUDING NEGLIGENCE OR OTHERWISE) ARISING IN ANY WAY OUT OF THE USE OF THIS
 * SOFTWARE, EVEN IF ADVISED OF THE POSSIBILITY OF SUCH DAMAGE.
 */

#include <iostream>
#include <fstream>
#include <sstream>
#include <exception>

#include "frProfileTask.h"
#include "global.h"
#include "io/io.h"
#include "db/tech/frConstraint.h"

#include "opendb/db.h"
#include "opendb/dbWireCodec.h"
#include "utility/Logger.h"

using namespace std;
using namespace fr;

int defdist(odb::dbBlock* block, int x)
{
  return x * (double) block->getDefUnits()
         / (double) block->getDbUnitsPerMicron();
}

void io::Parser::setDieArea(odb::dbBlock* block)
{
  vector<frBoundary> bounds;
  frBoundary bound;
  vector<frPoint> points;
  odb::Rect box;
  block->getDieArea(box);
  points.push_back(frPoint(defdist(block,box.xMin()), defdist(block,box.yMin())));
  points.push_back(frPoint(defdist(block,box.xMax()), defdist(block,box.yMax())));
  points.push_back(frPoint(defdist(block,box.xMax()), defdist(block,box.yMin())));
  points.push_back(frPoint(defdist(block,box.xMin()), defdist(block,box.yMax())));
  bound.setPoints(points);
  bounds.push_back(bound);
  tmpBlock->setDBUPerUU(block->getDbUnitsPerMicron());
  tmpBlock->setBoundaries(bounds);
}

void io::Parser::setTracks(odb::dbBlock* block)
{
  auto tracks = block->getTrackGrids();
  for (auto track : tracks) {
    if (tech->name2layer.find(track->getTechLayer()->getName())
        == tech->name2layer.end())
      logger->error(utl::DRT,
                    94,
                    "cannot find layer: {}",
                    track->getTechLayer()->getName());
    int xPatternSize = track->getNumGridPatternsX();
    int yPatternSize = track->getNumGridPatternsY();
    for (int i = 0; i < xPatternSize; i++) {
      unique_ptr<frTrackPattern> tmpTrackPattern
          = make_unique<frTrackPattern>();
      tmpTrackPattern->setLayerNum(
          tech->name2layer.at(track->getTechLayer()->getName())->getLayerNum());
      tmpTrackPattern->setHorizontal(true);
      int startCoord, numTracks, step;
      track->getGridPatternX(i, startCoord, numTracks, step);
      tmpTrackPattern->setStartCoord(startCoord);
      tmpTrackPattern->setNumTracks(numTracks);
      tmpTrackPattern->setTrackSpacing(step);
      tmpBlock->trackPatterns_.at(tmpTrackPattern->getLayerNum())
          .push_back(std::move(tmpTrackPattern));
    }
    for (int i = 0; i < yPatternSize; i++) {
      unique_ptr<frTrackPattern> tmpTrackPattern
          = make_unique<frTrackPattern>();
      tmpTrackPattern->setLayerNum(
          tech->name2layer.at(track->getTechLayer()->getName())->getLayerNum());
      tmpTrackPattern->setHorizontal(false);
      int startCoord, numTracks, step;
      track->getGridPatternY(i, startCoord, numTracks, step);
      tmpTrackPattern->setStartCoord(startCoord);
      tmpTrackPattern->setNumTracks(numTracks);
      tmpTrackPattern->setTrackSpacing(step);
      tmpBlock->trackPatterns_.at(tmpTrackPattern->getLayerNum())
          .push_back(std::move(tmpTrackPattern));
    }
  }
}

frOrientEnum getFrOrient(odb::dbOrientType orient)
{
  switch (orient)
  {
  case odb::dbOrientType::R0:
    return frOrientEnum::frcR0;  
  case odb::dbOrientType::R90:
    return frOrientEnum::frcR90;  
  case odb::dbOrientType::R180:
    return frOrientEnum::frcR180;  
  case odb::dbOrientType::R270:
    return frOrientEnum::frcR270;  
  case odb::dbOrientType::MY:
    return frOrientEnum::frcMY;  
  case odb::dbOrientType::MYR90:
    return frOrientEnum::frcMXR90;  
  case odb::dbOrientType::MX:
    return frOrientEnum::frcMX;  
  case odb::dbOrientType::MXR90:
    return frOrientEnum::frcMXR90;  
  }
  return frOrientEnum::frcR0;
}

void io::Parser::setInsts(odb::dbBlock* block)
{
  for (auto inst : block->getInsts()) {
    if (design->name2refBlock_.find(inst->getMaster()->getName())
        == design->name2refBlock_.end())
      logger->error(utl::DRT,
                    95,
                    "library cell {} not found",
                    inst->getMaster()->getName());
    if (tmpBlock->name2inst_.find(inst->getName())
        != tmpBlock->name2inst_.end())
      logger->error(utl::DRT, 96, "same cell name: {}", inst->getName());
    frBlock* refBlock = design->name2refBlock_.at(inst->getMaster()->getName());
    auto uInst = make_unique<frInst>(inst->getName(), refBlock);
    auto tmpInst = uInst.get();
    tmpInst->setId(numInsts);
    numInsts++;

    int x, y;
    inst->getLocation(x, y);
    x = defdist(block, x);
    y = defdist(block, y);
    tmpInst->setOrigin(frPoint(x, y));
    tmpInst->setOrient(getFrOrient(inst->getOrient().getValue()));
    for (auto& uTerm : tmpInst->getRefBlock()->getTerms()) {
      auto term = uTerm.get();
      unique_ptr<frInstTerm> instTerm = make_unique<frInstTerm>(tmpInst, term);
      instTerm->setId(numTerms);
      numTerms++;
      int pinCnt = term->getPins().size();
      instTerm->setAPSize(pinCnt);
      tmpInst->addInstTerm(std::move(instTerm));
    }
    for (auto& uBlk : tmpInst->getRefBlock()->getBlockages()) {
      auto blk = uBlk.get();
      unique_ptr<frInstBlockage> instBlk
          = make_unique<frInstBlockage>(tmpInst, blk);
      instBlk->setId(numBlockages);
      numBlockages++;
      tmpInst->addInstBlockage(std::move(instBlk));
    }
    tmpBlock->addInst(std::move(uInst));
  }
}

void io::Parser::setObstructions(odb::dbBlock* block)
{
  for (auto blockage : block->getObstructions()) {
    string layerName = blockage->getBBox()->getTechLayer()->getName();
    if (tech->name2layer.find(layerName) != tech->name2layer.end()) {
      continue;
    }
    frLayerNum layerNum = tech->name2layer[layerName]->getLayerNum();
    auto blkIn = make_unique<frBlockage>();
    blkIn->setId(numBlockages);
    numBlockages++;
    auto pinIn = make_unique<frPin>();
    pinIn->setId(0);
    frCoord xl = blockage->getBBox()->xMin();
    frCoord yl = blockage->getBBox()->yMin();
    frCoord xh = blockage->getBBox()->xMax();
    frCoord yh = blockage->getBBox()->yMax();
    // pinFig
    unique_ptr<frRect> pinFig = make_unique<frRect>();
    pinFig->setBBox(frBox(xl, yl, xh, yh));
    pinFig->addToPin(pinIn.get());
    pinFig->setLayerNum(layerNum);
    // pinFig completed
    unique_ptr<frPinFig> uptr(std::move(pinFig));
    pinIn->addPinFig(std::move(uptr));

    blkIn->setPin(std::move(pinIn));
    tmpBlock->addBlockage(std::move(blkIn));
  }
}

void io::Parser::setVias(odb::dbBlock* block)
{
  for (auto via : block->getVias()) {
    if (via->getViaGenerateRule() != nullptr && via->hasParams()) {
      odb::dbViaParams params;
      via->getViaParams(params);
      frLayerNum cutLayerNum = 0;
      frLayerNum botLayerNum = 0;
      frLayerNum topLayerNum = 0;

      if (tech->name2layer.find(params.getCutLayer()->getName())
          == tech->name2layer.end())
        logger->error(utl::DRT,
                      97,
                      "cannot find cut layer {}",
                      params.getCutLayer()->getName());
      else
        cutLayerNum = tech->name2layer.find(params.getCutLayer()->getName())
                          ->second->getLayerNum();

      if (tech->name2layer.find(params.getBottomLayer()->getName())
          == tech->name2layer.end())
        logger->error(utl::DRT,
                      98,
                      "cannot find bottom layer {}",
                      params.getBottomLayer()->getName());
      else
        botLayerNum = tech->name2layer.find(params.getBottomLayer()->getName())
                          ->second->getLayerNum();

      if (tech->name2layer.find(params.getTopLayer()->getName())
          == tech->name2layer.end())
        logger->error(utl::DRT,
                      99,
                      "cannot find top layer {}",
                      params.getTopLayer()->getName());
      else
        topLayerNum = tech->name2layer.find(params.getTopLayer()->getName())
                          ->second->getLayerNum();

      int xSize = defdist(block, params.getXCutSize());
      int ySize = defdist(block, params.getYCutSize());
      int xCutSpacing = defdist(block, params.getXCutSpacing());
      int yCutSpacing = defdist(block, params.getYCutSpacing());
      int xOffset = defdist(block, params.getXOrigin());
      int yOffset = defdist(block, params.getYOrigin());
      int xTopEnc = defdist(block, params.getXTopEnclosure());
      int yTopEnc = defdist(block, params.getYTopEnclosure());
      int xBotEnc = defdist(block, params.getXBottomEnclosure());
      int yBotEnc = defdist(block, params.getYBottomEnclosure());
      int xTopOffset = defdist(block, params.getXTopOffset());
      int yTopOffset = defdist(block, params.getYTopOffset());
      int xBotOffset = defdist(block, params.getXBottomOffset());
      int yBotOffset = defdist(block, params.getYBottomOffset());

      frCoord currX = 0;
      frCoord currY = 0;
      vector<unique_ptr<frShape> > cutFigs;
      for (int i = 0; i < params.getNumCutRows(); i++) {
        currX = 0;
        for (int j = 0; j < params.getNumCutCols(); j++) {
          auto rect = make_unique<frRect>();
          frBox tmpBox(currX, currY, currX + xSize, currY + ySize);
          rect->setBBox(tmpBox);
          rect->setLayerNum(cutLayerNum);
          cutFigs.push_back(std::move(rect));
          currX += xSize + xCutSpacing;
        }
        currY += ySize + yCutSpacing;
      }
      currX -= xCutSpacing;  // max cut X
      currY -= yCutSpacing;  // max cut Y
      frTransform cutXform(-currX / 2 + xOffset, -currY / 2 + yOffset);
      for (auto& uShape : cutFigs) {
        auto rect = static_cast<frRect*>(uShape.get());
        rect->move(cutXform);
      }
      unique_ptr<frShape> uBotFig = make_unique<frRect>();
      auto botFig = static_cast<frRect*>(uBotFig.get());
      unique_ptr<frShape> uTopFig = make_unique<frRect>();
      auto topFig = static_cast<frRect*>(uTopFig.get());

      frBox botBox(0 - xBotEnc, 0 - yBotEnc, currX + xBotEnc, currY + yBotEnc);
      frBox topBox(0 - xTopEnc, 0 - yTopEnc, currX + xTopEnc, currY + yTopEnc);

      frTransform botXform(-currX / 2 + xOffset + xBotOffset,
                           -currY / 2 + yOffset + yBotOffset);
      frTransform topXform(-currX / 2 + xOffset + xTopOffset,
                           -currY / 2 + yOffset + yTopOffset);
      botBox.transform(botXform);
      topBox.transform(topXform);

      botFig->setBBox(botBox);
      topFig->setBBox(topBox);
      botFig->setLayerNum(botLayerNum);
      topFig->setLayerNum(topLayerNum);

      auto viaDef = make_unique<frViaDef>(via->getName());
      viaDef->addLayer1Fig(std::move(uBotFig));
      viaDef->addLayer2Fig(std::move(uTopFig));
      for (auto& uShape : cutFigs) {
        viaDef->addCutFig(std::move(uShape));
      }
      tech->addVia(std::move(viaDef));
    } else {
      map<frLayerNum, set<odb::dbBox*> > lNum2Int;
      for (auto box : via->getBoxes()) {
        if (tech->name2layer.find(box->getTechLayer()->getName())
            == tech->name2layer.end()) {
          return;
        }
        auto layerNum = tech->name2layer.at(box->getTechLayer()->getName())
                            ->getLayerNum();
        lNum2Int[layerNum].insert(box);
      }
      if ((int) lNum2Int.size() != 3)
        logger->error(utl::DRT, 100, "unsupported via: {}", via->getName());
      if (lNum2Int.begin()->first + 2 != (--lNum2Int.end())->first)
        logger->error(
            utl::DRT, 101, "non-consecutive layers for via: {}", via->getName());
      auto viaDef = make_unique<frViaDef>(via->getName());
      int cnt = 0;
      for (auto& [layerNum, boxes] : lNum2Int) {
        for (auto box : boxes) {
          unique_ptr<frRect> pinFig = make_unique<frRect>();
          pinFig->setBBox(frBox(defdist(block, box->xMin()),
                                defdist(block, box->yMin()),
                                defdist(block, box->xMax()),
                                defdist(block, box->yMax())));
          pinFig->setLayerNum(layerNum);
          switch (cnt) {
            case 0:
              viaDef->addLayer1Fig(std::move(pinFig));
              break;
            case 1:
              viaDef->addCutFig(std::move(pinFig));
              break;
            default:
              viaDef->addLayer2Fig(std::move(pinFig));
              break;
          }
        }
        cnt++;
      }
      tech->addVia(std::move(viaDef));
    }
  }
}

void io::Parser::getSBoxCoords(odb::dbSBox* box,
                               frCoord& beginX,
                               frCoord& beginY,
                               frCoord& endX,
                               frCoord& endY,
                               frCoord& width)
{
  auto block = box->getDb()->getChip()->getBlock();
  int x1 = box->xMin();
  int y1 = box->yMin();
  int x2 = box->xMax();
  int y2 = box->yMax();
  uint dx = box->getDX();
  uint dy = box->getDY();
  uint w;
  switch (box->getDirection()) {
    case odb::dbSBox::UNDEFINED: {
      bool dx_even = ((dx & 1) == 0);
      bool dy_even = ((dy & 1) == 0);
      if (dx_even && dy_even) {
        if (dy < dx) {
          w = dy;
          uint dw = dy >> 1;
          y1 += dw;
          y2 -= dw;
          assert(y1 == y2);
        } else {
          w = dx;
          uint dw = dx >> 1;
          x1 += dw;
          x2 -= dw;
          assert(x1 == x2);
        }
      } else if (dx_even) {
        w = dx;
        uint dw = dx >> 1;
        x1 += dw;
        x2 -= dw;
        assert(x1 == x2);
      } else if (dy_even) {
        w = dy;
        uint dw = dy >> 1;
        y1 += dw;
        y2 -= dw;
        assert(y1 == y2);
      } else
        logger->error(utl::DRT, 102, "odd dimension in both directions");
      break;
    }
    case odb::dbSBox::HORIZONTAL: {
      w = dy;
      uint dw = dy >> 1;
      y1 += dw;
      y2 -= dw;
      assert(y1 == y2);
      break;
    }
    case odb::dbSBox::VERTICAL: {
      w = dx;
      uint dw = dx >> 1;
      x1 += dw;
      x2 -= dw;
      assert(x1 == x2);
      break;
    }
    case odb::dbSBox::OCTILINEAR: {
      odb::Oct oct = box->getOct();
      x1 = oct.getCenterLow().getX();
      y1 = oct.getCenterLow().getY();
      x2 = oct.getCenterHigh().getX();
      y2 = oct.getCenterHigh().getY();
      w = oct.getWidth();
      break;
    }
    default:
      logger->error(utl::DRT, 103, "unknown direction");
      break;
  }
  beginX = defdist(block, x1);
  endX = defdist(block, x2);
  beginY = defdist(block, y1);
  endY = defdist(block, y2);
  width = defdist(block, w);
}

void io::Parser::setNets(odb::dbBlock* block)
{
  for (auto net : block->getNets()) {
    unique_ptr<frNet> uNetIn = make_unique<frNet>(net->getName());
    auto netIn = uNetIn.get();
    netIn->setId(numNets);
    numNets++;
    for (auto term : net->getBTerms()) {
      if (tmpBlock->name2term_.find(term->getName())
          == tmpBlock->name2term_.end())
        logger->error(utl::DRT, 104, "term {} not found", term->getName());
      auto frterm = tmpBlock->name2term_[term->getName()];  // frTerm*
      frterm->addToNet(netIn);
      netIn->addTerm(frterm);
      // graph enablement
      auto termNode = make_unique<frNode>();
      termNode->setPin(frterm);
      termNode->setType(frNodeTypeEnum::frcPin);
      netIn->addNode(termNode);
    }
    for (auto term : net->getITerms()) {
      if (tmpBlock->name2inst_.find(term->getInst()->getName())
          == tmpBlock->name2inst_.end())
        logger->error(
            utl::DRT, 105, "component {} not found", term->getInst()->getName());
      auto inst = tmpBlock->name2inst_[term->getInst()->getName()];
      // gettin inst term
      auto frterm = inst->getRefBlock()->getTerm(term->getMTerm()->getName());
      if(frterm == nullptr)
        logger->error(utl::DRT, 106, "component pin {}/{} not found",term->getInst()->getName(),term->getMTerm()->getName());
      int idx = frterm->getOrderId();
      auto &instTerms = inst->getInstTerms();
      auto instTerm = instTerms[idx].get();
      assert(instTerm->getTerm()->getName() == term->getMTerm()->getName());
      
      instTerm->addToNet(netIn);
      netIn->addInstTerm(instTerm);
      // graph enablement
      auto instTermNode = make_unique<frNode>();
      instTermNode->setPin(instTerm);
      instTermNode->setType(frNodeTypeEnum::frcPin);
      netIn->addNode(instTermNode);
    }
    // initialize
    string layerName = "";
    string viaName = "";
    string shape = "";
    bool hasBeginPoint = false;
    bool hasEndPoint = false;
    frCoord beginX = -1;
    frCoord beginY = -1;
    frCoord beginExt = -1;
    frCoord endX = -1;
    frCoord endY = -1;
    frCoord endExt = -1;
    bool hasRect = false;
    frCoord left = -1;
    frCoord bottom = -1;
    frCoord right = -1;
    frCoord top = -1;
    frCoord width = 0;
    odb::dbWireDecoder decoder;

    if (!net->isSpecial() && net->getWire() != nullptr) {
      decoder.begin(net->getWire());
      odb::dbWireDecoder::OpCode pathId = decoder.next();
      while (pathId != odb::dbWireDecoder::END_DECODE) {
        // for each path start
        layerName = "";
        viaName = "";
        shape = "";
        hasBeginPoint = false;
        hasEndPoint = false;
        beginX = -1;
        beginY = -1;
        beginExt = -1;
        endX = -1;
        endY = -1;
        endExt = -1;
        hasRect = false;
        left = -1;
        bottom = -1;
        right = -1;
        top = -1;
        width = 0;
        bool endpath = false;
        do {
          switch (pathId) {
            case odb::dbWireDecoder::PATH:
            case odb::dbWireDecoder::JUNCTION:
            case odb::dbWireDecoder::SHORT:
            case odb::dbWireDecoder::VWIRE:
              layerName = decoder.getLayer()->getName();
              if (tech->name2layer.find(layerName) == tech->name2layer.end())
                logger->error(utl::DRT, 107, "unsupported layer {}", layerName);
              break;
            case odb::dbWireDecoder::POINT:

              if (!hasBeginPoint) {
                decoder.getPoint(beginX, beginY);
                hasBeginPoint = true;
              } else {
                decoder.getPoint(endX, endY);
                hasEndPoint = true;
              }
              beginX = defdist(block, beginX);
              beginY = defdist(block, beginY);
              endX = defdist(block, endX);
              endY = defdist(block, endY);
              break;
            case odb::dbWireDecoder::POINT_EXT:
              if (!hasBeginPoint) {
                decoder.getPoint(beginX, beginY, beginExt);
                hasBeginPoint = true;
              } else {
                decoder.getPoint(endX, endY, endExt);
                hasEndPoint = true;
              }
              beginX = defdist(block, beginX);
              beginY = defdist(block, beginY);
              beginExt = defdist(block, beginExt);
              endX = defdist(block, endX);
              endY = defdist(block, endY);
              endExt = defdist(block, endExt);

              break;
            case odb::dbWireDecoder::VIA:
              viaName = string(decoder.getVia()->getName());
              break;
            case odb::dbWireDecoder::TECH_VIA:
              viaName = string(decoder.getTechVia()->getName());
              break;
            case odb::dbWireDecoder::RECT:
              decoder.getRect(left, bottom, right, top);
              left = defdist(block, left);
              bottom = defdist(block, bottom);
              right = defdist(block, right);
              top = defdist(block, top);
              hasRect = true;
              break;
            case odb::dbWireDecoder::ITERM:
            case odb::dbWireDecoder::BTERM:
            case odb::dbWireDecoder::RULE:
            case odb::dbWireDecoder::END_DECODE:
              break;
            default:
              break;
          }
          pathId = decoder.next();
          if ((int) pathId <= 3 || pathId == odb::dbWireDecoder::END_DECODE)
            endpath = true;
        } while (!endpath);
        auto layerNum = tech->name2layer[layerName]->getLayerNum();
        if (hasRect) {
          continue;
        }
        if (hasEndPoint) {
          auto tmpP = make_unique<frPathSeg>();
          if (beginX > endX || beginY > endY) {
            tmpP->setPoints(frPoint(endX, endY), frPoint(beginX, beginY));
            swap(beginExt, endExt);
          } else {
            tmpP->setPoints(frPoint(beginX, beginY), frPoint(endX, endY));
          }
          tmpP->addToNet(netIn);
          tmpP->setLayerNum(layerNum);

          width = (width) ? width : tech->name2layer[layerName]->getWidth();
          auto defaultBeginExt = width / 2;
          auto defaultEndExt = width / 2;

          frEndStyleEnum tmpBeginEnum;
          if (beginExt == -1) {
            tmpBeginEnum = frcExtendEndStyle;
          } else if (beginExt == 0) {
            tmpBeginEnum = frcTruncateEndStyle;
          } else {
            tmpBeginEnum = frcVariableEndStyle;
          }
          frEndStyle tmpBeginStyle(tmpBeginEnum);

          frEndStyleEnum tmpEndEnum;
          if (endExt == -1) {
            tmpEndEnum = frcExtendEndStyle;
          } else if (endExt == 0) {
            tmpEndEnum = frcTruncateEndStyle;
          } else {
            tmpEndEnum = frcVariableEndStyle;
          }
          frEndStyle tmpEndStyle(tmpEndEnum);

          frSegStyle tmpSegStyle;
          tmpSegStyle.setWidth(width);
          tmpSegStyle.setBeginStyle(
              tmpBeginStyle,
              tmpBeginEnum == frcExtendEndStyle ? defaultBeginExt : beginExt);
          tmpSegStyle.setEndStyle(
              tmpEndStyle,
              tmpEndEnum == frcExtendEndStyle ? defaultEndExt : endExt);
          tmpP->setStyle(tmpSegStyle);
          netIn->addShape(std::move(tmpP));
        }
        if (viaName != "") {
          if (tech->name2via.find(viaName) == tech->name2via.end()) {
            logger->error(utl::DRT, 108, "unsupported via in db");
          } else {
            frPoint p;
            if (hasEndPoint) {
              p.set(endX, endY);
            } else {
              p.set(beginX, beginY);
            }
            auto viaDef = tech->name2via[viaName];
            auto tmpP = make_unique<frVia>(viaDef);
            tmpP->setOrigin(p);
            tmpP->addToNet(netIn);
            netIn->addVia(std::move(tmpP));
          }
        }
        // for each path end
      }
    }
    if (net->isSpecial()) {
      for (auto swire : net->getSWires()) {
        for (auto box : swire->getWires()) {
          if (!box->isVia()) {
            getSBoxCoords(box, beginX, beginY, endX, endY, width);
            auto layerNum = tech->name2layer[box->getTechLayer()->getName()]
                                ->getLayerNum();
            auto tmpP = make_unique<frPathSeg>();
            tmpP->setPoints(frPoint(beginX, beginY), frPoint(endX, endY));
            tmpP->addToNet(netIn);
            tmpP->setLayerNum(layerNum);
            width = (width) ? width : tech->name2layer[layerName]->getWidth();
            auto defaultExt = width / 2;

            frEndStyleEnum tmpBeginEnum;
            if (box->getWireShapeType()==odb::dbWireShapeType::NONE) {
              tmpBeginEnum = frcExtendEndStyle;
            } else {
              tmpBeginEnum = frcTruncateEndStyle;
            }
            frEndStyle tmpBeginStyle(tmpBeginEnum);
            frEndStyleEnum tmpEndEnum;
            if (box->getWireShapeType()==odb::dbWireShapeType::NONE) {
              tmpEndEnum = frcExtendEndStyle;
            } else {
              tmpEndEnum = frcTruncateEndStyle;
            }
            frEndStyle tmpEndStyle(tmpEndEnum);

            frSegStyle tmpSegStyle;
            tmpSegStyle.setWidth(width);
            tmpSegStyle.setBeginStyle(tmpBeginStyle, tmpBeginEnum == frcExtendEndStyle ? defaultExt : 0);
            tmpSegStyle.setEndStyle(tmpEndStyle, tmpEndEnum == frcExtendEndStyle ? defaultExt : 0);
            tmpP->setStyle(tmpSegStyle);
            netIn->addShape(std::move(tmpP));
          } else {
            if (box->getTechVia())
              viaName = box->getTechVia()->getName();
            else if (box->getBlockVia())
              viaName = box->getBlockVia()->getName();

            if (tech->name2via.find(viaName) == tech->name2via.end())
              logger->error(utl::DRT, 109, "unsupported via in db");
            else {
              int x, y;
              box->getViaXY(x, y);
              frPoint p(defdist(block, x), defdist(block, y));
              auto viaDef = tech->name2via[viaName];
              auto tmpP = make_unique<frVia>(viaDef);
              tmpP->setOrigin(p);
              tmpP->addToNet(netIn);
              netIn->addVia(std::move(tmpP));
            }
          }
        }
      }
    }
    frNetEnum netType;
    switch (net->getSigType()) {
      case odb::dbSigType::SIGNAL:
        netType = frNetEnum::frcNormalNet;
        break;
      case odb::dbSigType::CLOCK:
        netType = frNetEnum::frcClockNet;
        break;
      case odb::dbSigType::POWER:
        netType = frNetEnum::frcPowerNet;
        break;
      case odb::dbSigType::GROUND:
        netType = frNetEnum::frcGroundNet;
        break;
      default:
        logger->error(utl::DRT, 110, "unsupported NET USE in def");
        break;
    }
    netIn->setType(netType);
    if (net->isSpecial())
      tmpBlock->addSNet(std::move(uNetIn));
    else
      tmpBlock->addNet(std::move(uNetIn));
  }
}

void io::Parser::setBTerms(odb::dbBlock* block)
{
  for (auto term : block->getBTerms()) {
    frTermEnum termType;
    switch (term->getSigType().getValue()) {
      case odb::dbSigType::SIGNAL:
        termType = frTermEnum::frcNormalTerm;
        break;
      case odb::dbSigType::POWER:
        termType = frTermEnum::frcPowerTerm;
        break;
      case odb::dbSigType::GROUND:
        termType = frTermEnum::frcGroundTerm;
        break;
      case odb::dbSigType::CLOCK:
        termType = frTermEnum::frcClockTerm;
        break;
      default:
        logger->error(utl::DRT, 111, "unsupported PIN USE in db");
        break;
    }
    frTermDirectionEnum termDirection = frTermDirectionEnum::UNKNOWN;
    switch (term->getIoType().getValue()) {
      case odb::dbIoType::INPUT:
        termDirection = frTermDirectionEnum::INPUT;
        break;
      case odb::dbIoType::OUTPUT:
        termDirection = frTermDirectionEnum::OUTPUT;
        break;
      case odb::dbIoType::INOUT:
        termDirection = frTermDirectionEnum::INOUT;
        break;
      case odb::dbIoType::FEEDTHRU:
        termDirection = frTermDirectionEnum::FEEDTHRU;
        break;
    }
    auto uTermIn = make_unique<frTerm>(term->getName());
    auto termIn = uTermIn.get();
    termIn->setId(numTerms);
    numTerms++;
    termIn->setType(termType);
    termIn->setDirection(termDirection);
    auto pinIn = make_unique<frPin>();
    pinIn->setId(0);
    for (auto pin : term->getBPins()) {
      for (auto box : pin->getBoxes()) {
        if (tech->name2layer.find(box->getTechLayer()->getName())
            == tech->name2layer.end())
          logger->error(utl::DRT,
                        112,
                        "unsupported layer {}",
                        box->getTechLayer()->getName());
        frLayerNum layerNum
            = tech->name2layer[box->getTechLayer()->getName()]->getLayerNum();
        frCoord xl = defdist(block, box->xMin());
        frCoord yl = defdist(block, box->yMin());
        frCoord xh = defdist(block, box->xMax());
        frCoord yh = defdist(block, box->yMax());
        unique_ptr<frRect> pinFig = make_unique<frRect>();
        pinFig->setBBox(frBox(xl, yl, xh, yh));
        pinFig->addToPin(pinIn.get());
        pinFig->setLayerNum(layerNum);
        unique_ptr<frPinFig> uptr(std::move(pinFig));
        pinIn->addPinFig(std::move(uptr));
      }
    }
    termIn->addPin(std::move(pinIn));
    tmpBlock->addTerm(std::move(uTermIn));
  }
}

void io::Parser::readDesign(odb::dbDatabase* db)
{
  ProfileTask profile("IO:readDesign");
  if(db->getChip() == nullptr)
    logger->error(utl::DRT, 116, "load design first");
  odb::dbBlock* block = db->getChip()->getBlock();
  if(block == nullptr)
    logger->error(utl::DRT, 117, "load design first");
  tmpBlock = make_unique<frBlock>(string(block->getName()));
  tmpBlock->trackPatterns_.clear();
  tmpBlock->trackPatterns_.resize(tech->layers.size());
  setDieArea(block);
  setTracks(block);
  setInsts(block);
  setObstructions(block);
  setVias(block);
  setBTerms(block);
  setNets(block);
  tmpBlock->setId(0);
  design->setTopBlock(std::move(tmpBlock));
  addFakeNets();
}

void io::Parser::addFakeNets() {
  // add VSS fake net
  auto vssFakeNet = make_unique<frNet>(string("frFakeVSS"));
  vssFakeNet->setType(frNetEnum::frcGroundNet);
  vssFakeNet->setIsFake(true);
  design->getTopBlock()->addFakeSNet(std::move(vssFakeNet));
  // add VDD fake net
  auto vddFakeNet = make_unique<frNet>(string("frFakeVDD"));
  vddFakeNet->setType(frNetEnum::frcPowerNet);
  vddFakeNet->setIsFake(true);
  design->getTopBlock()->addFakeSNet(std::move(vddFakeNet));
}

// only support GF14 related content

int io::Parser::getLef58CutClass(void *data, frLayer* tmpLayer, const string &sIn) {
  //bool enableOutput = true;
  bool enableOutput = false;
  if (enableOutput) {
    cout <<endl <<"  PROPERTY LEF58_CUTCLASS \"";
  }
  istringstream istr(sIn);
  string word;

  string  name       = "";
  frCoord viaWidth   = 0;
  bool    hViaLength = false;
  frCoord viaLength  = 0;
  bool    hNumCut    = false;
  frUInt4 numCut     = 0;
  io::Parser* parser = (io::Parser*) data;

  while (istr >> word) {
    if (word == string("CUTCLASS")) {
      // initialization
      name       = "";
      viaWidth   = 0;
      hViaLength = false;
      viaLength  = 0;
      hNumCut    = false;
      numCut     = 0;
      if (istr >> name) {
        ;
      } else {
        cout <<"Error: getLef58CutClass" <<endl;
      }
      if (enableOutput) {
        cout <<endl <<"  CUTCLASS " <<name;
      }
    } else if (word == "WIDTH") {
      double tmp;
      if (istr >> tmp) {
        viaWidth = frCoord(round(tmp * parser->tech->getDBUPerUU()));
      } else {
        cout <<"Error: getLef58CutClass" <<endl;
      }
      if (enableOutput) {
        cout <<" WIDTH " <<tmp;
      }
    } else if (word == "LENGTH") {
      double tmp;
      if (istr >> tmp) {
        hViaLength = true;
        viaLength = frCoord(round(tmp * parser->tech->getDBUPerUU()));
      } else {
        cout <<"Error: getLef58CutClass" <<endl;
      }
      if (enableOutput) {
        cout <<" LENGTH " <<tmp;
      }
    } else if (word == "CUTS") {
      if (istr >> numCut) {
        hNumCut = true;
      } else {
        cout <<"Error: getLef58CutClass" <<endl;
      }
      if (enableOutput) {
        cout <<" CUTS " <<numCut;
      }
    } else if (word == ";") {
      if (enableOutput) {
        cout <<" ;";
      }
      // push rule here;
      auto cutClass = make_unique<frLef58CutClass>();
      cutClass->setName(name);
      cutClass->setViaWidth(viaWidth);
      if (hViaLength) {
        cutClass->setViaLength(viaLength);
      } else {
        cutClass->setViaLength(viaWidth);
      }
      if (hNumCut) {
        cutClass->setNumCut(numCut);
      } else {
        cutClass->setNumCut(1);
      }
      parser->tech->addCutClass(tmpLayer->getLayerNum(), std::move((cutClass)));
    }
  }
  if (enableOutput) {
    cout <<"\" ;" <<endl;
  }
  return 0;
}

int io::Parser::getLef58CutSpacing_helper(void *data, frLayer* tmpLayer, const string &sIn) {
  //bool enableOutput = true;
  //bool enableOutput = false;

  string keyword = "";

  istringstream istr(sIn);
  string word;
  stringstream ss;
  while (istr >> word) {
    if (word == string("SPACING")) {
      keyword = "";
      ss.str("");
      ss <<word;
    } else if (keyword == "" && word == string("SAMEMASK")) {
      keyword = "SAMEMASK";
      ss <<" " <<word;
    } else if (word == string("MAXXY")) {
      keyword = "MAXXY";
      ss <<" " <<word;
    } else if (word == string("LAYER")) {
      keyword = "LAYER";
      ss <<" " <<word;
    } else if (word == string("ADJACENTCUTS")) {
      keyword = "ADJACENTCUTS";
      ss <<" " <<word;
    } else if (word == string("PARALLELOVERLAP")) {
      keyword = "PARALLELOVERLAP";
      ss <<" " <<word;
    } else if (word == string("PARALLELWITHIN")) {
      keyword = "PARALLELWITHIN";
      ss <<" " <<word;
    } else if (word == string("SAMEMETALSHAREDEDGE")) {
      keyword = "SAMEMETALSHAREDEDGE";
      ss <<" " <<word;
    } else if (word == string("AREA")) {
      keyword = "AREA";
      ss <<" " <<word;
    } else {
      ss <<" " <<word;
    }
  }

  if (keyword == "LAYER") {
    getLef58CutSpacing_layer(data, tmpLayer, ss.str());
  } else if (keyword == "ADJACENTCUTS") {
    getLef58CutSpacing_adjacentCuts(data, tmpLayer, ss.str());
  } else {
    cout << "Warning: unsupported LEF58_SPACING branch" << keyword << ", skipped...\n"; //skip unsupported rules
    cout << sIn << endl;
  }
  
  return 0;

}

int io::Parser::getLef58CutSpacing(void *data, frLayer* tmpLayer, const string &sIn) {
  //bool enableOutput = true;
  bool enableOutput = false;
  if (enableOutput) {
    cout <<endl <<"  PROPERTY LEF58_SPACING \"";
  }
  istringstream istr(sIn);
  string word;
  stringstream ss;
  while (istr >> word) {
    if (word == string("SPACING")) {
      ss.str("");
      ss <<word;
    } else if (word == ";") {
      ss <<" " <<word;
      getLef58CutSpacing_helper(data, tmpLayer, ss.str());
    } else {
      ss <<" " <<word;
    }
  }
  if (enableOutput) {
    cout <<"\" ;" <<endl;
  }
  return 0;
}

int io::Parser::getLef58CutSpacing_layer(void *data, frLayer* tmpLayer, const string &sIn) {
  // bool enableOutput = true;
  bool enableOutput = false;
  bool isSkip = false;

  frCoord cutSpacing = -1;
  bool isCenterToCenter = false;
  bool isSameNet = false;
  bool isSameMetal = false;
  bool isSameVia = false;

  string secondLayerName;
  bool isStack = false;
  frCoord orthogonalSpacing = -1;
  string className;
  bool isShortEdgeOnly = false;
  frCoord prl = -1;
  bool isConcaveCorner = false;;
  frCoord width = -1;
  frCoord enclosure = -1;
  frCoord edgeLength = -1;
  frCoord parLength = -1;
  frCoord parWithin = -1;
  frCoord edgeEnclosure = -1;
  frCoord adjEnclosure = -1;
  frCoord extension = -1;
  frCoord eolWidth = -1;
  frCoord minLength = -1;
  bool isMaskOverlap = false;
  bool isWrongDirection = false;

  istringstream istr(sIn);
  string word;

  string keyword = "";
  io::Parser* parser = (io::Parser*) data;

  auto con = make_unique<frLef58CutSpacingConstraint>();

  while (istr >> word) {
    if (word == string("SPACING")) {
      double tmp;
      if (istr >> tmp) {
        cutSpacing = frCoord(round(tmp * parser->tech->getDBUPerUU()));
        con->setCutSpacing(cutSpacing);
      } else {
        isSkip = true;
      }
      if (enableOutput) {
        cout <<endl <<"  SPACING " <<tmp;
      }
    } else if (word == string("CENTERTOCENTER")) {
      isCenterToCenter = true;
      con->setCenterToCenter(isCenterToCenter);
    } else if (word == string("SAMENET")) {
      isSameNet = true;
      con->setSameNet(isSameNet);
    } else if (word == string("SAMEMETAL")) {
      isSameMetal = true;
      con->setSameMetal(isSameMetal);
    } else if (word == string("SAMEVIA")) {
      isSameVia = true;
      con->setSameVia(isSameVia);
    } else if (word == string("LAYER")) {
      if (istr >> secondLayerName) {
        con->setSecondLayerName(secondLayerName);
      } else {
        isSkip = true;
      }
      if (enableOutput) {
        cout <<" LAYER " <<secondLayerName;
      }
      if (istr >> word) {
        if (word == string("STACK")) {
          isStack = true;
          con->setStack(isStack);
        } else if (word == string("ORTHOGONALSPACING")) {
          double tmp;
          if (istr >> tmp) {
            orthogonalSpacing = frCoord(round(tmp * parser->tech->getDBUPerUU()));
            con->setOrthogonalSpacing(orthogonalSpacing);
          } else {
            isSkip = true;
          }
        } else if (word == string("CUTCLASS")) {
          if (istr >> className) {
            con->setCutClassName(className);
            auto cutClassIdx = tmpLayer->getCutClassIdx(className);
            if (cutClassIdx != -1) {
              // cout << "cutClassIdx = " << cutClassIdx << endl;
              con->setCutClassIdx(cutClassIdx);
            } else {
              isSkip = true;
            }
          } else {
            isSkip = true;
          }
          if (enableOutput) {
            cout <<" CUTCLASS " <<className;
          }
          // cut class branch
          if (istr >> word) {
            if (word == string("SHORTEDGEONLY")) {
              isShortEdgeOnly = true;
              con->setShortEdgeOnly(isShortEdgeOnly);
              if (istr >> word) {
                if (word == string("PRL")) {
                  double tmp;
                  if (istr >> tmp) {
                    prl = frCoord(round(tmp * parser->tech->getDBUPerUU()));
                    con->setPrl(prl);
                  } else {
                    isSkip = true;
                  }
                }
              }
            } else if (word == string("CONCAVECORNER")) {
              isConcaveCorner = true;
              con->setConcaveCorner(isConcaveCorner);
              if (enableOutput) {
                cout << " CONCAVECORNER";
              }
              if (istr >> word) {
                if (word == string("WIDTH")) {
                  double tmp;
                  if (istr >> tmp) {
                    width = frCoord(round(tmp * parser->tech->getDBUPerUU()));
                    con->setWidth(width);
                    if (istr >> word) {
                      if (word == string("ENCLOSURE")) {
                        if (istr >> tmp) {
                          enclosure = frCoord(round(tmp * parser->tech->getDBUPerUU()));
                          con->setEnclosure(enclosure);
                          if (istr >> word) {
                            if (word == string("EDGELENGTH")) {
                              if (istr >> tmp) {
                                edgeLength = frCoord(round(tmp * parser->tech->getDBUPerUU()));
                                con->setEdgeLength(edgeLength);
                              } else {
                                isSkip = true;
                              }
                            } else {
                              isSkip = true;
                            }
                          } else {
                            isSkip = true;
                          }
                        } else {
                          isSkip = true;
                        }
                      } else {
                        isSkip = true;
                      }
                    } else {
                      isSkip = true;
                    }
                  } else {
                    isSkip = true;
                  }
                } else if (word == string("PARALLEL")) {
                  double tmp;
                  if (istr >> tmp) {
                    parLength = frCoord(round(tmp * parser->tech->getDBUPerUU()));
                    con->setParLength(parLength);
                    if (istr >> word) {
                      if (word == string("WITHIN")) {
                        if (istr >> tmp) {
                          parWithin = frCoord(round(tmp * parser->tech->getDBUPerUU()));
                          con->setParWithin(parWithin);
                          if (istr >> word) {
                            if (word == string("ENCLOSURE")) {
                              if (istr >> tmp) {
                                enclosure = frCoord(round(tmp * parser->tech->getDBUPerUU()));
                                con->setEnclosure(enclosure);
                              } else {
                                isSkip = true;
                              }
                            } else {
                              isSkip = true;
                            }
                          } else {
                            isSkip = true;
                          }
                        } else {
                          isSkip = true;
                        }
                      } else {
                        isSkip = true;
                      }
                    } else {
                      isSkip = true;
                    }
                  } else {
                    isSkip = true;
                  }
                } else if (word == string("EDGELENGTH")) {
                  double tmp;
                  if (istr >> tmp) {
                    edgeLength = frCoord(round(tmp * parser->tech->getDBUPerUU()));
                    con->setEdgeLength(edgeLength);
                    if (istr >> word) {
                      if (word == string("ENCLOSURE")) {
                        if (istr >> tmp) {
                          edgeEnclosure = frCoord(round(tmp * parser->tech->getDBUPerUU()));
                          con->setEdgeEnclosure(edgeEnclosure);
                          if (istr >> tmp) {
                            adjEnclosure = frCoord(round(tmp * parser->tech->getDBUPerUU()));
                            con->setAdjEnclosure(adjEnclosure);
                          } else {
                            isSkip = true;
                          }
                        } else {
                          isSkip = true;
                        }
                      } else {
                        isSkip = true;
                      }
                    } else {
                      isSkip = true;
                    }
                  } else {
                    isSkip = true;
                  }
                }
              } else {
                isSkip = true;
              }
            } else if (word == string("EXTENSION")) {
              double tmp;
              if (istr >> tmp) {
                extension = frCoord(round(tmp * parser->tech->getDBUPerUU()));
                con->setExtension(extension);
              } else {
                isSkip = true;
              }
            } else if (word == string("NONEOLCONVEXCORNER")) {
              double tmp;
              if (istr >> tmp) {
                if (enableOutput) {
                  cout << " NONEOLCONVEXCORNER " << tmp;
                }
                eolWidth = frCoord(round(tmp * parser->tech->getDBUPerUU()));
                con->setEolWidth(eolWidth);
                if (istr >> word) {
                  if (word == string("MINLENGTH")) {
                    if (istr >> tmp) {
                      if (enableOutput) {
                        cout << " MINLENGTH " << tmp;
                      }
                      minLength = frCoord(round(tmp * parser->tech->getDBUPerUU()));
                      con->setMinLength(minLength);
                    } else {
                      isSkip = true;
                    }
                  } else {
                    ;
                  }
                }
              }
            } else if (word == string("ABOVEWIDTH")) {
              double tmp;
              if (istr >> tmp) {
                width = frCoord(round(tmp * parser->tech->getDBUPerUU()));
                con->setWidth(width);
                if (istr >> word) {
                  if (word == string("ENCLOSURE")) {
                    if (istr >> tmp) {
                      enclosure = frCoord(round(tmp * parser->tech->getDBUPerUU()));
                      con->setEnclosure(enclosure);
                    } else {
                      isSkip = true;
                    }
                  } else {
                    isSkip = true;
                  }
                }
              } else {
                isSkip = true;
              }
            } else if (word == string("MASKOVERLAP")) {
              isMaskOverlap = true;
              con->setMaskOverlap(isMaskOverlap);
            } else if (word == string("WRONGDIRECTION")) {
              isWrongDirection = true;
              con->setWrongDirection(isWrongDirection);
            } else {
              isSkip = true;
            }
          }
        }
      }
    } 
  }

  if (isSkip) {
    cout << "Error: getLef58CutSpacing_layer" << endl;
    cout << sIn << endl;
  } else {
    // cout << "addLef58CutSpacingConstraint\n";
    tmpLayer->addLef58CutSpacingConstraint(con.get());
    parser->tech->addUConstraint(std::move(con));

  }
  return 0;
}

// lefdef ref spacing
int io::Parser::getLef58CutSpacing_adjacentCuts(void *data, frLayer* tmpLayer, const string &sIn) {
  bool enableOutput = false;
  // bool enableOutput = true;

  bool isSkip = false;

  frCoord  cutSpacing = -1;
  bool isCenterToCenter = false;
  bool isSameNet = false;
  bool isSameMetal = false;
  bool isSameVia = false;
  int numAdjCuts = -1;
  int exactAlignedCut = -1;
  // two cuts
  int twoCuts = -1;
  frCoord twoCutsSpacing = -1;
  bool isSameCut = false;
  // within
  frCoord cutWithin2 = -1;

  bool isExceptSamePGNet;
  frCoord exceptAllWithin;
  bool isAbove = false;
  bool isBelow = false;
  frCoord enclosure = -1;
  // cutclass
  string cutClassName = "";
  bool isToAll = false;
  bool isNoPrl = false;
  bool isSideParallelOverlap = false;
  bool isSameMask = false;

  istringstream istr(sIn);
  string word;

  string keyword = "";
  io::Parser* parser = (io::Parser*) data;

  auto con = make_unique<frLef58CutSpacingConstraint>();

  while (istr >> word) {
    if (word == string("SPACING")) {
      double tmp;
      if (istr >> tmp) {
        cutSpacing = frCoord(round(tmp * parser->tech->getDBUPerUU()));
        con->setCutSpacing(cutSpacing);
      } else {
        isSkip = true;
      }
      if (enableOutput) {
        cout <<endl <<"  SPACING " <<tmp;
      }
    } else if (word == string("CENTERTOCENTER")) {
      isCenterToCenter = true;
      con->setCenterToCenter(isCenterToCenter);
    } else if (word == string("SAMENET")) {
      isSameNet = true;
      con->setSameNet(isSameNet);
    } else if (word == string("SAMEMETAL")) {
      isSameMetal = true;
      con->setSameMetal(isSameMetal);
    } else if (word == string("SAMEVIA")) {
      isSameVia = true;
      con->setSameVia(isSameVia);
    } else if (word == string("ADJACENTCUTS")) {
      if (istr >> numAdjCuts) {
        con->setAdjacentCuts(numAdjCuts);
        if (enableOutput) {
          cout << " ADJACENTCUTS " << numAdjCuts;
        }
      } else {
        isSkip = true;
      }
      while (istr >> word) {
        if (word == string("EXACTALIGNED")) {
          if (istr >> exactAlignedCut) {
            con->setExactAlignedCut(exactAlignedCut);
          } else {
            isSkip = true;
          }
        } else if (word == string("TWOCUTS")) {
          if (istr >> twoCuts) {
            con->setTwoCuts(twoCuts);
            if (enableOutput) {
              cout << " TWOCUTS " << twoCuts;
            }
            streampos pos = istr.tellg();
            bool done = false;
            while (!done) {
              if (istr >> word) {
                if (word == string("TWOCUTSSPACING")) {
                  double tmp;
                  if (istr >> tmp) {
                    twoCutsSpacing = frCoord(round(tmp * parser->tech->getDBUPerUU()));
                    con->setTwoCutsSpacing(twoCutsSpacing);
                    pos = istr.tellg();
                  } else {
                    isSkip = true;
                  }
                } else if (word == string("SAMECUT")) {
                  isSameCut = true;
                  con->setSameCut(isSameCut);
                  pos = istr.tellg();
                } else {
                  done = true;
                }
              }
            }
            istr.seekg(pos);
          } else {
            isSkip = true;
          }
        } else if (word == string("WITHIN")) {
          streampos pos = istr.tellg();
          double tmp1;
          if (istr >> tmp1) {
            pos = istr.tellg();
          } else {
            isSkip = true;
          }
          // TODO: bring this back after figure out how to correctly use seekg / tellg
          // if (istr >> tmp2) {
          //   cutWithin1 = frCoord(round(tmp1 * parser->tech->getDBUPerUU()));
          //   cutWithin2 = frCoord(round(tmp2 * parser->tech->getDBUPerUU()));
          //   con->setCutWithin1(cutWithin1);
          //   con->setCutWithin2(cutWithin2);
          //   pos = istr.tellg();
          // } else {
            cutWithin2 = frCoord(round(tmp1 * parser->tech->getDBUPerUU()));
            con->setCutWithin(cutWithin2);
            // istr.seekg(pos);
            if (enableOutput) {
              cout << " WITHIN " << tmp1;
            }
          // }
        } else if (word == string("EXCEPTSAMEPGNET")) {
          isExceptSamePGNet = true;
          con->setExceptSamePGNet(isExceptSamePGNet);
        } else if (word == string("EXCEPTALLWITHIN")) {
          double tmp;
          if (istr >> tmp) {
            exceptAllWithin = frCoord(round(tmp * parser->tech->getDBUPerUU()));
            con->setExceptAllWithin(exceptAllWithin);
          } else {
            isSkip = true;
          }
        } else if (word == string("ENCLOSURE")) {
          streampos pos = istr.tellg();
          if (istr >> word) {
            if (word == string("ABOVE")) {
              isAbove = true;
              con->setAbove(isAbove);
            } else if (word == string("BELOW")) {
              isBelow = true;
              con->setBelow(isBelow);
            } else {
              istr.seekg(pos);
            }
          }
          double tmp;
          if (istr >> tmp) {
            enclosure = frCoord(round(tmp * parser->tech->getDBUPerUU()));
            con->setEnclosure(enclosure);
          } else {
            isSkip = true;
          }
        } else if (word == string("CUTCLASS")) {
          if (istr >> cutClassName) {
            con->setCutClassName(cutClassName);
            auto cutClassIdx = tmpLayer->getCutClassIdx(cutClassName);
            if (cutClassIdx != -1) {
              // cout << "cutClassIdx = " << cutClassIdx << endl;
              con->setCutClassIdx(cutClassIdx);
            } else {
              isSkip = true;
            }
            if (enableOutput) {
              cout << " CUTCLASS " << cutClassName;
            }
          } else {
            isSkip = true;
          }
          streampos pos = istr.tellg();
          string word1, word2;
          if (istr >> word1 && istr >> word2) {
            if (word1 == string("TO") && word2 == string("ALL")) {
              isToAll = true;
              con->setToAll(isToAll);
            } else {
              istr.seekg(pos);
            }
          }
        } else if (word == string("NOPRL")) {
          isNoPrl = true;
          con->setNoPrl(isNoPrl);
        } else if (word == string("SIDEPARALLELOVERLAP")) {
          isSideParallelOverlap = true;
          con->setSideParallelOverlap(isSideParallelOverlap);
        } else if (word == string("SAMEMASK")) {
          isSameMask = true;
          con->setSameMask(isSameMask);
        } else {
          isSkip = true;
        }
      }
    }
  }

  if (enableOutput) {
    cout << endl;
  }

  if (isSkip) {
    cout << "Error: getLef58CutSpacing_adjacentCuts" << endl;
  } else {
    // cout << "addLef58CutSpacingConstraint\n";
    tmpLayer->addLef58CutSpacingConstraint(con.get());
    parser->tech->addUConstraint(std::move(con));
  }
  return 0;
}

int io::Parser::getLef58CutSpacingTable(void *data, frLayer* tmpLayer, const string &sIn) {
  //bool enableOutput = true;
  bool enableOutput = false;
  if (enableOutput) {
    cout <<endl <<"  PROPERTY LEF58_SPACINGTABLE \"";
  }
  istringstream istr(sIn);
  string word;
  stringstream ss;
  while (istr >> word) {
    if (word == string("SPACINGTABLE")) {
      ss.str("");
      ss <<word;
    } else if (word == ";") {
      ss <<" " <<word;
      getLef58CutSpacingTable_helper(data, tmpLayer, ss.str());
    } else {
      ss <<" " <<word;
    }
  }
  if (enableOutput) {
    cout <<"\" ;" <<endl;
  }
  return 0;
}

int io::Parser::getLef58CutSpacingTable_helper(void *data, frLayer* tmpLayer, const string &sIn) {
  //bool enableOutput = true;
  //bool enableOutput = false;
  //if (enableOutput) {
  //  cout <<endl <<"  PROPERTY LEF58_SPACINGTABLE \"" <<endl;
  //}

  string keyword = "";

  istringstream istr(sIn);
  string word;
  stringstream ss;
  while (istr >> word) {
    if (word == string("SPACINGTABLE")) {
      keyword = "";
      ss.str("");
      ss <<word;
      //if (enableOutput) {
      //  cout <<"  SPACINGTABLE";
      //}
    } else if (word == string("CENTERSPACING")) {
      //if (enableOutput) {
      //  cout <<" CENTERSPACING";
      //}
      keyword = "CENTERSPACING";
      ss <<" " <<word;
    } else if (word == string("ORTHOGONAL")) {
      //if (enableOutput) {
      //  cout <<" CENTERSPACING";
      //}
      keyword = "ORTHOGONAL";
      ss <<" " <<word;
    } else {
      ss <<" " <<word;
    }
  }

  if (keyword == "CENTERSPACING") {
    ; //skip center spacing rules
  } else if (keyword == "ORTHOGONAL") {
    ; //skip orthogonal rules
  } else {
    getLef58CutSpacingTable_others(data, tmpLayer, ss.str());
  }
  
  //if (enableOutput) {
  //  cout <<"\" ;" <<endl;
  //}

  return 0;

}

int io::Parser::getLef58CutSpacingTable_default(void *data, frLayer* tmpLayer, const string &sIn, 
  const shared_ptr<frLef58CutSpacingTableConstraint> &con) {
  //cout <<sIn <<endl;
  //bool enableOutput = true;
  bool enableOutput = false;
  
  frCoord defaultCutSpacing = 0;

  istringstream istr(sIn);
  string word;
  io::Parser* parser = (io::Parser*) data;

  while (istr >> word) {
    if (word == string("DEFAULT")) {
      double tmp;
      if (istr >> tmp) {
        defaultCutSpacing = frCoord(round(tmp * parser->tech->getDBUPerUU()));
      } else {
        cout <<"Error: getLef58CutSpacingTable_default" <<endl;
      }
      if (enableOutput) {
        cout <<endl <<"  DEFAULT " <<tmp;
      }
    } else {
      ; // skip unknown rules
    }
  }

  con->setDefaultCutSpacing(defaultCutSpacing);
  return 0;
}

int io::Parser::getLef58CutSpacingTable_prl(void *data, frLayer* tmpLayer, const string &sIn, 
    const shared_ptr<frLef58CutSpacingTableConstraint> &con) {
  //cout <<sIn <<endl;
  //bool enableOutput = true;
  bool enableOutput = false;
  
  frCoord prl          = 0;
  bool    isHorizontal = false;
  bool    isVertical   = false;
  bool    isMaxXY      = false;

  istringstream istr(sIn);
  string word;
  io::Parser* parser = (io::Parser*) data;

  while (istr >> word) {
    if (word == string("PRL")) {
      double tmp;
      if (istr >> tmp) {
        prl = frCoord(round(tmp * parser->tech->getDBUPerUU()));
      } else {
        cout <<"Error: getLef58CutSpacingTable_prl" <<endl;
      }
      if (enableOutput) {
        cout <<" PRL " <<tmp;
      }
    } else if (word == string("HORIZONTAL")) {
      isHorizontal = true;
      if (enableOutput) {
        cout <<" HORIZONTAL";
      }
    } else if (word == string("VERTICAL")) {
      isVertical = true;
      if (enableOutput) {
        cout <<" VERTICAL";
      }
    } else if (word == string("MAXXY")) {
      isMaxXY = true;
      if (enableOutput) {
        cout <<" MAXXY";
      }
    } else {
      ; // skip unknown rules
    }
  }

  auto ptr = make_shared<frLef58CutSpacingTablePrlConstraint>();
  ptr->setPrl(prl);
  ptr->setHorizontal(isHorizontal);
  ptr->setVertical(isVertical);
  ptr->setMaxXY(isMaxXY);
  con->setPrlConstraint(ptr);

  return 0;
}

int io::Parser::getLef58CutSpacingTable_layer(void *data, frLayer* tmpLayer, const string &sIn, 
    const shared_ptr<frLef58CutSpacingTableConstraint> &con, frLayerNum &secondLayerNum) {

  //bool enableOutput = true;
  bool enableOutput = false;

  frString secondLayerName    = "";
  bool     isNonZeroEnclosure = false;

  istringstream istr(sIn);
  string word;

  while (istr >> word) {
    if (word == string("LAYER")) {
      if (istr >> secondLayerName) {
        ;
      } else {
        cout <<"Error: getLef58CutSpacingTable_layer" <<endl;
      }
      if (enableOutput) {
        cout <<" LAYER " <<secondLayerName;
      }
    } else if (word == string("NONZEROENCLOSURE")) {
      isNonZeroEnclosure = true;
      if (enableOutput) {
        cout <<endl <<"  NONZEROENCLOSURE";
      }
    } else {
      ; // skip unknown rules
    }
  }

  io::Parser* parser = (io::Parser*) data;
  auto ptr = make_shared<frLef58CutSpacingTableLayerConstraint>();
  //cout <<secondLayerName <<endl <<flush;
  secondLayerNum = parser->tech->name2layer.at(secondLayerName)->getLayerNum();
  ptr->setSecondLayerNum(secondLayerNum);
  ptr->setNonZeroEnc(isNonZeroEnclosure);
  con->setLayerConstraint(ptr);

  return 0;
}

<<<<<<< HEAD

int io::Parser::getLef58CutSpacingTable_cutClass(void *data, frLayer* tmpLayer, const string &sIn, 
    const shared_ptr<frLef58CutSpacingTableConstraint> &con, bool hasSecondLayer, frLayerNum secondLayerNum) {
  //bool enableOutput = true;
  bool enableOutput = false;

  auto defaultCutSpacing = con->getDefaultCutSpacing();
  // 2d spacing table
  frCollection<frCollection<pair<frCoord, frCoord> > > tblVals;

  //cout <<endl <<sIn <<endl;
  // check numRows and numCols
  istringstream istr1(sIn);
  string word;
  int numCols = 0;
  int numRows = 0;
  bool isPrevNum   = false;
  while (istr1 >> word) {
    // "-" is treated as number 0
    if (word == "-") {
      word = "0";
    }
    stringstream tmpss(word);
    double tmpd;
    // is a number
    if (tmpss >> tmpd) {
      isPrevNum = true;
      numCols++;
    // is a string
    } else {
      if (word == ";") {
        numRows++;
      } else if (isPrevNum) {
        numRows++;
        numCols = 0;
      }
      isPrevNum = false;
    }
  }

  numCols /= 2;
  //cout <<endl <<"#rows/cols = " <<numRows <<"/" <<numCols <<endl;
  
  vector<frString> colNames;
  vector<int>      dupColNames; //duplicate side and all
  
  vector<frString> rowNames;
  vector<int>      dupRowNames; //duplicate side and all
  
  vector<vector<pair<frCoord, frCoord> > > tmpTbl;
  vector<pair<frCoord, frCoord> > tmpTblRow;
  
  io::Parser* parser = (io::Parser*) data;
  istringstream istr2(sIn);
  word = "";
  int stage = 0; // 0 = read columns; 1 = read rows
  int readNum = 0; // numbers read in a row
  while (istr2 >> word) {
    // "-" is treated as number 0
    //if (word == ";") {
    //  cout <<"found ;" <<endl;
    //}
    if (word == "-") {
      word = to_string(defaultCutSpacing * 1.0 / parser->tech->getDBUPerUU());
    }
    if (word == "CUTCLASS") {
      if (enableOutput) {
        cout <<endl <<"  CUTCLASS";
      }
    // read numCols times
    } else if ((int)colNames.size() < numCols) {
      if (word == "SIDE" || word == "END") {
        *(--colNames.end()) = *(--colNames.end()) + word;
        *(--dupColNames.end()) = 1;
      } else {
        colNames.push_back(word);
        dupColNames.push_back(2);
      }
      if (enableOutput) {
        cout <<" " <<word;
      }
      //cout <<"testX" <<endl;
    } else if (stage == 0 && (int)colNames.size() == numCols) {
      // last word of column
      if (word == "SIDE" || word == "END") {
        *(--colNames.end()) = *(--colNames.end()) + word;
        *(--dupColNames.end()) = 1;
        if (enableOutput) {
          cout <<" " <<word;
        }
      // first word of row
      } else {
        rowNames.push_back(word);
        dupRowNames.push_back(2);
        if (enableOutput) {
          cout <<endl <<"  " <<word;
        }
      }
      stage = 1;
      //cout <<"testXX" <<endl;
    } else if (word == ";") {
      if (enableOutput) {
        cout <<" ;";
      }
      tmpTbl.push_back(tmpTblRow);
      //cout <<"testXXX" <<endl;
    } else if (stage == 1) {
      if (word == "SIDE" || word == "END") {
        *(--rowNames.end()) = *(--rowNames.end()) + word;
        *(--dupRowNames.end()) = 1;
        if (enableOutput) {
          cout <<" " <<word;
        }
      } else {
        stringstream ss(word);
        double firstNum;
        //cout <<"test: " <<word <<endl;
        // number
        if (ss >> firstNum) {
          frCoord val1 = frCoord(round(firstNum * parser->tech->getDBUPerUU()));
          string tmpS;
          if (istr2 >> tmpS) {
            ;
          } else {
            cout <<"Error: getLef58CutSpacingTable_cutClass" <<endl;
          }
          stringstream tmpSS(tmpS);
          double secondNum;
          if (tmpSS >> secondNum) {
            frCoord val2 = frCoord(round(secondNum * parser->tech->getDBUPerUU()));
            tmpTblRow.push_back(make_pair(val1, val2));
            if (enableOutput) {
              cout <<" " <<firstNum <<" " <<secondNum;
            }
          } else {
            // the number is "-", use default spacing
            frCoord val2 = defaultCutSpacing;
            tmpTblRow.push_back(make_pair(val1, val2));
            if (enableOutput) {
              cout <<" " <<firstNum <<" " <<defaultCutSpacing * 1.0 / parser->tech->getDBUPerUU();
            }
          }
          readNum += 1;
        // first word
        } else {
          rowNames.push_back(word);
          dupRowNames.push_back(2);
          if (enableOutput) {
            cout <<endl <<"  " <<word;
          }
          if (readNum) {
            tmpTbl.push_back(tmpTblRow);
            tmpTblRow.clear();
          }
          readNum = 0;
        }
      }
      //cout <<"testXXXX" <<endl;
    }
  }

  //cout <<endl <<"column:";
  //for (auto &str: colNames) {
  //  cout <<" " <<str;
  //}
  //
  //cout <<endl <<"row:";
  //for (auto &str: rowNames) {
  //  cout <<" " <<str;
  //}

  //cout <<endl <<"table: ";
  //for (auto &v1: tmpTbl) {
  //  cout <<"test here";
  //  cout <<endl <<"    ";
  //  for (auto &v2: v1) {
  //    cout <<"test here";
  //    cout <<" " <<v2.first <<" " <<v2.second;
  //  }
  //}
  //cout <<flush;

  vector<frString> expColNames;
  //cout <<endl <<"new expand column:";
  for (int i = 0; i < (int)colNames.size(); i++) {
    if (dupColNames.at(i) == 2) {
      string name1 = colNames.at(i) + "SIDE";
      string name2 = colNames.at(i) + "END";
      expColNames.push_back(name1);
      expColNames.push_back(name2);
      //cout <<" " <<name1 <<" " <<name2;
    } else {
      string name = colNames.at(i);
      expColNames.push_back(name);
      //cout <<" " <<name;
    };
  }
  
  vector<frString> expRowNames;
  //cout <<endl <<"new expand rows:";
  for (int i = 0; i < (int)rowNames.size(); i++) {
    if (dupRowNames.at(i) == 2) {
      string name1 = rowNames.at(i) + "SIDE";
      string name2 = rowNames.at(i) + "END";
      expRowNames.push_back(name1);
      expRowNames.push_back(name2);
      //cout <<" " <<name1 <<" " <<name2;
    } else {
      string name = rowNames.at(i);
      expRowNames.push_back(name);
      //cout <<" " <<name;
    };
  }

  vector<vector<pair<frCoord, frCoord> > > expTmpTbl;
  for (int i = 0; i < (int)rowNames.size(); i++) {
    vector<pair<frCoord, frCoord> > expTmpTblRow;
    for (int j = 0; j < (int)colNames.size(); j++) {
      expTmpTblRow.push_back(tmpTbl.at(i).at(j));
      if (dupColNames.at(j) == 2) {
        expTmpTblRow.push_back(tmpTbl.at(i).at(j));
      }
    }
    expTmpTbl.push_back(expTmpTblRow);
    if (dupRowNames.at(i) == 2) {
      expTmpTbl.push_back(expTmpTblRow);
    }
  }
  //cout <<"new expand table: ";
  //for (auto &v1: expTmpTbl) {
  //  cout <<endl <<"    ";
  //  for (auto &v2: v1) {
  //    cout <<" " <<v2.first <<" " <<v2.second;
  //  }
  //}

  vector<pair<frString, int> > expColNames_helper;
  for (int i = 0; i < (int)expColNames.size(); i++) {
    expColNames_helper.push_back(make_pair(expColNames.at(i), i));
  }
  sort(expColNames_helper.begin(), expColNames_helper.end(), 
       [](const pair<frString, int> &a, const pair<frString, int> &b) 
       {return a.first < b.first;});
  sort(expColNames.begin(), expColNames.end());

  //cout <<endl <<"sorted expand column:";
  //for (auto &it: expColNames_helper) {
  //  cout <<" " <<it.first;
  //}

  vector<pair<frString, int> > expRowNames_helper;
  for (int i = 0; i < (int)expRowNames.size(); i++) {
    expRowNames_helper.push_back(make_pair(expRowNames.at(i), i));
  }
  sort(expRowNames_helper.begin(), expRowNames_helper.end(), 
       [](const pair<frString, int> &a, const pair<frString, int> &b) 
       {return a.first < b.first;});
  sort(expRowNames.begin(), expRowNames.end());

  //cout <<endl <<"sorted expand row:";
  //for (auto &it: expRowNames_helper) {
  //  cout <<" " <<it.first;
  //}

  tblVals = expTmpTbl;
  //cout <<endl <<"sorted tbl:";
  for (int i = 0; i < (int)expRowNames_helper.size(); i++) {
    //cout <<endl;
    for (int j = 0; j < (int)expColNames_helper.size(); j++) {
      int orig_i = expRowNames_helper.at(i).second;
      int orig_j = expColNames_helper.at(j).second;
      tblVals.at(i).at(j) = expTmpTbl.at(orig_i).at(orig_j);
      //cout <<" " <<tblVals.at(i).at(j).first <<" " <<tblVals.at(i).at(j).second;
    }
  }

  string rowName("CUTCLASS");
  string colName("CUTCLASS");
  auto ptr = make_shared<fr2DLookupTbl<frString, frString, pair<frCoord, frCoord> > >(rowName, 
      expRowNames, colName, expColNames, tblVals);
  con->setCutClassTbl(ptr);

  return 0;
}

// lefdef ref 2nd spacing table, no orthogonal case
int io::Parser::getLef58CutSpacingTable_others(void *data, frLayer* tmpLayer, const string &sIn) {
  //bool enableOutput = true;
  bool enableOutput = false;

  istringstream istr(sIn);
  string word;

  stringstream ssDefault;
  stringstream ssLayer;    
  stringstream ssPrl;
  stringstream ssCutClass; 
  
  string keyword = "";
  while (istr >> word) {
    if (word == string("SPACINGTABLE")) {
      if (enableOutput) {
        cout <<endl <<"  SPACINGTABLE";
      }
    } else if (word == string("DEFAULT")) {
      keyword = "DEFAULT";
      ssDefault <<word;
    } else if (word == string("SAMEMASK")) {
      keyword = "SAMEMASK";
    } else if (word == string("SAMENET") || word == string("SAMEMETAL") || word == string("SAMEVIA")) {
      keyword = "SAMENETMETALVIA";
    } else if (word == string("LAYER")) {
      keyword = "LAYER";
      ssLayer <<word;
    } else if (word == string("CENTERTOCENTER")) {
      keyword = "CENTERTOCENTER";
    } else if (word == string("CENTERANDEDGE")) {
      keyword = "CENTERANDEDGE";
    } else if (word == string("PRL")) {
      keyword = "PRL";
      ssPrl <<"PRL";
    } else if (word == string("PRLTWOSIDES")) {
      keyword = "PRLTWOSIDES";
    } else if (word == string("ENDEXTENSION")) {
      keyword = "ENDEXTENSION";
    } else if (word == string("EXACTALIGNEDSPACING")) {
      keyword = "EXACTALIGNEDSPACING";
    } else if (word == string("NONOPPOSITEENCLOSURESPACING")) {
      keyword = "NONOPPOSITEENCLOSURESPACING";
    } else if (word == string("OPPOSITEENCLOSURERESIZESPACING")) {
      keyword = "OPPOSITEENCLOSURERESIZESPACING";
    } else if (word == string("CUTCLASS")) {
      keyword = "CUTCLASS";
      ssCutClass <<word;
    } else {
      if (keyword == "DEFAULT") {
        ssDefault <<" " <<word;
      } else if (keyword == "CUTCLASS") {
        ssCutClass <<" " <<word;
      } else if (keyword == "PRL") {
        ssPrl <<" " <<word;
      } else if (keyword == "LAYER") {
        ssLayer <<" " <<word;
      } else {
        ;
      }
    }
  }

  auto con = make_shared<frLef58CutSpacingTableConstraint>();

  bool hasSecondLayer       = false;
  frLayerNum secondLayerNum = 0;

  bool isFirstViaLayerHavingSecondLayerNum = false;

  if (ssDefault.str() != "") {
    getLef58CutSpacingTable_default(data, tmpLayer, ssDefault.str(), con);
  }
  if (ssPrl.str() != "") {
    getLef58CutSpacingTable_prl(data, tmpLayer, ssPrl.str(), con);
  }
  if (ssLayer.str() != "") {
    if (tmpLayer->getLayerNum() == 1) {
      isFirstViaLayerHavingSecondLayerNum = true;
    } else {
      getLef58CutSpacingTable_layer(data, tmpLayer, ssLayer.str(), con, secondLayerNum);
=======
void io::Parser::addDefaultMasterSliceLayer()
{
  // TODO REPLACE WITH ACTUAL MASTERSLICE NAME
  unique_ptr<frLayer> uMSLayer = make_unique<frLayer>();
  auto tmpMSLayer = uMSLayer.get();
  tmpMSLayer->setLayerNum(readLayerCnt++);
  tmpMSLayer->setName("FR_MASTERSLICE");
  tech->addLayer(std::move(uMSLayer));
  tmpMSLayer->setType(frLayerTypeEnum::MASTERSLICE);
}

void io::Parser::addDefaultCutLayer()
{
  std::string viaLayerName("FR_VIA");
  unique_ptr<frLayer> uCutLayer = make_unique<frLayer>();
  auto tmpCutLayer = uCutLayer.get();
  tmpCutLayer->setLayerNum(readLayerCnt++);
  tmpCutLayer->setName(viaLayerName);
  tech->addLayer(std::move(uCutLayer));
  tmpCutLayer->setType(frLayerTypeEnum::CUT);
}

void io::Parser::addRoutingLayer(odb::dbTechLayer* layer)
{
  if (readLayerCnt == 0) {
    addDefaultMasterSliceLayer();
    addDefaultCutLayer();
  }
  unique_ptr<frLayer> uLayer = make_unique<frLayer>();
  auto tmpLayer = uLayer.get();
  tmpLayer->setLayerNum(readLayerCnt++);
  tmpLayer->setName(layer->getName());
  tech->addLayer(std::move(uLayer));

  tmpLayer->setWidth(layer->getWidth());
  tmpLayer->setMinWidth(layer->getMinWidth());
  // add minWidth constraint
  auto minWidthConstraint
      = make_unique<frMinWidthConstraint>(tmpLayer->getMinWidth());
  tmpLayer->setMinWidthConstraint(minWidthConstraint.get());
  tech->addUConstraint(std::move(minWidthConstraint));

  tmpLayer->setType(frLayerTypeEnum::ROUTING);
  if (layer->getDirection() == odb::dbTechLayerDir::HORIZONTAL)
    tmpLayer->setDir(frcHorzPrefRoutingDir);
  else if (layer->getDirection() == odb::dbTechLayerDir::VERTICAL)
    tmpLayer->setDir(frcVertPrefRoutingDir);

  tmpLayer->setPitch(layer->getPitch());

  // Add off grid rule for every layer
  auto recheckConstraint = make_unique<frRecheckConstraint>();
  tmpLayer->setRecheckConstraint(recheckConstraint.get());
  tech->addUConstraint(std::move(recheckConstraint));

  // Add short rule for every layer
  auto shortConstraint = make_unique<frShortConstraint>();
  tmpLayer->setShortConstraint(shortConstraint.get());
  tech->addUConstraint(std::move(shortConstraint));

  // Add off grid rule for every layer
  auto offGridConstraint = make_unique<frOffGridConstraint>();
  tmpLayer->setOffGridConstraint(offGridConstraint.get());
  tech->addUConstraint(std::move(offGridConstraint));

  // Add nsmetal rule for every layer
  auto nsmetalConstraint = make_unique<frNonSufficientMetalConstraint>();
  tmpLayer->setNonSufficientMetalConstraint(nsmetalConstraint.get());

  tech->addUConstraint(std::move(nsmetalConstraint));
  for (auto prop : odb::dbProperty::getProperties(layer))
    if (prop->getType() == odb::dbProperty::Type::STRING_PROP) {
      odb::dbStringProperty* strProp = (odb::dbStringProperty*) prop;
      if (string(strProp->getName()) == string("LEF58_PROTRUSIONWIDTH")
          || string(strProp->getName()) == string("LEF58_ENCLOSURESPACING")
          || string(strProp->getName()) == string("LEF58_VOLTAGESPACING")
          || string(strProp->getName()) == string("LEF58_ANTENNAGATEPLUSDIFF")
          || string(strProp->getName()) == string("LEF58_ANTENNAGATEPWL")
          || string(strProp->getName()) == string("LEF58_ANTENNAGATEPWL")
          || string(strProp->getName()) == string("LEF58_FORBIDDENSPACING")) {
        ;
      } else {
        if (!strcmp(strProp->getName().c_str(), "LEF58_CORNERSPACING")) {
          getLef58CornerSpacing(this, tmpLayer, strProp->getValue());
        } else if (!strcmp(strProp->getName().c_str(), "LEF58_SPACING")) {
          getLef58Spacing(this, tmpLayer, strProp->getValue());
        } else if (!strcmp(strProp->getName().c_str(), "LEF57_SPACING")) {
          getLef58Spacing(this, tmpLayer, strProp->getValue());
        } else if (!strcmp(strProp->getName().c_str(), "LEF58_SPACINGTABLE")) {
          getLef58SpacingTable(this, tmpLayer, strProp->getValue());
        } else if (!strcmp(strProp->getName().c_str(), "LEF58_RIGHTWAYONGRIDONLY")) {
          getLef58RightWayOnGridOnly(this, tmpLayer, strProp->getValue());
        } else if (!strcmp(strProp->getName().c_str(), "LEF58_RECTONLY")) {
          getLef58RectOnly(this, tmpLayer, strProp->getValue());
        } else if (!strcmp(strProp->getName().c_str(), "LEF58_MINSTEP")) {
          getLef58MinStep(this, tmpLayer, strProp->getValue());
        } else {
          ;
        }
      }
    }

  // read minArea rule
  if (layer->hasArea()) {
    frCoord minArea = frCoord(
        round(layer->getArea() * tech->getDBUPerUU() * tech->getDBUPerUU()));
    unique_ptr<frConstraint> uCon = make_unique<frAreaConstraint>(minArea);
    auto rptr = static_cast<frAreaConstraint*>(uCon.get());
    tech->addUConstraint(std::move(uCon));
    tmpLayer->setAreaConstraint(rptr);
  }

  if (layer->hasMinStep()) {
    unique_ptr<frConstraint> uCon = make_unique<frMinStepConstraint>();
    auto rptr = static_cast<frMinStepConstraint*>(uCon.get());
    rptr->setInsideCorner(layer->getMinStepType()
                          == odb::dbTechLayerMinStepType::INSIDE_CORNER);
    rptr->setOutsideCorner(layer->getMinStepType()
                           == odb::dbTechLayerMinStepType::OUTSIDE_CORNER);
    rptr->setStep(layer->getMinStepType() == odb::dbTechLayerMinStepType::STEP);
    switch (layer->getMinStepType()) {
      case odb::dbTechLayerMinStepType::INSIDE_CORNER:
        rptr->setMinstepType(frMinstepTypeEnum::INSIDECORNER);
        break;
      case odb::dbTechLayerMinStepType::OUTSIDE_CORNER:
        rptr->setMinstepType(frMinstepTypeEnum::OUTSIDECORNER);
        break;
      case odb::dbTechLayerMinStepType::STEP:
        rptr->setMinstepType(frMinstepTypeEnum::STEP);
        break;
      default:
        break;
    }
    if (layer->hasMinStepMaxLength())
      rptr->setMaxLength(layer->getMinStepMaxLength());
    if (layer->hasMinStepMaxEdges()) {
      rptr->setMaxEdges(layer->getMinStepMaxEdges());
      rptr->setInsideCorner(true);
      rptr->setOutsideCorner(true);
      rptr->setStep(true);
      rptr->setMinstepType(frMinstepTypeEnum::UNKNOWN);
    }
    rptr->setMinStepLength(layer->getMinStep());
    tech->addUConstraint(std::move(uCon));
    tmpLayer->setMinStepConstraint(rptr);
  }

  // read minHole rule
  std::vector<odb::dbTechMinEncRule*> minEncRules;
  layer->getMinEnclosureRules(minEncRules);
  for (odb::dbTechMinEncRule* rule : minEncRules) {
    frUInt4 _minEnclosedWidth = -1;
    bool hasMinenclosedareaWidth = rule->getEnclosureWidth(_minEnclosedWidth);
    if (hasMinenclosedareaWidth) {
      logger->warn(
          utl::DRT,
          139,
          "minEnclosedArea constraint with width is not supported, skipped");
      continue;
    }
    frUInt4 _minEnclosedArea;
    rule->getEnclosure(_minEnclosedArea);
    frCoord minEnclosedArea = _minEnclosedArea;
    auto minEnclosedAreaConstraint
        = make_unique<frMinEnclosedAreaConstraint>(minEnclosedArea);
    tmpLayer->addMinEnclosedAreaConstraint(minEnclosedAreaConstraint.get());
    tech->addUConstraint(std::move(minEnclosedAreaConstraint));
  }

  // read spacing rule
  odb::dbSet<odb::dbTechLayerSpacingRule> sp_rules;
  layer->getV54SpacingRules(sp_rules);
  for (auto rule : sp_rules) {
    frCoord minSpacing = rule->getSpacing();
    frUInt4 _eolWidth = 0, _eolWithin = 0, _parSpace = 0, _parWithin = 0;
    bool hasSpacingParellelEdge = false;
    bool hasSpacingTwoEdges = false;
    bool hasSpacingEndOfLine = rule->getEol(_eolWidth,
                                            _eolWithin,
                                            hasSpacingParellelEdge,
                                            _parSpace,
                                            _parWithin,
                                            hasSpacingTwoEdges);
    frCoord eolWidth(_eolWidth), eolWithin(_eolWithin), parSpace(_parSpace),
        parWithin(_parWithin);
    if (rule->hasRange()) {
      logger->warn(utl::DRT, 140, "SpacingRange unsupported");
    } else if (rule->hasLengthThreshold()) {
      logger->warn(utl::DRT, 141, "SpacingLengthThreshold unsupported");
    } else if (rule->hasSpacingNotchLength()) {
      logger->warn(utl::DRT, 142, "SpacingNotchLength unsupported");
    } else if (rule->hasSpacingEndOfNotchWidth()) {
      logger->warn(utl::DRT, 143, "SpacingEndOfNotchWidth unsupported");
    } else if (hasSpacingEndOfLine) {
      unique_ptr<frConstraint> uCon
          = make_unique<frSpacingEndOfLineConstraint>();
      auto rptr = static_cast<frSpacingEndOfLineConstraint*>(uCon.get());
      rptr->setMinSpacing(minSpacing);
      rptr->setEolWidth(eolWidth);
      rptr->setEolWithin(eolWithin);
      if (hasSpacingParellelEdge) {
        rptr->setParSpace(parSpace);
        rptr->setParWithin(parWithin);
        rptr->setTwoEdges(hasSpacingTwoEdges);
      }
      tech->addUConstraint(std::move(uCon));
      tmpLayer->addEolSpacing(rptr);
    } else if (rule->getCutSameNet()) {
      bool pgOnly = rule->getSameNetPgOnly();
      unique_ptr<frConstraint> uCon
          = make_unique<frSpacingSamenetConstraint>(minSpacing, pgOnly);
      auto rptr = uCon.get();
      tech->addUConstraint(std::move(uCon));
      if (tmpLayer->hasSpacingSamenet()) {
        logger->warn(utl::DRT,
                     138,
                     "new SPACING SAMENET overrides old SPACING SAMENET rule");
      }
      tmpLayer->setSpacingSamenet(
          static_cast<frSpacingSamenetConstraint*>(rptr));
    } else {
      frCollection<frCoord> rowVals(1, 0), colVals(1, 0);
      frCollection<frCollection<frCoord>> tblVals(1, {minSpacing});
      frString rowName("WIDTH"), colName("PARALLELRUNLENGTH");
      unique_ptr<frConstraint> uCon = make_unique<frSpacingTablePrlConstraint>(
          fr2DLookupTbl(rowName, rowVals, colName, colVals, tblVals));
      auto rptr = static_cast<frSpacingTablePrlConstraint*>(uCon.get());
      tech->addUConstraint(std::move(uCon));
      if (tmpLayer->getMinSpacing())
        logger->warn(utl::DRT,
                     144,
                     "new SPACING SAMENET overrides old SPACING SAMENET rule");
      tmpLayer->setMinSpacing(rptr);
    }
  }

  // read prl spacingTable
  if (layer->hasV55SpacingRules()) {
    frCollection<frUInt4> _rowVals, _colVals;
    frCollection<frCollection<frUInt4>> _tblVals;
    layer->getV55SpacingWidthsAndLengths(_rowVals, _colVals);
    layer->getV55SpacingTable(_tblVals);
    frCollection<frCoord> rowVals(_rowVals.begin(), _rowVals.end());
    frCollection<frCoord> colVals(_colVals.begin(), _colVals.end());
    frCollection<frCollection<frCoord>> tblVals;
    tblVals.resize(_tblVals.size());
    for (size_t i = 0; i < _tblVals.size(); i++)
      for (size_t j = 0; j < _tblVals[i].size(); j++)
        tblVals[i].push_back(_tblVals[i][j]);

    std::shared_ptr<frSpacingTableConstraint> spacingTableConstraint;
    shared_ptr<fr2DLookupTbl<frCoord, frCoord, frCoord>> prlTbl;
    frString rowName("WIDTH"), colName("PARALLELRUNLENGTH");

    // old
    prlTbl = make_shared<fr2DLookupTbl<frCoord, frCoord, frCoord>>(
        rowName, rowVals, colName, colVals, tblVals);
    spacingTableConstraint = make_shared<frSpacingTableConstraint>(prlTbl);
    tech->addConstraint(spacingTableConstraint);
    tmpLayer->addConstraint(spacingTableConstraint);
    // new
    unique_ptr<frConstraint> uCon = make_unique<frSpacingTablePrlConstraint>(
        fr2DLookupTbl(rowName, rowVals, colName, colVals, tblVals));
    auto rptr = static_cast<frSpacingTablePrlConstraint*>(uCon.get());
    tech->addUConstraint(std::move(uCon));
    if (tmpLayer->getMinSpacing())
      logger->warn(
          utl::DRT,
          145,
          "new SPACINGTABLE PARALLELRUNLENGTH overrides old SPACING rule");
    tmpLayer->setMinSpacing(rptr);
  }

  if (layer->hasTwoWidthsSpacingRules()) {
    frCollection<frCollection<frUInt4>> _tblVals;
    layer->getTwoWidthsSpacingTable(_tblVals);
    frCollection<frCollection<frCoord>> tblVals;
    tblVals.resize(_tblVals.size());
    for (size_t i = 0; i < _tblVals.size(); i++)
      for (size_t j = 0; j < _tblVals[i].size(); j++)
        tblVals[i].push_back(_tblVals[i][j]);

    frCoord defaultPrl = -abs(tblVals[0][0]);

    frCollection<frSpacingTableTwRowType> rowVals, colVals;
    frString rowName("WIDTH1PRL"), colName("WIDTH2PRL");

    for (uint j = 0; j < layer->getTwoWidthsSpacingTableNumWidths(); ++j) {
      frCoord width = layer->getTwoWidthsSpacingTableWidth(j);
      frCoord prl = defaultPrl;

      if (layer->getTwoWidthsSpacingTableHasPRL(j)) {
        prl = layer->getTwoWidthsSpacingTablePRL(j);
        defaultPrl = prl;
      }
      colVals.push_back(frSpacingTableTwRowType(width, prl));
      rowVals.push_back(frSpacingTableTwRowType(width, prl));
    }
    unique_ptr<frConstraint> uCon = make_unique<frSpacingTableTwConstraint>(
        fr2DLookupTbl(rowName, rowVals, colName, colVals, tblVals));
    auto rptr = static_cast<frSpacingTableTwConstraint*>(uCon.get());
    tech->addUConstraint(std::move(uCon));
    if (tmpLayer->getMinSpacing())
      logger->warn(utl::DRT,
                   146,
                   "new SPACINGTABLE TWOWIDTHS overrides old SPACING rule");
    tmpLayer->setMinSpacing(rptr);
  }

  for (auto rule : layer->getMinCutRules()) {
    frUInt4 numCuts, width, within, length, distance;
    if (!rule->getMinimumCuts(numCuts, width))
      continue;
    unique_ptr<frConstraint> uCon = make_unique<frMinimumcutConstraint>();
    auto rptr = static_cast<frMinimumcutConstraint*>(uCon.get());
    rptr->setNumCuts(numCuts);
    rptr->setWidth(width);
    if (rule->getCutDistance(within))
      rptr->setWithin(within);
    if (rule->isAboveOnly())
      rptr->setConnection(frMinimumcutConnectionEnum::FROMABOVE);
    if (rule->isBelowOnly())
      rptr->setConnection(frMinimumcutConnectionEnum::FROMBELOW);
    if (rule->getLengthForCuts(length, distance))
      rptr->setLength(length, distance);
    tech->addUConstraint(std::move(uCon));
    tmpLayer->addMinimumcutConstraint(rptr);
  }
}

void io::Parser::addCutLayer(odb::dbTechLayer* layer)
{
  if (readLayerCnt == 0)
    addDefaultMasterSliceLayer();

  unique_ptr<frLayer> uLayer = make_unique<frLayer>();
  auto tmpLayer = uLayer.get();
  tmpLayer->setLayerNum(readLayerCnt++);
  tmpLayer->setName(layer->getName());
  tmpLayer->setType(frLayerTypeEnum::CUT);
  tech->addLayer(std::move(uLayer));

  auto shortConstraint = make_shared<frShortConstraint>();
  tech->addConstraint(shortConstraint);
  tmpLayer->addConstraint(shortConstraint);
  tmpLayer->setShortConstraint(shortConstraint.get());

  // read spacing constraint
  odb::dbSet<odb::dbTechLayerSpacingRule> spRules;
  layer->getV54SpacingRules(spRules);
  for (odb::dbTechLayerSpacingRule* rule : spRules) {
    std::shared_ptr<frCutSpacingConstraint> cutSpacingConstraint;
    frCoord cutArea = rule->getCutArea();
    frCoord cutSpacing = rule->getSpacing();
    bool centerToCenter = rule->getCutCenterToCenter();
    bool sameNet = rule->getCutSameNet();
    bool stack = rule->getCutStacking();
    bool exceptSamePGNet = rule->getSameNetPgOnly();
    bool parallelOverlap = rule->getCutParallelOverlap();
    odb::dbTechLayer* outly;
    frString secondLayerName = string("");
    if (rule->getCutLayer4Spacing(outly))
      secondLayerName = string(outly->getName());
    frUInt4 _adjacentCuts;
    frUInt4 within;
    frUInt4 spacing;
    bool except_same_pgnet;
    frCoord cutWithin = 0;
    int adjacentCuts = 0;
    if (rule->getAdjacentCuts(
            _adjacentCuts, within, spacing, except_same_pgnet)) {
      adjacentCuts = _adjacentCuts;
      cutWithin = within;
    }

    // initialize for invalid variables
    cutArea = (cutArea == 0) ? -1 : cutArea;
    cutWithin = (cutWithin == 0) ? -1 : cutWithin;
    adjacentCuts = (adjacentCuts == 0) ? -1 : adjacentCuts;

    if (cutWithin != -1 && cutWithin < cutSpacing) {
      logger->warn(utl::DRT,
                   147,
                   "cutWithin is smaller than cutSpacing for ADJACENTCUTS on "
                   "layer {}, please check your rule definition",
                   layer->getName());
    }
    cutSpacingConstraint = make_shared<frCutSpacingConstraint>(cutSpacing,
                                                               centerToCenter,
                                                               sameNet,
                                                               secondLayerName,
                                                               stack,
                                                               adjacentCuts,
                                                               cutWithin,
                                                               exceptSamePGNet,
                                                               parallelOverlap,
                                                               cutArea);

    tech->addConstraint(cutSpacingConstraint);
    tmpLayer->addConstraint(cutSpacingConstraint);
    tmpLayer->addCutSpacingConstraint(cutSpacingConstraint.get());
  }

  // lef58
  for (auto prop : odb::dbProperty::getProperties(layer))
    if (prop->getType() == odb::dbProperty::Type::STRING_PROP) {
      odb::dbStringProperty* strProp = (odb::dbStringProperty*) prop;

      if (string(strProp->getName().c_str()) == string("LEF58_ENCLOSUREEDGE")
          || string(strProp->getName().c_str()) == string("LEF58_ENCLOSURE")
          || string(strProp->getName().c_str())
                 == string("LEF58_ENCLOSURETABLE")) {
        ;
      } else {
        if (!strcmp(strProp->getName().c_str(), "LEF58_CUTCLASS")) {
          getLef58CutClass(this, tmpLayer, strProp->getValue());
        } else if (!strcmp(strProp->getName().c_str(), "LEF58_SPACING")) {
          getLef58CutSpacing(this, tmpLayer, strProp->getValue());
        } else if (!strcmp(strProp->getName().c_str(), "LEF58_SPACINGTABLE")) {
          getLef58CutSpacingTable(this, tmpLayer, strProp->getValue());
        } else {
          ;
        }
      }
    }
}

void io::Parser::addMasterSliceLayer(odb::dbTechLayer* layer)
{
  bool hasWell = false;
  if (layer->getLef58Type() != odb::dbTechLayer::LEF58_TYPE::NWELL &&
      layer->getLef58Type() != odb::dbTechLayer::LEF58_TYPE::PWELL &&)
    masterSliceLayerName = string(layer->getName());
}

void io::Parser::setLayers(odb::dbTech* tech)
{
  masterSliceLayerName = "FR_MASTERSLICE";
  for (auto layer : tech->getLayers()) {
    switch (layer->getType().getValue()) {
      case odb::dbTechLayerType::ROUTING:
        addRoutingLayer(layer);
        break;
      case odb::dbTechLayerType::CUT:
        addCutLayer(layer);
        break;
      case odb::dbTechLayerType::MASTERSLICE:
        addMasterSliceLayer(layer);
        break;
      default:
        break;
    }
  }
}

void io::Parser::setMacros(odb::dbDatabase* db)
{
  for (auto lib : db->getLibs()) {
    for (odb::dbMaster* master : lib->getMasters()) {
      tmpBlock = make_unique<frBlock>(master->getName());
      frCoord originX;
      frCoord originY;
      master->getOrigin(originX, originY);
      frCoord sizeX = master->getWidth();
      frCoord sizeY = master->getHeight();
      vector<frBoundary> bounds;
      frBoundary bound;
      vector<frPoint> points;
      points.push_back(frPoint(originX, originY));
      points.push_back(frPoint(sizeX, originY));
      points.push_back(frPoint(sizeX, sizeY));
      points.push_back(frPoint(originX, sizeY));
      bound.setPoints(points);
      bounds.push_back(bound);
      tmpBlock->setBoundaries(bounds);
      const char* macroClass = master->getType().getString();
      if (strcmp(macroClass, "NONE")) {
        if (strcmp(macroClass, "CORE") == 0) {
          tmpBlock->setMacroClass(MacroClassEnum::CORE);
        } else if (strcmp(macroClass, "CORE TIEHIGH") == 0) {
          tmpBlock->setMacroClass(MacroClassEnum::CORE_TIEHIGH);
        } else if (strcmp(macroClass, "CORE TIELOW") == 0) {
          tmpBlock->setMacroClass(MacroClassEnum::CORE_TIELOW);
        } else if (strcmp(macroClass, "CORE WELLTAP") == 0) {
          tmpBlock->setMacroClass(MacroClassEnum::CORE_WELLTAP);
        } else if (strcmp(macroClass, "CORE SPACER") == 0) {
          tmpBlock->setMacroClass(MacroClassEnum::CORE_SPACER);
        } else if (strcmp(macroClass, "CORE ANTENNACELL") == 0) {
          tmpBlock->setMacroClass(MacroClassEnum::CORE_ANTENNACELL);
        } else if (strcmp(macroClass, "COVER") == 0) {
          tmpBlock->setMacroClass(MacroClassEnum::COVER);
        } else if (strcmp(macroClass, "BLOCK") == 0) {
          tmpBlock->setMacroClass(MacroClassEnum::BLOCK);
        } else if (strcmp(macroClass, "PAD") == 0) {
          tmpBlock->setMacroClass(MacroClassEnum::PAD);
        } else if (strcmp(macroClass, "RING") == 0) {
          tmpBlock->setMacroClass(MacroClassEnum::RING);
        } else if (strcmp(macroClass, "PAD POWER") == 0) {
          tmpBlock->setMacroClass(MacroClassEnum::PAD_POWER);
        } else if (strcmp(macroClass, "PAD SPACER") == 0) {
          tmpBlock->setMacroClass(MacroClassEnum::PAD_SPACER);
        } else if (strcmp(macroClass, "ENDCAP") == 0) {
          tmpBlock->setMacroClass(MacroClassEnum::ENDCAP);
        } else if (strcmp(macroClass, "ENDCAP PRE") == 0) {
          tmpBlock->setMacroClass(MacroClassEnum::ENDCAP_PRE);
        } else if (strcmp(macroClass, "ENDCAP POST") == 0) {
          tmpBlock->setMacroClass(MacroClassEnum::ENDCAP_POST);
        } else if (strcmp(macroClass, "ENDCAP TOPLEFT") == 0) {
          tmpBlock->setMacroClass(MacroClassEnum::ENDCAP_TOPLEFT);
        } else if (strcmp(macroClass, "ENDCAP TOPRIGHT") == 0) {
          tmpBlock->setMacroClass(MacroClassEnum::ENDCAP_TOPRIGHT);
        } else if (strcmp(macroClass, "ENDCAP BOTTOMLEFT") == 0) {
          tmpBlock->setMacroClass(MacroClassEnum::ENDCAP_BOTTOMLEFT);
        } else if (strcmp(macroClass, "ENDCAP BOTTOMRIGHT") == 0) {
          tmpBlock->setMacroClass(MacroClassEnum::ENDCAP_BOTTOMRIGHT);
        } 
        else {
          logger->warn(utl::DRT,
                       137,
                       "unknown macroClass {}, skipped macroClass property",
                       macroClass);
        }
      }

      for (auto _term : master->getMTerms()) {
        unique_ptr<frTerm> uTerm = make_unique<frTerm>(_term->getName());
        auto term = uTerm.get();
        term->setId(numTerms);
        numTerms++;
        tmpBlock->addTerm(std::move(uTerm));

        frTermEnum termType = frTermEnum::frcNormalTerm;
        string str(_term->getSigType().getString());
        if (str == "SIGNAL") {
          ;
        } else if (str == "CLOCK") {
          termType = frTermEnum::frcClockTerm;
        } else if (str == "POWER") {
          termType = frTermEnum::frcPowerTerm;
        } else if (str == "GROUND") {
          termType = frTermEnum::frcGroundTerm;
        } else {
          logger->error(utl::DRT, 120, "unsupported PIN USE in lef");
        }
        term->setType(termType);
        frTermDirectionEnum termDirection = frTermDirectionEnum::UNKNOWN;
        str = string(_term->getIoType().getString());
        if (str == "INPUT") {
          termDirection = frTermDirectionEnum::INPUT;
        } else if (str == "OUTPUT") {
          termDirection = frTermDirectionEnum::OUTPUT;
        } else if (str == "OUTPUT TRISTATE") {
          termDirection = frTermDirectionEnum::OUTPUT;
        } else if (str == "INOUT") {
          termDirection = frTermDirectionEnum::INOUT;
        } else if (str == "FEEDTHRU") {
          termDirection = frTermDirectionEnum::FEEDTHRU;
        } else {
          logger->error(
              utl::DRT, 121, "unsupported term direction {} in lef", str);
        }
        term->setDirection(termDirection);

        int i = 0;
        for (auto mpin : _term->getMPins()) {
          auto pinIn = make_unique<frPin>();
          pinIn->setId(i++);
          for (auto box : mpin->getGeometry()) {
            frLayerNum layerNum = -1;
            string layer = box->getTechLayer()->getName();
            if (tech->name2layer.find(layer) == tech->name2layer.end()){
              logger->warn(utl::DRT,
                           122,
                           "layer {} is skipped for {}/{}",
                           layer,
                           tmpBlock->getName(),
                           _term->getName());
              continue;
            }
            else
              layerNum = tech->name2layer.at(layer)->getLayerNum();

            frCoord xl = box->xMin();
            frCoord yl = box->yMin();
            frCoord xh = box->xMax();
            frCoord yh = box->yMax();
            unique_ptr<frRect> pinFig = make_unique<frRect>();
            pinFig->setBBox(frBox(xl, yl, xh, yh));
            pinFig->addToPin(pinIn.get());
            pinFig->setLayerNum(layerNum);
            unique_ptr<frPinFig> uptr(std::move(pinFig));
            pinIn->addPinFig(std::move(uptr));
          }
          term->addPin(std::move(pinIn));
        }
      }

      for (auto obs : master->getObstructions()) {
        frLayerNum layerNum = -1;
        string layer = obs->getTechLayer()->getName();
        if (tech->name2layer.find(layer) == tech->name2layer.end()) {
          logger->warn(utl::DRT,
                       123,
                       "layer {} is skipped for {}/OBS",
                       layer,
                       tmpBlock->getName());
          continue;
        } else
          layerNum = tech->name2layer.at(layer)->getLayerNum();
        auto blkIn = make_unique<frBlockage>();
        blkIn->setId(numBlockages);
        numBlockages++;
        auto pinIn = make_unique<frPin>();
        pinIn->setId(0);
        frCoord xl = obs->xMin();
        frCoord yl = obs->yMin();
        frCoord xh = obs->xMax();
        frCoord yh = obs->yMax();
        // pinFig
        unique_ptr<frRect> pinFig = make_unique<frRect>();
        pinFig->setBBox(frBox(xl, yl, xh, yh));
        pinFig->addToPin(pinIn.get());
        pinFig->setLayerNum(layerNum);
        unique_ptr<frPinFig> uptr(std::move(pinFig));
        pinIn->addPinFig(std::move(uptr));
        blkIn->setPin(std::move(pinIn));
        tmpBlock->addBlockage(std::move(blkIn));
      }
      tmpBlock->setId(numRefBlocks + 1);
      design->addRefBlock(std::move(tmpBlock));
      numRefBlocks++;
      numTerms = 0;
      numBlockages = 0;
    }
  }
}

void io::Parser::setTechViaRules(odb::dbTech* _tech)
{
  for (auto rule : _tech->getViaGenerateRules()) {
    int count = rule->getViaLayerRuleCount();
    if (count != 3)
      logger->error(utl::DRT, 128, "unsupported viarule {}", rule->getName());
    map<frLayerNum, int> lNum2Int;
    for (int i = 0; i < count; i++) {
      auto layerRule = rule->getViaLayerRule(i);
      string layerName = layerRule->getLayer()->getName();
      if (tech->name2layer.find(layerName) == tech->name2layer.end())
        logger->error(utl::DRT,
                      129,
                      "unknown layer {} for viarule {}",
                      layerName,
                      rule->getName());
      frLayerNum lNum = tech->name2layer[layerName]->getLayerNum();
      lNum2Int[lNum] = 1;
    }
    int curOrder = 0;
    for (auto [lnum, i] : lNum2Int) {
      lNum2Int[lnum] = ++curOrder;
    }
    if (lNum2Int.begin()->first + count - 1 != (--lNum2Int.end())->first) {
      logger->error(utl::DRT,
                    130,
                    "non consecutive layers for viarule {}",
                    rule->getName());
    }
    auto viaRuleGen = make_unique<frViaRuleGenerate>(rule->getName());
    if (rule->isDefault()) {
      viaRuleGen->setDefault(1);
    }
    for (int i = 0; i < count; i++) {
      auto layerRule = rule->getViaLayerRule(i);
      frLayerNum layerNum
          = tech->name2layer[layerRule->getLayer()->getName()]->getLayerNum();
      if (layerRule->hasEnclosure()) {
        frCoord x;
        frCoord y;
        layerRule->getEnclosure(x, y);
        frPoint enc(x, y);
        switch (lNum2Int[layerNum]) {
          case 1:
            viaRuleGen->setLayer1Enc(enc);
            break;
          case 2:
            logger->warn(utl::DRT,
                         131,
                         "cutLayer cannot have overhangs in viarule {}, "
                         "skipping enclosure",
                         rule->getName());
            break;
          default:
            viaRuleGen->setLayer2Enc(enc);
            break;
        }
      }
      if (layerRule->hasRect()) {
        odb::Rect rect;
        layerRule->getRect(rect);
        frCoord xl = rect.xMin();
        frCoord yl = rect.yMin();
        frCoord xh = rect.xMax();
        frCoord yh = rect.yMax();
        frBox box(xl, yl, xh, yh);
        switch (lNum2Int[layerNum]) {
          case 1:
            logger->warn(
                utl::DRT,
                132,
                "botLayer cannot have rect in viarule {}, skipping rect",
                rule->getName());
            break;
          case 2:
            viaRuleGen->setCutRect(box);
            break;
          default:
            logger->warn(
                utl::DRT,
                133,
                "topLayer cannot have rect in viarule {}, skipping rect",
                rule->getName());
            break;
        }
      }
      if (layerRule->hasSpacing()) {
        frCoord x;
        frCoord y;
        layerRule->getSpacing(x, y);
        frPoint pt(x, y);
        switch (lNum2Int[layerNum]) {
          case 1:
            logger->warn(
                utl::DRT,
                134,
                "botLayer cannot have spacing in viarule {}, skipping spacing",
                rule->getName());
            break;
          case 2:
            viaRuleGen->setCutSpacing(pt);
            break;
          default:
            logger->warn(
                utl::DRT,
                135,
                "botLayer cannot have spacing in viarule {}, skipping spacing",
                rule->getName());
            break;
        }
      }
>>>>>>> 4e942142
    }
    tech->addViaRuleGenerate(std::move(viaRuleGen));
  }
<<<<<<< HEAD
  if (ssCutClass.str() != "" && !isFirstViaLayerHavingSecondLayerNum) {
    getLef58CutSpacingTable_cutClass(data, tmpLayer, ssCutClass.str(), con, hasSecondLayer, secondLayerNum);
  }

  if (isFirstViaLayerHavingSecondLayerNum) {
    ;
  } else {
    tmpLayer->lef58CutSpacingTableConstraints.push_back(con);
    io::Parser* parser = (io::Parser*) data;
    parser->tech->addConstraint(con);
  }

  return 0;
}

void io::Parser::setRoutingLayerProperties(odb::dbTechLayer* layer, frLayer* tmpLayer)
{
  if(layer->isRectOnly())
  {
    auto rectOnlyConstraint = make_unique<frLef58RectOnlyConstraint>(layer->isExceptNonCorePins());
    tmpLayer->setLef58RectOnlyConstraint(rectOnlyConstraint.get());
    tech->addUConstraint(std::move(rectOnlyConstraint));
  }
  if(layer->isRightWayOnGridOnly())
  {
    auto rightWayOnGridOnlyConstraint = make_unique<frLef58RightWayOnGridOnlyConstraint>(layer->isCheckMask());
    tmpLayer->setLef58RightWayOnGridOnlyConstraint(rightWayOnGridOnlyConstraint.get());
    tech->addUConstraint(std::move(rightWayOnGridOnlyConstraint));
  }
  for(auto rule : layer->getTechLayerMinStepRules())
  {
    auto con = make_unique<frLef58MinStepConstraint>();
    con->setMinStepLength(rule->getMinStepLength());
    con->setMaxEdges(rule->isMaxEdgesValid()?rule->getMaxEdges():-1);
    con->setMinAdjacentLength(rule->isMinAdjLength1Valid()?rule->getMinAdjLength1():-1);
    con->setEolWidth(rule->isNoBetweenEol()?rule->getEolWidth():-1);
    tmpLayer->addLef58MinStepConstraint(con.get());
    tech->addUConstraint(std::move(con));
  }
  for(auto rule : layer->getTechLayerCornerSpacingRules())
  {
    std::string widthName("WIDTH");
    std::vector<frCoord> widths;
    std::vector<std::pair<frCoord, frCoord> > spacings;
    rule->getSpacingTable(spacings);
    rule->getWidthTable(widths);

    fr1DLookupTbl<frCoord, std::pair<frCoord, frCoord> > cornerSpacingTbl(widthName, widths, spacings);
    unique_ptr<frConstraint> uCon = make_unique<frLef58CornerSpacingConstraint>(cornerSpacingTbl);
    auto rptr = static_cast<frLef58CornerSpacingConstraint*>(uCon.get());
    switch (rule->getType())
    {
      case odb::dbTechLayerCornerSpacingRule::CornerType::CONVEXCORNER:
        rptr->setCornerType(frCornerTypeEnum::CONVEX);
        rptr->setSameMask(rule->isSameMask());
        if (rule->isCornerOnly()) {
          rptr->setWithin(rule->getWithin());
        }
        if (rule->isExceptEol()) {
          rptr->setEolWidth(rule->getEolWidth());
          if (rule->isExceptJogLength()) {
            rptr->setLength(rule->getJogLength());
            rptr->setEdgeLength(rule->isEdgeLengthValid());
            rptr->setIncludeLShape(rule->isIncludeShape());
          }
        }
        
        break;
      
      default:
        rptr->setCornerType(frCornerTypeEnum::CONCAVE);
        if (rule->isMinLengthValid()) {
          rptr->setMinLength(rule->getMinLength());
        }
        rptr->setExceptNotch(rule->isExceptNotch());
        if (rule->isExceptNotchLengthValid()) {
          rptr->setExceptNotchLength(rule->getExceptNotchLength());
        }
        break;
    }
    rptr->setExceptSameNet(rule->isExceptSameNet());
    rptr->setExceptSameMetal(rule->isExceptSameMetal());
    rptr->setSameXY(rule->isSameXY());
    tech->addUConstraint(std::move(uCon));
    tmpLayer->addLef58CornerSpacingConstraint(rptr);
  }
  for(auto rule : layer->getTechLayerSpacingTablePrlRules())
  {
    string rowName("WIDTH");
    string colName("PARALLELRUNLENGTH");
    frCollection<frCoord> rowVals, colVals;
    frCollection<frCollection<frCoord> > tblVals;
    map<frCoord, pair<frCoord, frCoord> > ewVals;
    map<frUInt4, pair<frCoord, frCoord> > _ewVals;
    rule->getTable(rowVals, colVals, tblVals, _ewVals);
    for(auto &[key, value] : _ewVals) ewVals[key] = value;
    shared_ptr<fr2DLookupTbl<frCoord, frCoord, frCoord> > prlTbl = make_shared<
      fr2DLookupTbl<frCoord, frCoord, frCoord> >(rowName, rowVals, colName, colVals, tblVals);
    shared_ptr<frLef58SpacingTableConstraint> spacingTableConstraint = make_shared<frLef58SpacingTableConstraint>(prlTbl, ewVals);
    spacingTableConstraint->setWrongDirection(rule->isWrongDirection());
    spacingTableConstraint->setSameMask(rule->isSameMask());
    if (rule->isExceeptEol()) {
      spacingTableConstraint->setEolWidth(rule->getEolWidth());
    }
    
    tech->addConstraint(spacingTableConstraint);
    tmpLayer->addConstraint(spacingTableConstraint);
  }
  for(auto rule : layer->getTechLayerSpacingEolRules())
  {
    auto con = make_shared<frLef58SpacingEndOfLineConstraint>();
    con->setEol(rule->getEolSpace(), rule->getEolWidth(), rule->isExactWidthValid());
    if (rule->isWrongDirSpacingValid()) {
      con->setWrongDirSpace(rule->getWrongDirSpace());
    }

    auto within = make_shared<frLef58SpacingEndOfLineWithinConstraint>();
    con->setWithinConstraint(within);
    if (rule->isOppositeWidthValid()) {
      within->setOppositeWidth(rule->getOppositeWidth());
    }
    within->setEolWithin(rule->getEolWithin());
    if (rule->isWrongDirWithinValid()) {
      within->setWrongDirWithin(rule->getWrongDirWithin());
    }
    if (rule->isSameMaskValid()) {
      within->setSameMask(rule->isSameMaskValid());
    }
    if (rule->isEndToEndValid()) {
      auto endToEnd = make_shared<frLef58SpacingEndOfLineWithinEndToEndConstraint>();
      within->setEndToEndConstraint(endToEnd);
      endToEnd->setEndToEndSpace(rule->getEndToEndSpace());
      if (rule->isCutSpacingValid()) {
        endToEnd->setCutSpace(rule->getOneCutSpace(), rule->getTwoCutSpace());
      }
      if (rule->isExtensionValid()) {
        if (rule->isWrongDirExtensionValid()) {
          endToEnd->setExtension(rule->getExtension(), rule->getWrongDirExtension());
        } else {
          endToEnd->setExtension(rule->getExtension());
        }
      }
      if (rule->isOtherEndWidthValid()) {
        endToEnd->setOtherEndWidth(rule->getOtherEndWidth());
      }
    }
    if (rule->isParallelEdgeValid()) {
      auto parallelEdge = make_shared<frLef58SpacingEndOfLineWithinParallelEdgeConstraint>();
      within->setParallelEdgeConstraint(parallelEdge);
      if (rule->isSubtractEolWidthValid()) {
        parallelEdge->setSubtractEolWidth(rule->isSubtractEolWidthValid());
      }
      parallelEdge->setPar(rule->getParSpace(), rule->getParWithin());
      if (rule->isParPrlValid()) {
        parallelEdge->setPrl(rule->getParPrl());
      }
      if (rule->isParMinLengthValid()) {
        parallelEdge->setMinLength(rule->getParMinLength());
      }
      if (rule->isTwoEdgesValid()) {
        parallelEdge->setTwoEdges(rule->isTwoEdgesValid());
      }
      if (rule->isSameMetalValid()) {
        parallelEdge->setSameMetal(rule->isSameMetalValid());
      }
      if (rule->isNonEolCornerOnlyValid()) {
        parallelEdge->setNonEolCornerOnly(rule->isNonEolCornerOnlyValid());
      }
      if (rule->isParallelSameMaskValid()) {
        parallelEdge->setParallelSameMask(rule->isParallelSameMaskValid());
      }
    }
    if (rule->isMinLengthValid() || rule->isMaxLengthValid()) {
      auto len = make_shared<frLef58SpacingEndOfLineWithinMaxMinLengthConstraint>();
      within->setMaxMinLengthConstraint(len);
      if(rule->isMinLengthValid())
        len->setLength(false, rule->getMinLength(), rule->isTwoEdgesValid());
      else
        len->setLength(true, rule->getMaxLength(), rule->isTwoEdgesValid());
    }
    tech->addConstraint(con);
    tmpLayer->lef58SpacingEndOfLineConstraints.push_back(con);
  }
}

void io::Parser::setCutLayerProperties(odb::dbTechLayer* layer, frLayer* tmpLayer)
{
    for(auto rule : layer->getTechLayerCutClassRules())
    {
      auto cutClass = make_unique<frLef58CutClass>();
      cutClass->setName(frString(rule->getName()));
      cutClass->setViaWidth(rule->getWidth());
      if (rule->isLengthValid()) {
        cutClass->setViaLength(rule->getLength());
      } else {
        cutClass->setViaLength(rule->getWidth());
      }
      if (rule->isCutsValid()) {
        cutClass->setNumCut(rule->getNumCuts());
      } else {
        cutClass->setNumCut(1);
      }
      tech->addCutClass(tmpLayer->getLayerNum(), std::move((cutClass)));
    }
    for(auto rule : layer->getTechLayerCutSpacingRules())
    {
      switch (rule->getType())
      {
      case odb::dbTechLayerCutSpacingRule::CutSpacingType::ADJACENTCUTS:
        auto con = make_unique<frLef58CutSpacingConstraint>();
        con->setCutSpacing(rule->getCutSpacing());
        con->setCenterToCenter(rule->isCenterToCenter());
        con->setSameNet(rule->isSameNet());
        con->setSameMetal(rule->isSameMetal());
        con->setSameVia(rule->isSameVias());
        con->setAdjacentCuts(rule->getNumCuts());
        if(rule->isExactAligned())
        con->setExactAlignedCut(rule->getNumCuts());
        con->setTwoCuts(rule->isTw);
        con->setTwoCutsSpacing(twoCutsSpacing);
        con->setSameCut(isSameCut);
        con->setCutWithin(cutWithin2);
        con->setExceptSamePGNet(isExceptSamePGNet);
        con->setExceptAllWithin(exceptAllWithin);
        con->setAbove(isAbove);
        con->setBelow(isBelow);
        con->setEnclosure(enclosure);
        con->setCutClassName(cutClassName);
        con->setCutClassIdx(cutClassIdx);
        con->setToAll(isToAll);
        con->setNoPrl(isNoPrl);
        con->setSideParallelOverlap(isSideParallelOverlap);
        con->setSameMask(isSameMask);

        tmpLayer->addLef58CutSpacingConstraint(con.get());
        parser->tech->addUConstraint(std::move(con));
        break;
      
      default:
        break;
      }
    }
}

void io::Parser::addDefaultMasterSliceLayer()
{
  // TODO REPLACE WITH ACTUAL MASTERSLICE NAME
  unique_ptr<frLayer> uMSLayer = make_unique<frLayer>();
  auto tmpMSLayer = uMSLayer.get();
  tmpMSLayer->setLayerNum(readLayerCnt++);
  tmpMSLayer->setName("FR_MASTERSLICE");
  tech->addLayer(std::move(uMSLayer));
  tmpMSLayer->setType(frLayerTypeEnum::MASTERSLICE);
}

void io::Parser::addDefaultCutLayer()
{
  std::string viaLayerName("FR_VIA");
  unique_ptr<frLayer> uCutLayer = make_unique<frLayer>();
  auto tmpCutLayer = uCutLayer.get();
  tmpCutLayer->setLayerNum(readLayerCnt++);
  tmpCutLayer->setName(viaLayerName);
  tech->addLayer(std::move(uCutLayer));
  tmpCutLayer->setType(frLayerTypeEnum::CUT);
}

void io::Parser::addRoutingLayer(odb::dbTechLayer* layer)
{
  if (readLayerCnt == 0) {
    addDefaultMasterSliceLayer();
    addDefaultCutLayer();
  }
  unique_ptr<frLayer> uLayer = make_unique<frLayer>();
  auto tmpLayer = uLayer.get();
  tmpLayer->setLayerNum(readLayerCnt++);
  tmpLayer->setName(layer->getName());
  tech->addLayer(std::move(uLayer));

  tmpLayer->setWidth(layer->getWidth());
  tmpLayer->setMinWidth(layer->getMinWidth());
  // add minWidth constraint
  auto minWidthConstraint
      = make_unique<frMinWidthConstraint>(tmpLayer->getMinWidth());
  tmpLayer->setMinWidthConstraint(minWidthConstraint.get());
  tech->addUConstraint(std::move(minWidthConstraint));

  tmpLayer->setType(frLayerTypeEnum::ROUTING);
  if (layer->getDirection() == odb::dbTechLayerDir::HORIZONTAL)
    tmpLayer->setDir(frcHorzPrefRoutingDir);
  else if (layer->getDirection() == odb::dbTechLayerDir::VERTICAL)
    tmpLayer->setDir(frcVertPrefRoutingDir);

  tmpLayer->setPitch(layer->getPitch());

  // Add off grid rule for every layer
  auto recheckConstraint = make_unique<frRecheckConstraint>();
  tmpLayer->setRecheckConstraint(recheckConstraint.get());
  tech->addUConstraint(std::move(recheckConstraint));

  // Add short rule for every layer
  auto shortConstraint = make_unique<frShortConstraint>();
  tmpLayer->setShortConstraint(shortConstraint.get());
  tech->addUConstraint(std::move(shortConstraint));

  // Add off grid rule for every layer
  auto offGridConstraint = make_unique<frOffGridConstraint>();
  tmpLayer->setOffGridConstraint(offGridConstraint.get());
  tech->addUConstraint(std::move(offGridConstraint));

  // Add nsmetal rule for every layer
  auto nsmetalConstraint = make_unique<frNonSufficientMetalConstraint>();
  tmpLayer->setNonSufficientMetalConstraint(nsmetalConstraint.get());

  tech->addUConstraint(std::move(nsmetalConstraint));
  for (auto prop : odb::dbProperty::getProperties(layer))
    if (prop->getType() == odb::dbProperty::Type::STRING_PROP) {
      odb::dbStringProperty* strProp = (odb::dbStringProperty*) prop;
      if (string(strProp->getName()) == string("LEF58_PROTRUSIONWIDTH")
          || string(strProp->getName()) == string("LEF58_ENCLOSURESPACING")
          || string(strProp->getName()) == string("LEF58_VOLTAGESPACING")
          || string(strProp->getName()) == string("LEF58_ANTENNAGATEPLUSDIFF")
          || string(strProp->getName()) == string("LEF58_ANTENNAGATEPWL")
          || string(strProp->getName()) == string("LEF58_ANTENNAGATEPWL")
          || string(strProp->getName()) == string("LEF58_FORBIDDENSPACING")) {
        ;
      } else {
        if (!strcmp(strProp->getName().c_str(), "LEF58_CORNERSPACING")) {
          getLef58CornerSpacing(this, tmpLayer, strProp->getValue());
        } else if (!strcmp(strProp->getName().c_str(), "LEF58_SPACING")) {
          getLef58Spacing(this, tmpLayer, strProp->getValue());
        } else if (!strcmp(strProp->getName().c_str(), "LEF57_SPACING")) {
          getLef58Spacing(this, tmpLayer, strProp->getValue());
        } else if (!strcmp(strProp->getName().c_str(), "LEF58_SPACINGTABLE")) {
          getLef58SpacingTable(this, tmpLayer, strProp->getValue());
        } else if (!strcmp(strProp->getName().c_str(), "LEF58_RIGHTWAYONGRIDONLY")) {
          getLef58RightWayOnGridOnly(this, tmpLayer, strProp->getValue());
        } else if (!strcmp(strProp->getName().c_str(), "LEF58_RECTONLY")) {
          getLef58RectOnly(this, tmpLayer, strProp->getValue());
        } else if (!strcmp(strProp->getName().c_str(), "LEF58_MINSTEP")) {
          getLef58MinStep(this, tmpLayer, strProp->getValue());
        } else {
          ;
        }
      }
    }

  // read minArea rule
  if (layer->hasArea()) {
    frCoord minArea = frCoord(
        round(layer->getArea() * tech->getDBUPerUU() * tech->getDBUPerUU()));
    unique_ptr<frConstraint> uCon = make_unique<frAreaConstraint>(minArea);
    auto rptr = static_cast<frAreaConstraint*>(uCon.get());
    tech->addUConstraint(std::move(uCon));
    tmpLayer->setAreaConstraint(rptr);
  }

  if (layer->hasMinStep()) {
    unique_ptr<frConstraint> uCon = make_unique<frMinStepConstraint>();
    auto rptr = static_cast<frMinStepConstraint*>(uCon.get());
    rptr->setInsideCorner(layer->getMinStepType()
                          == odb::dbTechLayerMinStepType::INSIDE_CORNER);
    rptr->setOutsideCorner(layer->getMinStepType()
                           == odb::dbTechLayerMinStepType::OUTSIDE_CORNER);
    rptr->setStep(layer->getMinStepType() == odb::dbTechLayerMinStepType::STEP);
    switch (layer->getMinStepType()) {
      case odb::dbTechLayerMinStepType::INSIDE_CORNER:
        rptr->setMinstepType(frMinstepTypeEnum::INSIDECORNER);
        break;
      case odb::dbTechLayerMinStepType::OUTSIDE_CORNER:
        rptr->setMinstepType(frMinstepTypeEnum::OUTSIDECORNER);
        break;
      case odb::dbTechLayerMinStepType::STEP:
        rptr->setMinstepType(frMinstepTypeEnum::STEP);
        break;
      default:
        break;
    }
    if (layer->hasMinStepMaxLength())
      rptr->setMaxLength(layer->getMinStepMaxLength());
    if (layer->hasMinStepMaxEdges()) {
      rptr->setMaxEdges(layer->getMinStepMaxEdges());
      rptr->setInsideCorner(true);
      rptr->setOutsideCorner(true);
      rptr->setStep(true);
      rptr->setMinstepType(frMinstepTypeEnum::UNKNOWN);
    }
    rptr->setMinStepLength(layer->getMinStep());
    tech->addUConstraint(std::move(uCon));
    tmpLayer->setMinStepConstraint(rptr);
  }

  // read minHole rule
  std::vector<odb::dbTechMinEncRule*> minEncRules;
  layer->getMinEnclosureRules(minEncRules);
  for (odb::dbTechMinEncRule* rule : minEncRules) {
    frUInt4 _minEnclosedWidth = -1;
    bool hasMinenclosedareaWidth = rule->getEnclosureWidth(_minEnclosedWidth);
    if (hasMinenclosedareaWidth) {
      logger->warn(
          utl::DRT,
          139,
          "minEnclosedArea constraint with width is not supported, skipped");
      continue;
    }
    frUInt4 _minEnclosedArea;
    rule->getEnclosure(_minEnclosedArea);
    frCoord minEnclosedArea = _minEnclosedArea;
    auto minEnclosedAreaConstraint
        = make_unique<frMinEnclosedAreaConstraint>(minEnclosedArea);
    tmpLayer->addMinEnclosedAreaConstraint(minEnclosedAreaConstraint.get());
    tech->addUConstraint(std::move(minEnclosedAreaConstraint));
  }

  // read spacing rule
  odb::dbSet<odb::dbTechLayerSpacingRule> sp_rules;
  layer->getV54SpacingRules(sp_rules);
  for (auto rule : sp_rules) {
    frCoord minSpacing = rule->getSpacing();
    frUInt4 _eolWidth = 0, _eolWithin = 0, _parSpace = 0, _parWithin = 0;
    bool hasSpacingParellelEdge = false;
    bool hasSpacingTwoEdges = false;
    bool hasSpacingEndOfLine = rule->getEol(_eolWidth,
                                            _eolWithin,
                                            hasSpacingParellelEdge,
                                            _parSpace,
                                            _parWithin,
                                            hasSpacingTwoEdges);
    frCoord eolWidth(_eolWidth), eolWithin(_eolWithin), parSpace(_parSpace),
        parWithin(_parWithin);
    if (rule->hasRange()) {
      logger->warn(utl::DRT, 140, "SpacingRange unsupported");
    } else if (rule->hasLengthThreshold()) {
      logger->warn(utl::DRT, 141, "SpacingLengthThreshold unsupported");
    } else if (rule->hasSpacingNotchLength()) {
      logger->warn(utl::DRT, 142, "SpacingNotchLength unsupported");
    } else if (rule->hasSpacingEndOfNotchWidth()) {
      logger->warn(utl::DRT, 143, "SpacingEndOfNotchWidth unsupported");
    } else if (hasSpacingEndOfLine) {
      unique_ptr<frConstraint> uCon
          = make_unique<frSpacingEndOfLineConstraint>();
      auto rptr = static_cast<frSpacingEndOfLineConstraint*>(uCon.get());
      rptr->setMinSpacing(minSpacing);
      rptr->setEolWidth(eolWidth);
      rptr->setEolWithin(eolWithin);
      if (hasSpacingParellelEdge) {
        rptr->setParSpace(parSpace);
        rptr->setParWithin(parWithin);
        rptr->setTwoEdges(hasSpacingTwoEdges);
      }
      tech->addUConstraint(std::move(uCon));
      tmpLayer->addEolSpacing(rptr);
    } else if (rule->getCutSameNet()) {
      bool pgOnly = rule->getSameNetPgOnly();
      unique_ptr<frConstraint> uCon
          = make_unique<frSpacingSamenetConstraint>(minSpacing, pgOnly);
      auto rptr = uCon.get();
      tech->addUConstraint(std::move(uCon));
      if (tmpLayer->hasSpacingSamenet()) {
        logger->warn(utl::DRT,
                     138,
                     "new SPACING SAMENET overrides old SPACING SAMENET rule");
      }
      tmpLayer->setSpacingSamenet(
          static_cast<frSpacingSamenetConstraint*>(rptr));
    } else {
      frCollection<frCoord> rowVals(1, 0), colVals(1, 0);
      frCollection<frCollection<frCoord>> tblVals(1, {minSpacing});
      frString rowName("WIDTH"), colName("PARALLELRUNLENGTH");
      unique_ptr<frConstraint> uCon = make_unique<frSpacingTablePrlConstraint>(
          fr2DLookupTbl(rowName, rowVals, colName, colVals, tblVals));
      auto rptr = static_cast<frSpacingTablePrlConstraint*>(uCon.get());
      tech->addUConstraint(std::move(uCon));
      if (tmpLayer->getMinSpacing())
        logger->warn(utl::DRT,
                     144,
                     "new SPACING SAMENET overrides old SPACING SAMENET rule");
      tmpLayer->setMinSpacing(rptr);
    }
  }

  // read prl spacingTable
  if (layer->hasV55SpacingRules()) {
    frCollection<frUInt4> _rowVals, _colVals;
    frCollection<frCollection<frUInt4>> _tblVals;
    layer->getV55SpacingWidthsAndLengths(_rowVals, _colVals);
    layer->getV55SpacingTable(_tblVals);
    frCollection<frCoord> rowVals(_rowVals.begin(), _rowVals.end());
    frCollection<frCoord> colVals(_colVals.begin(), _colVals.end());
    frCollection<frCollection<frCoord>> tblVals;
    tblVals.resize(_tblVals.size());
    for (size_t i = 0; i < _tblVals.size(); i++)
      for (size_t j = 0; j < _tblVals[i].size(); j++)
        tblVals[i].push_back(_tblVals[i][j]);

    std::shared_ptr<frSpacingTableConstraint> spacingTableConstraint;
    shared_ptr<fr2DLookupTbl<frCoord, frCoord, frCoord>> prlTbl;
    frString rowName("WIDTH"), colName("PARALLELRUNLENGTH");

    // old
    prlTbl = make_shared<fr2DLookupTbl<frCoord, frCoord, frCoord>>(
        rowName, rowVals, colName, colVals, tblVals);
    spacingTableConstraint = make_shared<frSpacingTableConstraint>(prlTbl);
    tech->addConstraint(spacingTableConstraint);
    tmpLayer->addConstraint(spacingTableConstraint);
    // new
    unique_ptr<frConstraint> uCon = make_unique<frSpacingTablePrlConstraint>(
        fr2DLookupTbl(rowName, rowVals, colName, colVals, tblVals));
    auto rptr = static_cast<frSpacingTablePrlConstraint*>(uCon.get());
    tech->addUConstraint(std::move(uCon));
    if (tmpLayer->getMinSpacing())
      logger->warn(
          utl::DRT,
          145,
          "new SPACINGTABLE PARALLELRUNLENGTH overrides old SPACING rule");
    tmpLayer->setMinSpacing(rptr);
  }

  if (layer->hasTwoWidthsSpacingRules()) {
    frCollection<frCollection<frUInt4>> _tblVals;
    layer->getTwoWidthsSpacingTable(_tblVals);
    frCollection<frCollection<frCoord>> tblVals;
    tblVals.resize(_tblVals.size());
    for (size_t i = 0; i < _tblVals.size(); i++)
      for (size_t j = 0; j < _tblVals[i].size(); j++)
        tblVals[i].push_back(_tblVals[i][j]);

    frCoord defaultPrl = -abs(tblVals[0][0]);

    frCollection<frSpacingTableTwRowType> rowVals, colVals;
    frString rowName("WIDTH1PRL"), colName("WIDTH2PRL");

    for (uint j = 0; j < layer->getTwoWidthsSpacingTableNumWidths(); ++j) {
      frCoord width = layer->getTwoWidthsSpacingTableWidth(j);
      frCoord prl = defaultPrl;

      if (layer->getTwoWidthsSpacingTableHasPRL(j)) {
        prl = layer->getTwoWidthsSpacingTablePRL(j);
        defaultPrl = prl;
      }
      colVals.push_back(frSpacingTableTwRowType(width, prl));
      rowVals.push_back(frSpacingTableTwRowType(width, prl));
    }
    unique_ptr<frConstraint> uCon = make_unique<frSpacingTableTwConstraint>(
        fr2DLookupTbl(rowName, rowVals, colName, colVals, tblVals));
    auto rptr = static_cast<frSpacingTableTwConstraint*>(uCon.get());
    tech->addUConstraint(std::move(uCon));
    if (tmpLayer->getMinSpacing())
      logger->warn(utl::DRT,
                   146,
                   "new SPACINGTABLE TWOWIDTHS overrides old SPACING rule");
    tmpLayer->setMinSpacing(rptr);
  }

  for (auto rule : layer->getMinCutRules()) {
    frUInt4 numCuts, width, within, length, distance;
    if (!rule->getMinimumCuts(numCuts, width))
      continue;
    unique_ptr<frConstraint> uCon = make_unique<frMinimumcutConstraint>();
    auto rptr = static_cast<frMinimumcutConstraint*>(uCon.get());
    rptr->setNumCuts(numCuts);
    rptr->setWidth(width);
    if (rule->getCutDistance(within))
      rptr->setWithin(within);
    if (rule->isAboveOnly())
      rptr->setConnection(frMinimumcutConnectionEnum::FROMABOVE);
    if (rule->isBelowOnly())
      rptr->setConnection(frMinimumcutConnectionEnum::FROMBELOW);
    if (rule->getLengthForCuts(length, distance))
      rptr->setLength(length, distance);
    tech->addUConstraint(std::move(uCon));
    tmpLayer->addMinimumcutConstraint(rptr);
  }
}

void io::Parser::addCutLayer(odb::dbTechLayer* layer)
{
  if (readLayerCnt == 0)
    addDefaultMasterSliceLayer();

  unique_ptr<frLayer> uLayer = make_unique<frLayer>();
  auto tmpLayer = uLayer.get();
  tmpLayer->setLayerNum(readLayerCnt++);
  tmpLayer->setName(layer->getName());
  tmpLayer->setType(frLayerTypeEnum::CUT);
  tech->addLayer(std::move(uLayer));

  auto shortConstraint = make_shared<frShortConstraint>();
  tech->addConstraint(shortConstraint);
  tmpLayer->addConstraint(shortConstraint);
  tmpLayer->setShortConstraint(shortConstraint.get());

  // read spacing constraint
  odb::dbSet<odb::dbTechLayerSpacingRule> spRules;
  layer->getV54SpacingRules(spRules);
  for (odb::dbTechLayerSpacingRule* rule : spRules) {
    std::shared_ptr<frCutSpacingConstraint> cutSpacingConstraint;
    frCoord cutArea = rule->getCutArea();
    frCoord cutSpacing = rule->getSpacing();
    bool centerToCenter = rule->getCutCenterToCenter();
    bool sameNet = rule->getCutSameNet();
    bool stack = rule->getCutStacking();
    bool exceptSamePGNet = rule->getSameNetPgOnly();
    bool parallelOverlap = rule->getCutParallelOverlap();
    odb::dbTechLayer* outly;
    frString secondLayerName = string("");
    if (rule->getCutLayer4Spacing(outly))
      secondLayerName = string(outly->getName());
    frUInt4 _adjacentCuts;
    frUInt4 within;
    frUInt4 spacing;
    bool except_same_pgnet;
    frCoord cutWithin = 0;
    int adjacentCuts = 0;
    if (rule->getAdjacentCuts(
            _adjacentCuts, within, spacing, except_same_pgnet)) {
      adjacentCuts = _adjacentCuts;
      cutWithin = within;
    }

    // initialize for invalid variables
    cutArea = (cutArea == 0) ? -1 : cutArea;
    cutWithin = (cutWithin == 0) ? -1 : cutWithin;
    adjacentCuts = (adjacentCuts == 0) ? -1 : adjacentCuts;

    if (cutWithin != -1 && cutWithin < cutSpacing) {
      logger->warn(utl::DRT,
                   147,
                   "cutWithin is smaller than cutSpacing for ADJACENTCUTS on "
                   "layer {}, please check your rule definition",
                   layer->getName());
    }
    cutSpacingConstraint = make_shared<frCutSpacingConstraint>(cutSpacing,
                                                               centerToCenter,
                                                               sameNet,
                                                               secondLayerName,
                                                               stack,
                                                               adjacentCuts,
                                                               cutWithin,
                                                               exceptSamePGNet,
                                                               parallelOverlap,
                                                               cutArea);

    tech->addConstraint(cutSpacingConstraint);
    tmpLayer->addConstraint(cutSpacingConstraint);
    tmpLayer->addCutSpacingConstraint(cutSpacingConstraint.get());
  }

  // lef58
  for (auto prop : odb::dbProperty::getProperties(layer))
    if (prop->getType() == odb::dbProperty::Type::STRING_PROP) {
      odb::dbStringProperty* strProp = (odb::dbStringProperty*) prop;

      if (string(strProp->getName().c_str()) == string("LEF58_ENCLOSUREEDGE")
          || string(strProp->getName().c_str()) == string("LEF58_ENCLOSURE")
          || string(strProp->getName().c_str())
                 == string("LEF58_ENCLOSURETABLE")) {
        ;
      } else {
        if (!strcmp(strProp->getName().c_str(), "LEF58_CUTCLASS")) {
          getLef58CutClass(this, tmpLayer, strProp->getValue());
        } else if (!strcmp(strProp->getName().c_str(), "LEF58_SPACING")) {
          getLef58CutSpacing(this, tmpLayer, strProp->getValue());
        } else if (!strcmp(strProp->getName().c_str(), "LEF58_SPACINGTABLE")) {
          getLef58CutSpacingTable(this, tmpLayer, strProp->getValue());
        } else {
          ;
        }
      }
    }
}

void io::Parser::addMasterSliceLayer(odb::dbTechLayer* layer)
{
  bool hasWell = false;
  for (auto prop : odb::dbProperty::getProperties(layer))
    if (prop->getType() == odb::dbProperty::Type::STRING_PROP) {
      odb::dbStringProperty* strProp = (odb::dbStringProperty*) prop;
      if (strProp->getName() == string("LEF58_TYPE"))
        if (strProp->getValue() == string("TYPE PWELL")
            || strProp->getValue() == string("TYPE NWELL")) {
          hasWell = true;
          break;
        }
    }
  if (!hasWell)
    masterSliceLayerName = string(layer->getName());
}

void io::Parser::setLayers(odb::dbTech* tech)
{
  masterSliceLayerName = "FR_MASTERSLICE";
  for (auto layer : tech->getLayers()) {
    switch (layer->getType().getValue()) {
      case odb::dbTechLayerType::ROUTING:
        addRoutingLayer(layer);
        break;
      case odb::dbTechLayerType::CUT:
        addCutLayer(layer);
        break;
      case odb::dbTechLayerType::MASTERSLICE:
        addMasterSliceLayer(layer);
        break;
      default:
        break;
    }
  }
}

void io::Parser::setMacros(odb::dbDatabase* db)
{
  for (auto lib : db->getLibs()) {
    for (odb::dbMaster* master : lib->getMasters()) {
      tmpBlock = make_unique<frBlock>(master->getName());
      frCoord originX;
      frCoord originY;
      master->getOrigin(originX, originY);
      frCoord sizeX = master->getWidth();
      frCoord sizeY = master->getHeight();
      vector<frBoundary> bounds;
      frBoundary bound;
      vector<frPoint> points;
      points.push_back(frPoint(originX, originY));
      points.push_back(frPoint(sizeX, originY));
      points.push_back(frPoint(sizeX, sizeY));
      points.push_back(frPoint(originX, sizeY));
      bound.setPoints(points);
      bounds.push_back(bound);
      tmpBlock->setBoundaries(bounds);
      const char* macroClass = master->getType().getString();
      if (strcmp(macroClass, "NONE")) {
        if (strcmp(macroClass, "CORE") == 0) {
          tmpBlock->setMacroClass(MacroClassEnum::CORE);
        } else if (strcmp(macroClass, "CORE TIEHIGH") == 0) {
          tmpBlock->setMacroClass(MacroClassEnum::CORE_TIEHIGH);
        } else if (strcmp(macroClass, "CORE TIELOW") == 0) {
          tmpBlock->setMacroClass(MacroClassEnum::CORE_TIELOW);
        } else if (strcmp(macroClass, "CORE WELLTAP") == 0) {
          tmpBlock->setMacroClass(MacroClassEnum::CORE_WELLTAP);
        } else if (strcmp(macroClass, "CORE SPACER") == 0) {
          tmpBlock->setMacroClass(MacroClassEnum::CORE_SPACER);
        } else if (strcmp(macroClass, "CORE ANTENNACELL") == 0) {
          tmpBlock->setMacroClass(MacroClassEnum::CORE_ANTENNACELL);
        } else if (strcmp(macroClass, "COVER") == 0) {
          tmpBlock->setMacroClass(MacroClassEnum::COVER);
        } else if (strcmp(macroClass, "BLOCK") == 0) {
          tmpBlock->setMacroClass(MacroClassEnum::BLOCK);
        } else if (strcmp(macroClass, "PAD") == 0) {
          tmpBlock->setMacroClass(MacroClassEnum::PAD);
        } else if (strcmp(macroClass, "RING") == 0) {
          tmpBlock->setMacroClass(MacroClassEnum::RING);
        } else if (strcmp(macroClass, "PAD POWER") == 0) {
          tmpBlock->setMacroClass(MacroClassEnum::PAD_POWER);
        } else if (strcmp(macroClass, "PAD SPACER") == 0) {
          tmpBlock->setMacroClass(MacroClassEnum::PAD_SPACER);
        } else if (strcmp(macroClass, "ENDCAP") == 0) {
          tmpBlock->setMacroClass(MacroClassEnum::ENDCAP);
        } else if (strcmp(macroClass, "ENDCAP PRE") == 0) {
          tmpBlock->setMacroClass(MacroClassEnum::ENDCAP_PRE);
        } else if (strcmp(macroClass, "ENDCAP POST") == 0) {
          tmpBlock->setMacroClass(MacroClassEnum::ENDCAP_POST);
        } else if (strcmp(macroClass, "ENDCAP TOPLEFT") == 0) {
          tmpBlock->setMacroClass(MacroClassEnum::ENDCAP_TOPLEFT);
        } else if (strcmp(macroClass, "ENDCAP TOPRIGHT") == 0) {
          tmpBlock->setMacroClass(MacroClassEnum::ENDCAP_TOPRIGHT);
        } else if (strcmp(macroClass, "ENDCAP BOTTOMLEFT") == 0) {
          tmpBlock->setMacroClass(MacroClassEnum::ENDCAP_BOTTOMLEFT);
        } else if (strcmp(macroClass, "ENDCAP BOTTOMRIGHT") == 0) {
          tmpBlock->setMacroClass(MacroClassEnum::ENDCAP_BOTTOMRIGHT);
        } 
        else {
          logger->warn(utl::DRT,
                       137,
                       "unknown macroClass {}, skipped macroClass property",
                       macroClass);
        }
      }

      for (auto _term : master->getMTerms()) {
        unique_ptr<frTerm> uTerm = make_unique<frTerm>(_term->getName());
        auto term = uTerm.get();
        term->setId(numTerms);
        numTerms++;
        tmpBlock->addTerm(std::move(uTerm));

        frTermEnum termType = frTermEnum::frcNormalTerm;
        string str(_term->getSigType().getString());
        if (str == "SIGNAL") {
          ;
        } else if (str == "CLOCK") {
          termType = frTermEnum::frcClockTerm;
        } else if (str == "POWER") {
          termType = frTermEnum::frcPowerTerm;
        } else if (str == "GROUND") {
          termType = frTermEnum::frcGroundTerm;
        } else {
          logger->error(utl::DRT, 120, "unsupported PIN USE in lef");
        }
        term->setType(termType);
        frTermDirectionEnum termDirection = frTermDirectionEnum::UNKNOWN;
        str = string(_term->getIoType().getString());
        if (str == "INPUT") {
          termDirection = frTermDirectionEnum::INPUT;
        } else if (str == "OUTPUT") {
          termDirection = frTermDirectionEnum::OUTPUT;
        } else if (str == "OUTPUT TRISTATE") {
          termDirection = frTermDirectionEnum::OUTPUT;
        } else if (str == "INOUT") {
          termDirection = frTermDirectionEnum::INOUT;
        } else if (str == "FEEDTHRU") {
          termDirection = frTermDirectionEnum::FEEDTHRU;
        } else {
          logger->error(
              utl::DRT, 121, "unsupported term direction {} in lef", str);
        }
        term->setDirection(termDirection);

        int i = 0;
        for (auto mpin : _term->getMPins()) {
          auto pinIn = make_unique<frPin>();
          pinIn->setId(i++);
          for (auto box : mpin->getGeometry()) {
            frLayerNum layerNum = -1;
            string layer = box->getTechLayer()->getName();
            if (tech->name2layer.find(layer) == tech->name2layer.end()){
              logger->warn(utl::DRT,
                           122,
                           "layer {} is skipped for {}/{}",
                           layer,
                           tmpBlock->getName(),
                           _term->getName());
              continue;
            }
            else
              layerNum = tech->name2layer.at(layer)->getLayerNum();

            frCoord xl = box->xMin();
            frCoord yl = box->yMin();
            frCoord xh = box->xMax();
            frCoord yh = box->yMax();
            unique_ptr<frRect> pinFig = make_unique<frRect>();
            pinFig->setBBox(frBox(xl, yl, xh, yh));
            pinFig->addToPin(pinIn.get());
            pinFig->setLayerNum(layerNum);
            unique_ptr<frPinFig> uptr(std::move(pinFig));
            pinIn->addPinFig(std::move(uptr));
          }
          term->addPin(std::move(pinIn));
        }
      }

      for (auto obs : master->getObstructions()) {
        frLayerNum layerNum = -1;
        string layer = obs->getTechLayer()->getName();
        if (tech->name2layer.find(layer) == tech->name2layer.end()) {
          logger->warn(utl::DRT,
                       123,
                       "layer {} is skipped for {}/OBS",
                       layer,
                       tmpBlock->getName());
          continue;
        } else
          layerNum = tech->name2layer.at(layer)->getLayerNum();
        auto blkIn = make_unique<frBlockage>();
        blkIn->setId(numBlockages);
        numBlockages++;
        auto pinIn = make_unique<frPin>();
        pinIn->setId(0);
        frCoord xl = obs->xMin();
        frCoord yl = obs->yMin();
        frCoord xh = obs->xMax();
        frCoord yh = obs->yMax();
        // pinFig
        unique_ptr<frRect> pinFig = make_unique<frRect>();
        pinFig->setBBox(frBox(xl, yl, xh, yh));
        pinFig->addToPin(pinIn.get());
        pinFig->setLayerNum(layerNum);
        unique_ptr<frPinFig> uptr(std::move(pinFig));
        pinIn->addPinFig(std::move(uptr));
        blkIn->setPin(std::move(pinIn));
        tmpBlock->addBlockage(std::move(blkIn));
      }
      tmpBlock->setId(numRefBlocks + 1);
      design->addRefBlock(std::move(tmpBlock));
      numRefBlocks++;
      numTerms = 0;
      numBlockages = 0;
    }
  }
}

void io::Parser::setTechViaRules(odb::dbTech* _tech)
{
  for (auto rule : _tech->getViaGenerateRules()) {
    int count = rule->getViaLayerRuleCount();
    if (count != 3)
      logger->error(utl::DRT, 128, "unsupported viarule {}", rule->getName());
    map<frLayerNum, int> lNum2Int;
    for (int i = 0; i < count; i++) {
      auto layerRule = rule->getViaLayerRule(i);
      string layerName = layerRule->getLayer()->getName();
      if (tech->name2layer.find(layerName) == tech->name2layer.end())
        logger->error(utl::DRT,
                      129,
                      "unknown layer {} for viarule {}",
                      layerName,
                      rule->getName());
      frLayerNum lNum = tech->name2layer[layerName]->getLayerNum();
      lNum2Int[lNum] = 1;
    }
    int curOrder = 0;
    for (auto [lnum, i] : lNum2Int) {
      lNum2Int[lnum] = ++curOrder;
    }
    if (lNum2Int.begin()->first + count - 1 != (--lNum2Int.end())->first) {
      logger->error(utl::DRT,
                    130,
                    "non consecutive layers for viarule {}",
                    rule->getName());
    }
    auto viaRuleGen = make_unique<frViaRuleGenerate>(rule->getName());
    if (rule->isDefault()) {
      viaRuleGen->setDefault(1);
    }
    for (int i = 0; i < count; i++) {
      auto layerRule = rule->getViaLayerRule(i);
      frLayerNum layerNum
          = tech->name2layer[layerRule->getLayer()->getName()]->getLayerNum();
      if (layerRule->hasEnclosure()) {
        frCoord x;
        frCoord y;
        layerRule->getEnclosure(x, y);
        frPoint enc(x, y);
        switch (lNum2Int[layerNum]) {
          case 1:
            viaRuleGen->setLayer1Enc(enc);
            break;
          case 2:
            logger->warn(utl::DRT,
                         131,
                         "cutLayer cannot have overhangs in viarule {}, "
                         "skipping enclosure",
                         rule->getName());
            break;
          default:
            viaRuleGen->setLayer2Enc(enc);
            break;
        }
      }
      if (layerRule->hasRect()) {
        odb::Rect rect;
        layerRule->getRect(rect);
        frCoord xl = rect.xMin();
        frCoord yl = rect.yMin();
        frCoord xh = rect.xMax();
        frCoord yh = rect.yMax();
        frBox box(xl, yl, xh, yh);
        switch (lNum2Int[layerNum]) {
          case 1:
            logger->warn(
                utl::DRT,
                132,
                "botLayer cannot have rect in viarule {}, skipping rect",
                rule->getName());
            break;
          case 2:
            viaRuleGen->setCutRect(box);
            break;
          default:
            logger->warn(
                utl::DRT,
                133,
                "topLayer cannot have rect in viarule {}, skipping rect",
                rule->getName());
            break;
        }
      }
      if (layerRule->hasSpacing()) {
        frCoord x;
        frCoord y;
        layerRule->getSpacing(x, y);
        frPoint pt(x, y);
        switch (lNum2Int[layerNum]) {
          case 1:
            logger->warn(
                utl::DRT,
                134,
                "botLayer cannot have spacing in viarule {}, skipping spacing",
                rule->getName());
            break;
          case 2:
            viaRuleGen->setCutSpacing(pt);
            break;
          default:
            logger->warn(
                utl::DRT,
                135,
                "botLayer cannot have spacing in viarule {}, skipping spacing",
                rule->getName());
            break;
        }
      }
    }
    tech->addViaRuleGenerate(std::move(viaRuleGen));
  }
}

void io::Parser::setTechVias(odb::dbTech* _tech)
{
  for (auto via : _tech->getVias()) {
    map<frLayerNum, int> lNum2Int;
    for (auto box : via->getBoxes()) {
      string layerName = box->getTechLayer()->getName();
      if (tech->name2layer.find(layerName) == tech->name2layer.end())
        logger->error(utl::DRT,
                      124,
                      "unknown layer {} for via {}",
                      layerName,
                      via->getName());
      frLayerNum lNum = tech->name2layer[layerName]->getLayerNum();
      lNum2Int[lNum] = 1;
    }
    if (lNum2Int.size() != 3)
      logger->error(utl::DRT, 125, "unsupported via {}", via->getName());
    int curOrder = 0;
    for (auto [lnum, i] : lNum2Int) {
      lNum2Int[lnum] = ++curOrder;
    }

    if (lNum2Int.begin()->first + 2 != (--lNum2Int.end())->first) {
      logger->error(
          utl::DRT, 126, "non consecutive layers for via {}", via->getName());
    }
    auto viaDef = make_unique<frViaDef>(via->getName());
    if (via->isDefault())
      viaDef->setDefault(true);
    for (auto box : via->getBoxes()) {
      frLayerNum layerNum;
      string layer = box->getTechLayer()->getName();
      if (tech->name2layer.find(layer) == tech->name2layer.end())
        logger->error(utl::DRT,
                      127,
                      "unknown layer {} for via {}",
                      layer,
                      via->getName());
      else
        layerNum = tech->name2layer.at(layer)->getLayerNum();
      frCoord xl = box->xMin();
      frCoord yl = box->yMin();
      frCoord xh = box->xMax();
      frCoord yh = box->yMax();
      unique_ptr<frRect> pinFig = make_unique<frRect>();
      pinFig->setBBox(frBox(xl, yl, xh, yh));
      pinFig->setLayerNum(layerNum);
      if (lNum2Int[layerNum] == 1) {
        viaDef->addLayer1Fig(std::move(pinFig));
      } else if (lNum2Int[layerNum] == 3) {
        viaDef->addLayer2Fig(std::move(pinFig));
      } else if (lNum2Int[layerNum] == 2) {
        viaDef->addCutFig(std::move(pinFig));
      }
    }
    auto cutLayerNum = viaDef->getCutLayerNum();
    auto cutLayer = tech->getLayer(cutLayerNum);
    int cutClassIdx = -1;
    frLef58CutClass* cutClass = nullptr;

    for (auto& cutFig : viaDef->getCutFigs()) {
      frBox box;
      cutFig->getBBox(box);
      auto width = box.width();
      auto length = box.length();
      cutClassIdx = cutLayer->getCutClassIdx(width, length);
      if (cutClassIdx != -1) {
        cutClass = cutLayer->getCutClass(cutClassIdx);
        break;
      }
    }
    if (cutClass) {
      viaDef->setCutClass(cutClass);
      viaDef->setCutClassIdx(cutClassIdx);
    }
    tech->addVia(std::move(viaDef));
  }
}

void io::Parser::readTechAndLibs(odb::dbDatabase* db)
{
  auto _tech = db->getTech();
  if (_tech == nullptr)
    logger->error(utl::DRT, 136, "load design first");
  tech->setDBUPerUU(_tech->getDbUnitsPerMicron());
  USEMINSPACING_OBS = _tech->getUseMinSpacingObs() == odb::dbOnOffType::ON;
  tech->setManufacturingGrid(frUInt4(_tech->getManufacturingGrid()));
  setLayers(_tech);
  setTechVias(db->getTech());
  setTechViaRules(db->getTech());
  setMacros(db);
}

=======
}

void io::Parser::setTechVias(odb::dbTech* _tech)
{
  for (auto via : _tech->getVias()) {
    map<frLayerNum, int> lNum2Int;
    for (auto box : via->getBoxes()) {
      string layerName = box->getTechLayer()->getName();
      if (tech->name2layer.find(layerName) == tech->name2layer.end())
        logger->error(utl::DRT,
                      124,
                      "unknown layer {} for via {}",
                      layerName,
                      via->getName());
      frLayerNum lNum = tech->name2layer[layerName]->getLayerNum();
      lNum2Int[lNum] = 1;
    }
    if (lNum2Int.size() != 3)
      logger->error(utl::DRT, 125, "unsupported via {}", via->getName());
    int curOrder = 0;
    for (auto [lnum, i] : lNum2Int) {
      lNum2Int[lnum] = ++curOrder;
    }

    if (lNum2Int.begin()->first + 2 != (--lNum2Int.end())->first) {
      logger->error(
          utl::DRT, 126, "non consecutive layers for via {}", via->getName());
    }
    auto viaDef = make_unique<frViaDef>(via->getName());
    if (via->isDefault())
      viaDef->setDefault(true);
    for (auto box : via->getBoxes()) {
      frLayerNum layerNum;
      string layer = box->getTechLayer()->getName();
      if (tech->name2layer.find(layer) == tech->name2layer.end())
        logger->error(utl::DRT,
                      127,
                      "unknown layer {} for via {}",
                      layer,
                      via->getName());
      else
        layerNum = tech->name2layer.at(layer)->getLayerNum();
      frCoord xl = box->xMin();
      frCoord yl = box->yMin();
      frCoord xh = box->xMax();
      frCoord yh = box->yMax();
      unique_ptr<frRect> pinFig = make_unique<frRect>();
      pinFig->setBBox(frBox(xl, yl, xh, yh));
      pinFig->setLayerNum(layerNum);
      if (lNum2Int[layerNum] == 1) {
        viaDef->addLayer1Fig(std::move(pinFig));
      } else if (lNum2Int[layerNum] == 3) {
        viaDef->addLayer2Fig(std::move(pinFig));
      } else if (lNum2Int[layerNum] == 2) {
        viaDef->addCutFig(std::move(pinFig));
      }
    }
    auto cutLayerNum = viaDef->getCutLayerNum();
    auto cutLayer = tech->getLayer(cutLayerNum);
    int cutClassIdx = -1;
    frLef58CutClass* cutClass = nullptr;

    for (auto& cutFig : viaDef->getCutFigs()) {
      frBox box;
      cutFig->getBBox(box);
      auto width = box.width();
      auto length = box.length();
      cutClassIdx = cutLayer->getCutClassIdx(width, length);
      if (cutClassIdx != -1) {
        cutClass = cutLayer->getCutClass(cutClassIdx);
        break;
      }
    }
    if (cutClass) {
      viaDef->setCutClass(cutClass);
      viaDef->setCutClassIdx(cutClassIdx);
    }
    tech->addVia(std::move(viaDef));
  }
}

void io::Parser::readTechAndLibs(odb::dbDatabase* db)
{
  auto _tech = db->getTech();
  if (_tech == nullptr)
    logger->error(utl::DRT, 136, "load design first");
  tech->setDBUPerUU(_tech->getDbUnitsPerMicron());
  USEMINSPACING_OBS = _tech->getUseMinSpacingObs() == odb::dbOnOffType::ON;
  tech->setManufacturingGrid(frUInt4(_tech->getManufacturingGrid()));
  setLayers(_tech);
  setTechVias(db->getTech());
  setTechViaRules(db->getTech());
  setMacros(db);
}

>>>>>>> 4e942142
void io::Parser::readDb(odb::dbDatabase* db)
{
  if (VERBOSE > 0) {
    logger->info(utl::DRT, 149, "Reading Tech And Libs");
  }
  readTechAndLibs(db);
  if (VERBOSE > 0) {
    logger->report("");
    logger->report("units:       {}", tech->getDBUPerUU());
    logger->report("#layers:     {}", tech->layers.size());
    logger->report("#macros:     {}", design->refBlocks_.size());
    logger->report("#vias:       {}", tech->vias.size());
    logger->report("#viarulegen: {}", tech->viaRuleGenerates.size());
    logger->report("");
  }

  auto numLefVia = tech->vias.size();

  if (VERBOSE > 0) {
    logger->info(utl::DRT, 150, "Reading Design");
  }

  readDesign(db);

  if (VERBOSE > 0) {
    logger->report("");
    frBox dieBox;
    design->getTopBlock()->getBoundaryBBox(dieBox);
    logger->report("design:      {}", design->getTopBlock()->getName());
    logger->report("die area:    {}", dieBox);
    logger->report("trackPts:    {}",
                   design->getTopBlock()->getTrackPatterns().size());
    logger->report("defvias:     {}", tech->vias.size() - numLefVia);
    logger->report("#components: {}", design->getTopBlock()->insts_.size());
    logger->report("#terminals:  {}", design->getTopBlock()->terms_.size());
    logger->report("#snets:      {}", design->getTopBlock()->snets_.size());
    logger->report("#nets:       {}", design->getTopBlock()->nets_.size());
    logger->report("");
  }
}

void io::Parser::readGuide() {
  ProfileTask profile("IO:readGuide");

  if (VERBOSE > 0) {
    logger->info(utl::DRT, 151, "Reading Guide");
  }

  int numGuides = 0;

  string netName = "";
  frNet* net = nullptr;

  ifstream fin(GUIDE_FILE.c_str());
  string line;
  frBox  box;
  frLayerNum layerNum;

  if (fin.is_open()){
    while (fin.good()) {
      getline(fin, line);
      //cout <<line <<endl <<line.size() <<endl;
      if (line == "(" || line == "") continue;
      if (line == ")") {
        continue;
      }

      stringstream ss(line);
      string word = "";
      vector<string> vLine;
      while (!ss.eof()) {
        ss >>word;
        vLine.push_back(word);
        //cout <<word <<" ";
      }
      //cout <<endl;

      if (vLine.size() == 0) {
        logger->error(utl::DRT, 152, "Error reading guide file!");
      } else if (vLine.size() == 1) {
        netName = vLine[0];
        if (design->topBlock_->name2net_.find(vLine[0]) == design->topBlock_->name2net_.end()) {
          logger->error(utl::DRT, 153, "cannot find net {}",vLine[0]);
        }
        net = design->topBlock_->name2net_[netName]; 
      } else if (vLine.size() == 5) {
        if (tech->name2layer.find(vLine[4]) == tech->name2layer.end()) {
          logger->error(utl::DRT, 154, "cannot find layer {}",vLine[4]);
        }
        layerNum = tech->name2layer[vLine[4]]->getLayerNum();

        if (layerNum < (BOTTOM_ROUTING_LAYER && layerNum != VIA_ACCESS_LAYERNUM)
            || layerNum > TOP_ROUTING_LAYER)
            logger->error(utl::DRT,
                        155,
                        "guide in net {} uses layer {} ({})"
                        " that is outside the allowed routing range "
                        "[{} ({}), ({})]",
                        netName,
                        vLine[4],
                        layerNum,
                        tech->getLayer(BOTTOM_ROUTING_LAYER)->getName(),
                        BOTTOM_ROUTING_LAYER,
                        tech->getLayer(TOP_ROUTING_LAYER)->getName(),
                        TOP_ROUTING_LAYER);

        box.set(stoi(vLine[0]), stoi(vLine[1]), stoi(vLine[2]), stoi(vLine[3]));
        frRect rect;
        rect.setBBox(box);
        rect.setLayerNum(layerNum);
        tmpGuides[net].push_back(rect);
        ++numGuides;
        if (numGuides < 1000000) {
          if (numGuides % 100000 == 0) {
            logger->info(utl::DRT, 156, "guideIn read {} guides", numGuides);
          }
        } else {
          if (numGuides % 1000000 == 0) {
            logger->info(utl::DRT, 157, "guideIn read {} guides", numGuides);
          }
        }

      } else {
        logger->error(utl::DRT, 158, "Error reading guide file!");
      }
    }
    fin.close();
  } else {
    logger->error(utl::DRT, 159, "failed to open guide file");
  }


  if (VERBOSE > 0) {
    logger->report("");
    logger->report("#guides:     {}", numGuides);
    logger->report("");
  }

}

void io::Writer::fillConnFigs_net(frNet* net, bool isTA) {
  //bool enableOutput = true;
  bool enableOutput = false;
  auto netName = net->getName();
  if (isTA) {
    for (auto &uGuide: net->getGuides()) {
      //cout <<"find guide" <<endl;
      for (auto &uConnFig: uGuide->getRoutes()) {
        auto connFig = uConnFig.get();
        if (connFig->typeId() == frcPathSeg) {
          connFigs[netName].push_back(make_shared<frPathSeg>(*static_cast<frPathSeg*>(connFig)));
        } else if (connFig->typeId() == frcVia) {
          connFigs[netName].push_back(make_shared<frVia>(*static_cast<frVia*>(connFig)));
        } else {
          cout <<"Error: io::Writer::filliConnFigs does not support this type" <<endl;
        }
      }
    }
  } else {
    if (enableOutput) {
      cout << netName << ":\n";
    }
    for (auto &shape: net->getShapes()) {
      if (shape->typeId() == frcPathSeg) {
        auto pathSeg = *static_cast<frPathSeg*>(shape.get());
        frPoint start, end;
        pathSeg.getPoints(start, end);

        if (enableOutput) {
          frLayerNum currLayerNum = pathSeg.getLayerNum();
          cout << "  connfig pathseg (" << start.x() / 2000.0<< ", " << start.y() / 2000.0 
               << ") - (" << end.x() / 2000.0 << ", " << end.y() / 2000.0 << ") " << currLayerNum  <<"\n"; 
        }
        connFigs[netName].push_back(make_shared<frPathSeg>(pathSeg));
      }
    }
    for (auto &via: net->getVias()) {
      connFigs[netName].push_back(make_shared<frVia>(*via));
    }
    for (auto &shape: net->getPatchWires()) {
      auto pwire = static_cast<frPatchWire*>(shape.get());
      connFigs[netName].push_back(make_shared<frPatchWire>(*pwire));
    }
  }
}

void io::Writer::splitVia_helper(frLayerNum layerNum, int isH, frCoord trackLoc, frCoord x, frCoord y, 
  vector< vector< map<frCoord, vector<shared_ptr<frPathSeg> > > > > &mergedPathSegs) {
  if (layerNum >= 0 && layerNum < (int)(getTech()->getLayers().size()) &&
      mergedPathSegs.at(layerNum).at(isH).find(trackLoc) != mergedPathSegs.at(layerNum).at(isH).end()) {
    for (auto &pathSeg: mergedPathSegs.at(layerNum).at(isH).at(trackLoc)) {
      frPoint begin, end;
      pathSeg->getPoints(begin, end);
      if ((isH == 0 && (begin.x() < x) && (end.x() > x)) ||
          (isH == 1 && (begin.y() < y) && (end.y() > y))) {
        frSegStyle style1, style2, style_default;
        pathSeg->getStyle(style1);
        pathSeg->getStyle(style2);
        style_default = getTech()->getLayer(layerNum)->getDefaultSegStyle();
        shared_ptr<frPathSeg> newPathSeg = make_shared<frPathSeg>(*pathSeg);
        pathSeg->setPoints(begin, frPoint(x,y));
        style1.setEndStyle(style_default.getEndStyle(), style_default.getEndExt());
        pathSeg->setStyle(style1);
        newPathSeg->setPoints(frPoint(x,y), end);
        style2.setBeginStyle(style_default.getBeginStyle(), style_default.getBeginExt());
        newPathSeg->setStyle(style2);
        mergedPathSegs.at(layerNum).at(isH).at(trackLoc).push_back(newPathSeg);
        // via can only intersect at most one merged pathseg on one track
        break;
      }
    }
  }
}

// merge pathseg, delete redundant via
void io::Writer::mergeSplitConnFigs(list<shared_ptr<frConnFig> > &connFigs) {
  //if (VERBOSE > 0) {
  //  cout <<endl <<"merge and split ..." <<endl;
  //}
  // initialzie pathseg and via map
  map < tuple<frLayerNum, bool, frCoord>,
        map<frCoord, vector< tuple<shared_ptr<frPathSeg>, bool> > 
           >
      > pathSegMergeMap;
  map < tuple<frCoord, frCoord, frLayerNum>, shared_ptr<frVia> > viaMergeMap;
  for (auto &connFig: connFigs) {
    if (connFig->typeId() == frcPathSeg) {
      auto pathSeg = dynamic_pointer_cast<frPathSeg>(connFig);
      frPoint begin, end;
      pathSeg->getPoints(begin, end);
      frLayerNum layerNum = pathSeg->getLayerNum();
      if (begin == end) {
        // std::cout << "Warning: 0 length connfig\n";
        continue; // if segment length = 0, ignore
      } else {
        // std::cout << "xxx\n";
        bool isH = (begin.x() == end.x()) ? false : true;
        frCoord trackLoc   = isH ? begin.y() : begin.x();
        frCoord beginCoord = isH ? begin.x() : begin.y();
        frCoord endCoord   = isH ? end.x()   : end.y();
        pathSegMergeMap[make_tuple(layerNum, isH, trackLoc)][beginCoord].push_back(make_tuple(pathSeg, true));
        pathSegMergeMap[make_tuple(layerNum, isH, trackLoc)][endCoord].push_back(make_tuple(pathSeg, false));
      }
    } else if (connFig->typeId() == frcVia) {
      auto via = dynamic_pointer_cast<frVia>(connFig);
      auto cutLayerNum = via->getViaDef()->getCutLayerNum();
      frPoint viaPoint;
      via->getOrigin(viaPoint);
      viaMergeMap[make_tuple(viaPoint.x(), viaPoint.y(), cutLayerNum)] = via;
      //cout <<"found via" <<endl;
    }
  }

  // merge pathSeg
  map<frCoord, vector<shared_ptr<frPathSeg> > > tmp1;
  vector< map<frCoord, vector<shared_ptr<frPathSeg> > > > tmp2(2, tmp1);
  vector< vector< map<frCoord, vector<shared_ptr<frPathSeg> > > > > mergedPathSegs(getTech()->getLayers().size(), tmp2);

  for (auto &it1: pathSegMergeMap) {
    auto layerNum = get<0>(it1.first);
    int  isH = get<1>(it1.first);
    auto trackLoc = get<2>(it1.first);
    bool hasSeg = false;
    int cnt = 0;
    shared_ptr<frPathSeg> newPathSeg;
    frSegStyle style;
    frPoint begin, end;
    for (auto &it2: it1.second) {
      //cout <<"coord " <<coord <<endl;
      for (auto &pathSegTuple: it2.second) {
        cnt += get<1>(pathSegTuple)? 1 : -1;
      }
      // newPathSeg begin
      if (!hasSeg && cnt > 0) {
        style.setBeginStyle(frcTruncateEndStyle, 0);
        style.setEndStyle(frcTruncateEndStyle, 0);
        newPathSeg = make_shared<frPathSeg>(*(get<0>(*(it2.second.begin()))));
        for (auto &pathSegTuple: it2.second) {
          auto pathSeg = get<0>(pathSegTuple);
          auto isBegin = get<1>(pathSegTuple);
          if (isBegin) {
            pathSeg->getPoints(begin, end);
            frSegStyle tmpStyle;
            pathSeg->getStyle(tmpStyle);
            if (tmpStyle.getBeginExt() > style.getBeginExt()) {
              style.setBeginStyle(tmpStyle.getBeginStyle(), tmpStyle.getBeginExt());
            }
          }
        }
        newPathSeg->setStyle(style);
        hasSeg = true;
      // newPathSeg end
      } else if (hasSeg && cnt == 0) {
        newPathSeg->getPoints(begin, end);
        for (auto &pathSegTuple: it2.second) {
          auto pathSeg = get<0>(pathSegTuple);
          auto isBegin = get<1>(pathSegTuple);
          if (!isBegin) {
            frPoint tmp;
            pathSeg->getPoints(tmp, end);
            frSegStyle tmpStyle;
            pathSeg->getStyle(tmpStyle);
            if (tmpStyle.getEndExt() > style.getEndExt()) {
              style.setEndStyle(tmpStyle.getEndStyle(), tmpStyle.getEndExt());
            }
          }
        }
        newPathSeg->setPoints(begin, end);
        newPathSeg->setStyle(style);
        hasSeg = false;
        (mergedPathSegs.at(layerNum).at(isH))[trackLoc].push_back(newPathSeg);
      }
    }
  }

  // split pathseg from via
  // mergedPathSegs[layerNum][isHorizontal] is a map<frCoord, vector<shared_ptr<frPathSeg> > >
  //map < tuple<frCoord, frCoord, frLayerNum>, shared_ptr<frVia> > viaMergeMap;
  for (auto &it1: viaMergeMap) {
    auto x           = get<0>(it1.first);
    auto y           = get<1>(it1.first);
    auto cutLayerNum = get<2>(it1.first);
    frCoord trackLoc;

    auto layerNum = cutLayerNum - 1;
    int  isH      = 1;
    trackLoc = (isH == 1) ? y : x;
    splitVia_helper(layerNum, isH, trackLoc, x, y, mergedPathSegs);

    layerNum = cutLayerNum - 1;
    isH = 0;
    trackLoc = (isH == 1) ? y : x;
    splitVia_helper(layerNum, isH, trackLoc, x, y, mergedPathSegs);

    layerNum = cutLayerNum + 1;
    trackLoc = (isH == 1) ? y : x;
    splitVia_helper(layerNum, isH, trackLoc, x, y, mergedPathSegs);

    layerNum = cutLayerNum + 1;
    isH = 0;
    trackLoc = (isH == 1) ? y : x;
    splitVia_helper(layerNum, isH, trackLoc, x, y, mergedPathSegs);
  }

  // split intersecting pathSegs
  for (auto &it1: mergedPathSegs) {
    // vertical for mapIt1
    for (auto &mapIt1: it1.at(0)) {
      // horizontal for mapIt2
      for (auto &mapIt2: it1.at(1)) {
        // at most split once
        // seg1 is vertical
        for (auto &seg1: mapIt1.second) {
          bool skip = false;
          // seg2 is horizontal
          frPoint seg1Begin, seg1End;
          seg1->getPoints(seg1Begin, seg1End);
          for (auto &seg2: mapIt2.second) {
            frPoint seg2Begin, seg2End;
            seg2->getPoints(seg2Begin, seg2End);
            bool pushNewSeg1 = false;
            bool pushNewSeg2 = false;
            shared_ptr<frPathSeg> newSeg1;
            shared_ptr<frPathSeg> newSeg2;
            // check whether seg1 needs to be split, break seg1
            if (seg2Begin.y() > seg1Begin.y() && seg2Begin.y() < seg1End.y()) {
              pushNewSeg1 = true;
              newSeg1 = make_shared<frPathSeg>(*seg1);
              // modify seg1
              seg1->setPoints(seg1Begin, frPoint(seg1End.x(), seg2End.y()));
              // modify newSeg1
              newSeg1->setPoints(frPoint(seg1End.x(), seg2Begin.y()), seg1End);
              // modify endstyle
              auto layerNum = seg1->getLayerNum();
              frSegStyle tmpStyle1;
              frSegStyle tmpStyle2;
              frSegStyle style_default;
              seg1->getStyle(tmpStyle1);
              seg1->getStyle(tmpStyle2);
              style_default = getTech()->getLayer(layerNum)->getDefaultSegStyle();
              tmpStyle1.setEndStyle(frcExtendEndStyle, style_default.getEndExt());
              seg1->setStyle(tmpStyle1);
              tmpStyle2.setBeginStyle(frcExtendEndStyle, style_default.getBeginExt());
              newSeg1->setStyle(tmpStyle2);
            }
            // check whether seg2 needs to be split, break seg2
            if (seg1Begin.x() > seg2Begin.x() && seg1Begin.x() < seg2End.x()) {
              pushNewSeg2 = true;
              newSeg2 = make_shared<frPathSeg>(*seg1);
              // modify seg2
              seg2->setPoints(seg2Begin, frPoint(seg1End.x(), seg2End.y()));
              // modify newSeg2
              newSeg2->setPoints(frPoint(seg1End.x(), seg2Begin.y()), seg2End);
              // modify endstyle
              auto layerNum = seg2->getLayerNum();
              frSegStyle tmpStyle1;
              frSegStyle tmpStyle2;
              frSegStyle style_default;
              seg2->getStyle(tmpStyle1);
              seg2->getStyle(tmpStyle2);
              style_default = getTech()->getLayer(layerNum)->getDefaultSegStyle();
              tmpStyle1.setEndStyle(frcExtendEndStyle, style_default.getEndExt());
              seg2->setStyle(tmpStyle1);
              tmpStyle2.setBeginStyle(frcExtendEndStyle, style_default.getBeginExt());
              newSeg2->setStyle(tmpStyle2);
            }
            if (pushNewSeg1) {
              mapIt1.second.push_back(newSeg1);
            }
            if (pushNewSeg2) {
              mapIt2.second.push_back(newSeg2);
            }
            if (pushNewSeg1 || pushNewSeg2) {
              skip = true;
              break;
            }
            //cout <<"found" <<endl;
          }
          if (skip) break;
        }
      }
    }
  }


  // write back pathseg
  connFigs.clear();
  for (auto &it1: mergedPathSegs) {
    for (auto &it2: it1) {
      for (auto &it3: it2) {
        for (auto &it4: it3.second) {
          connFigs.push_back(it4);
        }
      }
    }
  }

  // write back via
  //map < tuple<frCoord, frCoord, frLayerNum>, shared_ptr<frVia> > viaMergeMap;
  for (auto &it: viaMergeMap) {
    connFigs.push_back(it.second);
  }

}

void io::Writer::fillViaDefs() {
  viaDefs.clear();
  for (auto &uViaDef: getDesign()->getTech()->getVias()) {
    auto viaDef = uViaDef.get();
    if (viaDef->isAddedByRouter()) {
      viaDefs.push_back(viaDef);
    }
  }
}

void io::Writer::fillConnFigs(bool isTA) {
  connFigs.clear();
  if (VERBOSE > 0) {
    cout <<endl <<"post processing ..." <<endl;
  }
  for (auto &net: getDesign()->getTopBlock()->getNets()) {
    fillConnFigs_net(net.get(), isTA);
  }
  if (isTA) {
    for (auto &it: connFigs) {
      mergeSplitConnFigs(it.second);
    }
  }
}

void io::Writer::writeFromTA() {
  ProfileTask profile("IO:writeFromTA");
  if (OUTTA_FILE == string("")) {
    if (VERBOSE > 0) {
      cout <<"Waring: no output def specified, skipped writing track assignment def" <<endl;
    }
  } else {
    //if (VERBOSE > 0) {
    //  cout <<endl <<"start writing track assignment def" <<endl;
    //}
    fillConnFigs(true);
    fillViaDefs();
    writeDef(true);
  }
}

void io::Writer::writeFromDR(const string &str) {
  ProfileTask profile("IO:writeFromDR");
  if (OUT_FILE == string("")) {
    if (VERBOSE > 0) {
      cout <<"Waring: no output def specified, skipped writing routed def" <<endl;
    }
  } else {
    //if (VERBOSE > 0) {
    //  cout <<endl <<"start writing routed def" <<endl;
    //}
  }
  fillConnFigs(false);
  fillViaDefs();
  writeDef(false, str);
}

void io::Writer::updateDbVias(odb::dbBlock* block, odb::dbTech* tech)
{
  frBox box;
  for (auto via : viaDefs) {
    if (block->findVia(via->getName().c_str()) != nullptr)
      continue;
    auto layer1Name = getTech()->getLayer(via->getLayer1Num())->getName();
    auto layer2Name = getTech()->getLayer(via->getLayer2Num())->getName();
    auto cutName = getTech()->getLayer(via->getCutLayerNum())->getName();
    odb::dbTechLayer* _layer1 = tech->findLayer(layer1Name.c_str());
    odb::dbTechLayer* _layer2 = tech->findLayer(layer2Name.c_str());
    odb::dbTechLayer* _cut_layer = tech->findLayer(cutName.c_str());
    if (_layer1 == nullptr || _layer2 == nullptr || _cut_layer == nullptr) {
      logger->error(utl::DRT,
                    113,
                    "techlayers for via {} not found in db tech",
                    via->getName());
    }
    odb::dbVia* _db_via = odb::dbVia::create(block, via->getName().c_str());

    for (auto& fig : via->getLayer2Figs()) {
      fig->getBBox(box);
      odb::dbBox::create(
          _db_via, _layer2, box.left(), box.bottom(), box.right(), box.top());
    }
    for (auto& fig : via->getCutFigs()) {
      fig->getBBox(box);
      odb::dbBox::create(_db_via,
                         _cut_layer,
                         box.left(),
                         box.bottom(),
                         box.right(),
                         box.top());
    }

    for (auto& fig : via->getLayer1Figs()) {
      fig->getBBox(box);
      odb::dbBox::create(
          _db_via, _layer1, box.left(), box.bottom(), box.right(), box.top());
    }
  }
}

void io::Writer::updateDbConn(odb::dbBlock* block, odb::dbTech* tech)
{
  odb::dbWireEncoder _wire_encoder;
  for (auto net : block->getNets()) {
    if (connFigs.find(net->getName()) != connFigs.end()) {
      odb::dbWire* wire = net->getWire();
      if (wire == nullptr)
        wire = odb::dbWire::create(net);
      _wire_encoder.begin(wire);
      for (auto& connFig : connFigs.at(net->getName())) {
        switch (connFig->typeId()) {
          case frcPathSeg: {
            auto pathSeg = std::dynamic_pointer_cast<frPathSeg>(connFig);
            auto layerName
                = getTech()->getLayer(pathSeg->getLayerNum())->getName();
            auto layer = tech->findLayer(layerName.c_str());
            _wire_encoder.newPath(layer, odb::dbWireType("ROUTED"));
            frPoint begin, end;
            frSegStyle segStyle;
            pathSeg->getPoints(begin, end);
            pathSeg->getStyle(segStyle);
            if (segStyle.getBeginStyle() == frEndStyle(frcExtendEndStyle)) {
              _wire_encoder.addPoint(begin.x(), begin.y());
            } else if (segStyle.getBeginStyle()
                       == frEndStyle(frcTruncateEndStyle)) {
              _wire_encoder.addPoint(begin.x(), begin.y(), 0);
            } else if (segStyle.getBeginStyle()
                       == frEndStyle(frcVariableEndStyle)) {
              _wire_encoder.addPoint(
                  begin.x(), begin.y(), segStyle.getBeginExt());
            }
            if (segStyle.getEndStyle() == frEndStyle(frcExtendEndStyle)) {
              _wire_encoder.addPoint(end.x(), end.y());
            } else if (segStyle.getEndStyle()
                       == frEndStyle(frcTruncateEndStyle)) {
              _wire_encoder.addPoint(end.x(), end.y(), 0);
            } else if (segStyle.getBeginStyle()
                       == frEndStyle(frcVariableEndStyle)) {
              _wire_encoder.addPoint(end.x(), end.y(), segStyle.getEndExt());
            }
            break;
          }
          case frcVia: {
            auto via = std::dynamic_pointer_cast<frVia>(connFig);
            auto layerName = getTech()
                                 ->getLayer(via->getViaDef()->getLayer1Num())
                                 ->getName();
            auto viaName = via->getViaDef()->getName();
            auto layer = tech->findLayer(layerName.c_str());
            _wire_encoder.newPath(layer, odb::dbWireType("ROUTED"));
            frPoint origin;
            via->getOrigin(origin);
            _wire_encoder.addPoint(origin.x(), origin.y());
            odb::dbTechVia* tech_via = tech->findVia(viaName.c_str());
            if (tech_via != nullptr) {
              _wire_encoder.addTechVia(tech_via);
            } else {
              odb::dbVia* db_via = block->findVia(viaName.c_str());
              _wire_encoder.addVia(db_via);
            }
            break;
          }
          case frcPatchWire: {
            auto pwire = std::dynamic_pointer_cast<frPatchWire>(connFig);
            auto layerName
                = getTech()->getLayer(pwire->getLayerNum())->getName();
            auto layer = tech->findLayer(layerName.c_str());
            _wire_encoder.newPath(layer, odb::dbWireType("ROUTED"));
            frPoint origin;
            frBox offsetBox;
            pwire->getOrigin(origin);
            pwire->getOffsetBox(offsetBox);
            _wire_encoder.addPoint(origin.x(), origin.y());
            _wire_encoder.addRect(offsetBox.left(),
                                  offsetBox.bottom(),
                                  offsetBox.right(),
                                  offsetBox.top());
            break;
          }
          default: {
            _wire_encoder.clear();
            logger->error(utl::DRT,
                          114,
                          "unknown connfig type while writing net {}",
                          net->getName());
          }
        }
      }
      _wire_encoder.end();
    }
  }
}

void io::Writer::updateDb(odb::dbDatabase* db)
{
  if (db->getChip() == nullptr)
    logger->error(utl::DRT, 3, "load design first");

  odb::dbBlock* block = db->getChip()->getBlock();
  odb::dbTech* tech = db->getTech();
  if (block == nullptr || tech == nullptr)
    logger->error(utl::DRT, 4, "load design first");

  updateDbVias(block, tech);
  updateDbConn(block, tech);
}<|MERGE_RESOLUTION|>--- conflicted
+++ resolved
@@ -1769,7 +1769,6 @@
   return 0;
 }
 
-<<<<<<< HEAD
 
 int io::Parser::getLef58CutSpacingTable_cutClass(void *data, frLayer* tmpLayer, const string &sIn, 
     const shared_ptr<frLef58CutSpacingTableConstraint> &con, bool hasSecondLayer, frLayerNum secondLayerNum) {
@@ -2137,7 +2136,252 @@
       isFirstViaLayerHavingSecondLayerNum = true;
     } else {
       getLef58CutSpacingTable_layer(data, tmpLayer, ssLayer.str(), con, secondLayerNum);
-=======
+    }
+  }
+  if (ssCutClass.str() != "" && !isFirstViaLayerHavingSecondLayerNum) {
+    getLef58CutSpacingTable_cutClass(data, tmpLayer, ssCutClass.str(), con, hasSecondLayer, secondLayerNum);
+  }
+
+  if (isFirstViaLayerHavingSecondLayerNum) {
+    ;
+  } else {
+    tmpLayer->lef58CutSpacingTableConstraints.push_back(con);
+    io::Parser* parser = (io::Parser*) data;
+    parser->tech->addConstraint(con);
+  }
+
+  return 0;
+}
+
+void io::Parser::setRoutingLayerProperties(odb::dbTechLayer* layer, frLayer* tmpLayer)
+{
+  if(layer->isRectOnly())
+  {
+    auto rectOnlyConstraint = make_unique<frLef58RectOnlyConstraint>(layer->isExceptNonCorePins());
+    tmpLayer->setLef58RectOnlyConstraint(rectOnlyConstraint.get());
+    tech->addUConstraint(std::move(rectOnlyConstraint));
+  }
+  if(layer->isRightWayOnGridOnly())
+  {
+    auto rightWayOnGridOnlyConstraint = make_unique<frLef58RightWayOnGridOnlyConstraint>(layer->isCheckMask());
+    tmpLayer->setLef58RightWayOnGridOnlyConstraint(rightWayOnGridOnlyConstraint.get());
+    tech->addUConstraint(std::move(rightWayOnGridOnlyConstraint));
+  }
+  for(auto rule : layer->getTechLayerMinStepRules())
+  {
+    auto con = make_unique<frLef58MinStepConstraint>();
+    con->setMinStepLength(rule->getMinStepLength());
+    con->setMaxEdges(rule->isMaxEdgesValid()?rule->getMaxEdges():-1);
+    con->setMinAdjacentLength(rule->isMinAdjLength1Valid()?rule->getMinAdjLength1():-1);
+    con->setEolWidth(rule->isNoBetweenEol()?rule->getEolWidth():-1);
+    tmpLayer->addLef58MinStepConstraint(con.get());
+    tech->addUConstraint(std::move(con));
+  }
+  for(auto rule : layer->getTechLayerCornerSpacingRules())
+  {
+    std::string widthName("WIDTH");
+    std::vector<frCoord> widths;
+    std::vector<std::pair<frCoord, frCoord> > spacings;
+    rule->getSpacingTable(spacings);
+    rule->getWidthTable(widths);
+
+    fr1DLookupTbl<frCoord, std::pair<frCoord, frCoord> > cornerSpacingTbl(widthName, widths, spacings);
+    unique_ptr<frConstraint> uCon = make_unique<frLef58CornerSpacingConstraint>(cornerSpacingTbl);
+    auto rptr = static_cast<frLef58CornerSpacingConstraint*>(uCon.get());
+    switch (rule->getType())
+    {
+      case odb::dbTechLayerCornerSpacingRule::CornerType::CONVEXCORNER:
+        rptr->setCornerType(frCornerTypeEnum::CONVEX);
+        rptr->setSameMask(rule->isSameMask());
+        if (rule->isCornerOnly()) {
+          rptr->setWithin(rule->getWithin());
+        }
+        if (rule->isExceptEol()) {
+          rptr->setEolWidth(rule->getEolWidth());
+          if (rule->isExceptJogLength()) {
+            rptr->setLength(rule->getJogLength());
+            rptr->setEdgeLength(rule->isEdgeLengthValid());
+            rptr->setIncludeLShape(rule->isIncludeShape());
+          }
+        }
+        
+        break;
+      
+      default:
+        rptr->setCornerType(frCornerTypeEnum::CONCAVE);
+        if (rule->isMinLengthValid()) {
+          rptr->setMinLength(rule->getMinLength());
+        }
+        rptr->setExceptNotch(rule->isExceptNotch());
+        if (rule->isExceptNotchLengthValid()) {
+          rptr->setExceptNotchLength(rule->getExceptNotchLength());
+        }
+        break;
+    }
+    rptr->setExceptSameNet(rule->isExceptSameNet());
+    rptr->setExceptSameMetal(rule->isExceptSameMetal());
+    rptr->setSameXY(rule->isSameXY());
+    tech->addUConstraint(std::move(uCon));
+    tmpLayer->addLef58CornerSpacingConstraint(rptr);
+  }
+  for(auto rule : layer->getTechLayerSpacingTablePrlRules())
+  {
+    string rowName("WIDTH");
+    string colName("PARALLELRUNLENGTH");
+    frCollection<frCoord> rowVals, colVals;
+    frCollection<frCollection<frCoord> > tblVals;
+    map<frCoord, pair<frCoord, frCoord> > ewVals;
+    map<frUInt4, pair<frCoord, frCoord> > _ewVals;
+    rule->getTable(rowVals, colVals, tblVals, _ewVals);
+    for(auto &[key, value] : _ewVals) ewVals[key] = value;
+    shared_ptr<fr2DLookupTbl<frCoord, frCoord, frCoord> > prlTbl = make_shared<
+      fr2DLookupTbl<frCoord, frCoord, frCoord> >(rowName, rowVals, colName, colVals, tblVals);
+    shared_ptr<frLef58SpacingTableConstraint> spacingTableConstraint = make_shared<frLef58SpacingTableConstraint>(prlTbl, ewVals);
+    spacingTableConstraint->setWrongDirection(rule->isWrongDirection());
+    spacingTableConstraint->setSameMask(rule->isSameMask());
+    if (rule->isExceeptEol()) {
+      spacingTableConstraint->setEolWidth(rule->getEolWidth());
+    }
+    
+    tech->addConstraint(spacingTableConstraint);
+    tmpLayer->addConstraint(spacingTableConstraint);
+  }
+  for(auto rule : layer->getTechLayerSpacingEolRules())
+  {
+    auto con = make_shared<frLef58SpacingEndOfLineConstraint>();
+    con->setEol(rule->getEolSpace(), rule->getEolWidth(), rule->isExactWidthValid());
+    if (rule->isWrongDirSpacingValid()) {
+      con->setWrongDirSpace(rule->getWrongDirSpace());
+    }
+
+    auto within = make_shared<frLef58SpacingEndOfLineWithinConstraint>();
+    con->setWithinConstraint(within);
+    if (rule->isOppositeWidthValid()) {
+      within->setOppositeWidth(rule->getOppositeWidth());
+    }
+    within->setEolWithin(rule->getEolWithin());
+    if (rule->isWrongDirWithinValid()) {
+      within->setWrongDirWithin(rule->getWrongDirWithin());
+    }
+    if (rule->isSameMaskValid()) {
+      within->setSameMask(rule->isSameMaskValid());
+    }
+    if (rule->isEndToEndValid()) {
+      auto endToEnd = make_shared<frLef58SpacingEndOfLineWithinEndToEndConstraint>();
+      within->setEndToEndConstraint(endToEnd);
+      endToEnd->setEndToEndSpace(rule->getEndToEndSpace());
+      if (rule->isCutSpacingValid()) {
+        endToEnd->setCutSpace(rule->getOneCutSpace(), rule->getTwoCutSpace());
+      }
+      if (rule->isExtensionValid()) {
+        if (rule->isWrongDirExtensionValid()) {
+          endToEnd->setExtension(rule->getExtension(), rule->getWrongDirExtension());
+        } else {
+          endToEnd->setExtension(rule->getExtension());
+        }
+      }
+      if (rule->isOtherEndWidthValid()) {
+        endToEnd->setOtherEndWidth(rule->getOtherEndWidth());
+      }
+    }
+    if (rule->isParallelEdgeValid()) {
+      auto parallelEdge = make_shared<frLef58SpacingEndOfLineWithinParallelEdgeConstraint>();
+      within->setParallelEdgeConstraint(parallelEdge);
+      if (rule->isSubtractEolWidthValid()) {
+        parallelEdge->setSubtractEolWidth(rule->isSubtractEolWidthValid());
+      }
+      parallelEdge->setPar(rule->getParSpace(), rule->getParWithin());
+      if (rule->isParPrlValid()) {
+        parallelEdge->setPrl(rule->getParPrl());
+      }
+      if (rule->isParMinLengthValid()) {
+        parallelEdge->setMinLength(rule->getParMinLength());
+      }
+      if (rule->isTwoEdgesValid()) {
+        parallelEdge->setTwoEdges(rule->isTwoEdgesValid());
+      }
+      if (rule->isSameMetalValid()) {
+        parallelEdge->setSameMetal(rule->isSameMetalValid());
+      }
+      if (rule->isNonEolCornerOnlyValid()) {
+        parallelEdge->setNonEolCornerOnly(rule->isNonEolCornerOnlyValid());
+      }
+      if (rule->isParallelSameMaskValid()) {
+        parallelEdge->setParallelSameMask(rule->isParallelSameMaskValid());
+      }
+    }
+    if (rule->isMinLengthValid() || rule->isMaxLengthValid()) {
+      auto len = make_shared<frLef58SpacingEndOfLineWithinMaxMinLengthConstraint>();
+      within->setMaxMinLengthConstraint(len);
+      if(rule->isMinLengthValid())
+        len->setLength(false, rule->getMinLength(), rule->isTwoEdgesValid());
+      else
+        len->setLength(true, rule->getMaxLength(), rule->isTwoEdgesValid());
+    }
+    tech->addConstraint(con);
+    tmpLayer->lef58SpacingEndOfLineConstraints.push_back(con);
+  }
+}
+
+void io::Parser::setCutLayerProperties(odb::dbTechLayer* layer, frLayer* tmpLayer)
+{
+    for(auto rule : layer->getTechLayerCutClassRules())
+    {
+      auto cutClass = make_unique<frLef58CutClass>();
+      cutClass->setName(frString(rule->getName()));
+      cutClass->setViaWidth(rule->getWidth());
+      if (rule->isLengthValid()) {
+        cutClass->setViaLength(rule->getLength());
+      } else {
+        cutClass->setViaLength(rule->getWidth());
+      }
+      if (rule->isCutsValid()) {
+        cutClass->setNumCut(rule->getNumCuts());
+      } else {
+        cutClass->setNumCut(1);
+      }
+      tech->addCutClass(tmpLayer->getLayerNum(), std::move((cutClass)));
+    }
+    for(auto rule : layer->getTechLayerCutSpacingRules())
+    {
+      switch (rule->getType())
+      {
+      case odb::dbTechLayerCutSpacingRule::CutSpacingType::ADJACENTCUTS:
+        auto con = make_unique<frLef58CutSpacingConstraint>();
+        con->setCutSpacing(rule->getCutSpacing());
+        con->setCenterToCenter(rule->isCenterToCenter());
+        con->setSameNet(rule->isSameNet());
+        con->setSameMetal(rule->isSameMetal());
+        con->setSameVia(rule->isSameVias());
+        con->setAdjacentCuts(rule->getNumCuts());
+        if(rule->isExactAligned())
+        con->setExactAlignedCut(rule->getNumCuts());
+        con->setTwoCuts(rule->isTw);
+        con->setTwoCutsSpacing(twoCutsSpacing);
+        con->setSameCut(isSameCut);
+        con->setCutWithin(cutWithin2);
+        con->setExceptSamePGNet(isExceptSamePGNet);
+        con->setExceptAllWithin(exceptAllWithin);
+        con->setAbove(isAbove);
+        con->setBelow(isBelow);
+        con->setEnclosure(enclosure);
+        con->setCutClassName(cutClassName);
+        con->setCutClassIdx(cutClassIdx);
+        con->setToAll(isToAll);
+        con->setNoPrl(isNoPrl);
+        con->setSideParallelOverlap(isSideParallelOverlap);
+        con->setSameMask(isSameMask);
+
+        tmpLayer->addLef58CutSpacingConstraint(con.get());
+        parser->tech->addUConstraint(std::move(con));
+        break;
+      
+      default:
+        break;
+      }
+    }
+}
+
 void io::Parser::addDefaultMasterSliceLayer()
 {
   // TODO REPLACE WITH ACTUAL MASTERSLICE NAME
@@ -2886,1012 +3130,6 @@
             break;
         }
       }
->>>>>>> 4e942142
-    }
-    tech->addViaRuleGenerate(std::move(viaRuleGen));
-  }
-<<<<<<< HEAD
-  if (ssCutClass.str() != "" && !isFirstViaLayerHavingSecondLayerNum) {
-    getLef58CutSpacingTable_cutClass(data, tmpLayer, ssCutClass.str(), con, hasSecondLayer, secondLayerNum);
-  }
-
-  if (isFirstViaLayerHavingSecondLayerNum) {
-    ;
-  } else {
-    tmpLayer->lef58CutSpacingTableConstraints.push_back(con);
-    io::Parser* parser = (io::Parser*) data;
-    parser->tech->addConstraint(con);
-  }
-
-  return 0;
-}
-
-void io::Parser::setRoutingLayerProperties(odb::dbTechLayer* layer, frLayer* tmpLayer)
-{
-  if(layer->isRectOnly())
-  {
-    auto rectOnlyConstraint = make_unique<frLef58RectOnlyConstraint>(layer->isExceptNonCorePins());
-    tmpLayer->setLef58RectOnlyConstraint(rectOnlyConstraint.get());
-    tech->addUConstraint(std::move(rectOnlyConstraint));
-  }
-  if(layer->isRightWayOnGridOnly())
-  {
-    auto rightWayOnGridOnlyConstraint = make_unique<frLef58RightWayOnGridOnlyConstraint>(layer->isCheckMask());
-    tmpLayer->setLef58RightWayOnGridOnlyConstraint(rightWayOnGridOnlyConstraint.get());
-    tech->addUConstraint(std::move(rightWayOnGridOnlyConstraint));
-  }
-  for(auto rule : layer->getTechLayerMinStepRules())
-  {
-    auto con = make_unique<frLef58MinStepConstraint>();
-    con->setMinStepLength(rule->getMinStepLength());
-    con->setMaxEdges(rule->isMaxEdgesValid()?rule->getMaxEdges():-1);
-    con->setMinAdjacentLength(rule->isMinAdjLength1Valid()?rule->getMinAdjLength1():-1);
-    con->setEolWidth(rule->isNoBetweenEol()?rule->getEolWidth():-1);
-    tmpLayer->addLef58MinStepConstraint(con.get());
-    tech->addUConstraint(std::move(con));
-  }
-  for(auto rule : layer->getTechLayerCornerSpacingRules())
-  {
-    std::string widthName("WIDTH");
-    std::vector<frCoord> widths;
-    std::vector<std::pair<frCoord, frCoord> > spacings;
-    rule->getSpacingTable(spacings);
-    rule->getWidthTable(widths);
-
-    fr1DLookupTbl<frCoord, std::pair<frCoord, frCoord> > cornerSpacingTbl(widthName, widths, spacings);
-    unique_ptr<frConstraint> uCon = make_unique<frLef58CornerSpacingConstraint>(cornerSpacingTbl);
-    auto rptr = static_cast<frLef58CornerSpacingConstraint*>(uCon.get());
-    switch (rule->getType())
-    {
-      case odb::dbTechLayerCornerSpacingRule::CornerType::CONVEXCORNER:
-        rptr->setCornerType(frCornerTypeEnum::CONVEX);
-        rptr->setSameMask(rule->isSameMask());
-        if (rule->isCornerOnly()) {
-          rptr->setWithin(rule->getWithin());
-        }
-        if (rule->isExceptEol()) {
-          rptr->setEolWidth(rule->getEolWidth());
-          if (rule->isExceptJogLength()) {
-            rptr->setLength(rule->getJogLength());
-            rptr->setEdgeLength(rule->isEdgeLengthValid());
-            rptr->setIncludeLShape(rule->isIncludeShape());
-          }
-        }
-        
-        break;
-      
-      default:
-        rptr->setCornerType(frCornerTypeEnum::CONCAVE);
-        if (rule->isMinLengthValid()) {
-          rptr->setMinLength(rule->getMinLength());
-        }
-        rptr->setExceptNotch(rule->isExceptNotch());
-        if (rule->isExceptNotchLengthValid()) {
-          rptr->setExceptNotchLength(rule->getExceptNotchLength());
-        }
-        break;
-    }
-    rptr->setExceptSameNet(rule->isExceptSameNet());
-    rptr->setExceptSameMetal(rule->isExceptSameMetal());
-    rptr->setSameXY(rule->isSameXY());
-    tech->addUConstraint(std::move(uCon));
-    tmpLayer->addLef58CornerSpacingConstraint(rptr);
-  }
-  for(auto rule : layer->getTechLayerSpacingTablePrlRules())
-  {
-    string rowName("WIDTH");
-    string colName("PARALLELRUNLENGTH");
-    frCollection<frCoord> rowVals, colVals;
-    frCollection<frCollection<frCoord> > tblVals;
-    map<frCoord, pair<frCoord, frCoord> > ewVals;
-    map<frUInt4, pair<frCoord, frCoord> > _ewVals;
-    rule->getTable(rowVals, colVals, tblVals, _ewVals);
-    for(auto &[key, value] : _ewVals) ewVals[key] = value;
-    shared_ptr<fr2DLookupTbl<frCoord, frCoord, frCoord> > prlTbl = make_shared<
-      fr2DLookupTbl<frCoord, frCoord, frCoord> >(rowName, rowVals, colName, colVals, tblVals);
-    shared_ptr<frLef58SpacingTableConstraint> spacingTableConstraint = make_shared<frLef58SpacingTableConstraint>(prlTbl, ewVals);
-    spacingTableConstraint->setWrongDirection(rule->isWrongDirection());
-    spacingTableConstraint->setSameMask(rule->isSameMask());
-    if (rule->isExceeptEol()) {
-      spacingTableConstraint->setEolWidth(rule->getEolWidth());
-    }
-    
-    tech->addConstraint(spacingTableConstraint);
-    tmpLayer->addConstraint(spacingTableConstraint);
-  }
-  for(auto rule : layer->getTechLayerSpacingEolRules())
-  {
-    auto con = make_shared<frLef58SpacingEndOfLineConstraint>();
-    con->setEol(rule->getEolSpace(), rule->getEolWidth(), rule->isExactWidthValid());
-    if (rule->isWrongDirSpacingValid()) {
-      con->setWrongDirSpace(rule->getWrongDirSpace());
-    }
-
-    auto within = make_shared<frLef58SpacingEndOfLineWithinConstraint>();
-    con->setWithinConstraint(within);
-    if (rule->isOppositeWidthValid()) {
-      within->setOppositeWidth(rule->getOppositeWidth());
-    }
-    within->setEolWithin(rule->getEolWithin());
-    if (rule->isWrongDirWithinValid()) {
-      within->setWrongDirWithin(rule->getWrongDirWithin());
-    }
-    if (rule->isSameMaskValid()) {
-      within->setSameMask(rule->isSameMaskValid());
-    }
-    if (rule->isEndToEndValid()) {
-      auto endToEnd = make_shared<frLef58SpacingEndOfLineWithinEndToEndConstraint>();
-      within->setEndToEndConstraint(endToEnd);
-      endToEnd->setEndToEndSpace(rule->getEndToEndSpace());
-      if (rule->isCutSpacingValid()) {
-        endToEnd->setCutSpace(rule->getOneCutSpace(), rule->getTwoCutSpace());
-      }
-      if (rule->isExtensionValid()) {
-        if (rule->isWrongDirExtensionValid()) {
-          endToEnd->setExtension(rule->getExtension(), rule->getWrongDirExtension());
-        } else {
-          endToEnd->setExtension(rule->getExtension());
-        }
-      }
-      if (rule->isOtherEndWidthValid()) {
-        endToEnd->setOtherEndWidth(rule->getOtherEndWidth());
-      }
-    }
-    if (rule->isParallelEdgeValid()) {
-      auto parallelEdge = make_shared<frLef58SpacingEndOfLineWithinParallelEdgeConstraint>();
-      within->setParallelEdgeConstraint(parallelEdge);
-      if (rule->isSubtractEolWidthValid()) {
-        parallelEdge->setSubtractEolWidth(rule->isSubtractEolWidthValid());
-      }
-      parallelEdge->setPar(rule->getParSpace(), rule->getParWithin());
-      if (rule->isParPrlValid()) {
-        parallelEdge->setPrl(rule->getParPrl());
-      }
-      if (rule->isParMinLengthValid()) {
-        parallelEdge->setMinLength(rule->getParMinLength());
-      }
-      if (rule->isTwoEdgesValid()) {
-        parallelEdge->setTwoEdges(rule->isTwoEdgesValid());
-      }
-      if (rule->isSameMetalValid()) {
-        parallelEdge->setSameMetal(rule->isSameMetalValid());
-      }
-      if (rule->isNonEolCornerOnlyValid()) {
-        parallelEdge->setNonEolCornerOnly(rule->isNonEolCornerOnlyValid());
-      }
-      if (rule->isParallelSameMaskValid()) {
-        parallelEdge->setParallelSameMask(rule->isParallelSameMaskValid());
-      }
-    }
-    if (rule->isMinLengthValid() || rule->isMaxLengthValid()) {
-      auto len = make_shared<frLef58SpacingEndOfLineWithinMaxMinLengthConstraint>();
-      within->setMaxMinLengthConstraint(len);
-      if(rule->isMinLengthValid())
-        len->setLength(false, rule->getMinLength(), rule->isTwoEdgesValid());
-      else
-        len->setLength(true, rule->getMaxLength(), rule->isTwoEdgesValid());
-    }
-    tech->addConstraint(con);
-    tmpLayer->lef58SpacingEndOfLineConstraints.push_back(con);
-  }
-}
-
-void io::Parser::setCutLayerProperties(odb::dbTechLayer* layer, frLayer* tmpLayer)
-{
-    for(auto rule : layer->getTechLayerCutClassRules())
-    {
-      auto cutClass = make_unique<frLef58CutClass>();
-      cutClass->setName(frString(rule->getName()));
-      cutClass->setViaWidth(rule->getWidth());
-      if (rule->isLengthValid()) {
-        cutClass->setViaLength(rule->getLength());
-      } else {
-        cutClass->setViaLength(rule->getWidth());
-      }
-      if (rule->isCutsValid()) {
-        cutClass->setNumCut(rule->getNumCuts());
-      } else {
-        cutClass->setNumCut(1);
-      }
-      tech->addCutClass(tmpLayer->getLayerNum(), std::move((cutClass)));
-    }
-    for(auto rule : layer->getTechLayerCutSpacingRules())
-    {
-      switch (rule->getType())
-      {
-      case odb::dbTechLayerCutSpacingRule::CutSpacingType::ADJACENTCUTS:
-        auto con = make_unique<frLef58CutSpacingConstraint>();
-        con->setCutSpacing(rule->getCutSpacing());
-        con->setCenterToCenter(rule->isCenterToCenter());
-        con->setSameNet(rule->isSameNet());
-        con->setSameMetal(rule->isSameMetal());
-        con->setSameVia(rule->isSameVias());
-        con->setAdjacentCuts(rule->getNumCuts());
-        if(rule->isExactAligned())
-        con->setExactAlignedCut(rule->getNumCuts());
-        con->setTwoCuts(rule->isTw);
-        con->setTwoCutsSpacing(twoCutsSpacing);
-        con->setSameCut(isSameCut);
-        con->setCutWithin(cutWithin2);
-        con->setExceptSamePGNet(isExceptSamePGNet);
-        con->setExceptAllWithin(exceptAllWithin);
-        con->setAbove(isAbove);
-        con->setBelow(isBelow);
-        con->setEnclosure(enclosure);
-        con->setCutClassName(cutClassName);
-        con->setCutClassIdx(cutClassIdx);
-        con->setToAll(isToAll);
-        con->setNoPrl(isNoPrl);
-        con->setSideParallelOverlap(isSideParallelOverlap);
-        con->setSameMask(isSameMask);
-
-        tmpLayer->addLef58CutSpacingConstraint(con.get());
-        parser->tech->addUConstraint(std::move(con));
-        break;
-      
-      default:
-        break;
-      }
-    }
-}
-
-void io::Parser::addDefaultMasterSliceLayer()
-{
-  // TODO REPLACE WITH ACTUAL MASTERSLICE NAME
-  unique_ptr<frLayer> uMSLayer = make_unique<frLayer>();
-  auto tmpMSLayer = uMSLayer.get();
-  tmpMSLayer->setLayerNum(readLayerCnt++);
-  tmpMSLayer->setName("FR_MASTERSLICE");
-  tech->addLayer(std::move(uMSLayer));
-  tmpMSLayer->setType(frLayerTypeEnum::MASTERSLICE);
-}
-
-void io::Parser::addDefaultCutLayer()
-{
-  std::string viaLayerName("FR_VIA");
-  unique_ptr<frLayer> uCutLayer = make_unique<frLayer>();
-  auto tmpCutLayer = uCutLayer.get();
-  tmpCutLayer->setLayerNum(readLayerCnt++);
-  tmpCutLayer->setName(viaLayerName);
-  tech->addLayer(std::move(uCutLayer));
-  tmpCutLayer->setType(frLayerTypeEnum::CUT);
-}
-
-void io::Parser::addRoutingLayer(odb::dbTechLayer* layer)
-{
-  if (readLayerCnt == 0) {
-    addDefaultMasterSliceLayer();
-    addDefaultCutLayer();
-  }
-  unique_ptr<frLayer> uLayer = make_unique<frLayer>();
-  auto tmpLayer = uLayer.get();
-  tmpLayer->setLayerNum(readLayerCnt++);
-  tmpLayer->setName(layer->getName());
-  tech->addLayer(std::move(uLayer));
-
-  tmpLayer->setWidth(layer->getWidth());
-  tmpLayer->setMinWidth(layer->getMinWidth());
-  // add minWidth constraint
-  auto minWidthConstraint
-      = make_unique<frMinWidthConstraint>(tmpLayer->getMinWidth());
-  tmpLayer->setMinWidthConstraint(minWidthConstraint.get());
-  tech->addUConstraint(std::move(minWidthConstraint));
-
-  tmpLayer->setType(frLayerTypeEnum::ROUTING);
-  if (layer->getDirection() == odb::dbTechLayerDir::HORIZONTAL)
-    tmpLayer->setDir(frcHorzPrefRoutingDir);
-  else if (layer->getDirection() == odb::dbTechLayerDir::VERTICAL)
-    tmpLayer->setDir(frcVertPrefRoutingDir);
-
-  tmpLayer->setPitch(layer->getPitch());
-
-  // Add off grid rule for every layer
-  auto recheckConstraint = make_unique<frRecheckConstraint>();
-  tmpLayer->setRecheckConstraint(recheckConstraint.get());
-  tech->addUConstraint(std::move(recheckConstraint));
-
-  // Add short rule for every layer
-  auto shortConstraint = make_unique<frShortConstraint>();
-  tmpLayer->setShortConstraint(shortConstraint.get());
-  tech->addUConstraint(std::move(shortConstraint));
-
-  // Add off grid rule for every layer
-  auto offGridConstraint = make_unique<frOffGridConstraint>();
-  tmpLayer->setOffGridConstraint(offGridConstraint.get());
-  tech->addUConstraint(std::move(offGridConstraint));
-
-  // Add nsmetal rule for every layer
-  auto nsmetalConstraint = make_unique<frNonSufficientMetalConstraint>();
-  tmpLayer->setNonSufficientMetalConstraint(nsmetalConstraint.get());
-
-  tech->addUConstraint(std::move(nsmetalConstraint));
-  for (auto prop : odb::dbProperty::getProperties(layer))
-    if (prop->getType() == odb::dbProperty::Type::STRING_PROP) {
-      odb::dbStringProperty* strProp = (odb::dbStringProperty*) prop;
-      if (string(strProp->getName()) == string("LEF58_PROTRUSIONWIDTH")
-          || string(strProp->getName()) == string("LEF58_ENCLOSURESPACING")
-          || string(strProp->getName()) == string("LEF58_VOLTAGESPACING")
-          || string(strProp->getName()) == string("LEF58_ANTENNAGATEPLUSDIFF")
-          || string(strProp->getName()) == string("LEF58_ANTENNAGATEPWL")
-          || string(strProp->getName()) == string("LEF58_ANTENNAGATEPWL")
-          || string(strProp->getName()) == string("LEF58_FORBIDDENSPACING")) {
-        ;
-      } else {
-        if (!strcmp(strProp->getName().c_str(), "LEF58_CORNERSPACING")) {
-          getLef58CornerSpacing(this, tmpLayer, strProp->getValue());
-        } else if (!strcmp(strProp->getName().c_str(), "LEF58_SPACING")) {
-          getLef58Spacing(this, tmpLayer, strProp->getValue());
-        } else if (!strcmp(strProp->getName().c_str(), "LEF57_SPACING")) {
-          getLef58Spacing(this, tmpLayer, strProp->getValue());
-        } else if (!strcmp(strProp->getName().c_str(), "LEF58_SPACINGTABLE")) {
-          getLef58SpacingTable(this, tmpLayer, strProp->getValue());
-        } else if (!strcmp(strProp->getName().c_str(), "LEF58_RIGHTWAYONGRIDONLY")) {
-          getLef58RightWayOnGridOnly(this, tmpLayer, strProp->getValue());
-        } else if (!strcmp(strProp->getName().c_str(), "LEF58_RECTONLY")) {
-          getLef58RectOnly(this, tmpLayer, strProp->getValue());
-        } else if (!strcmp(strProp->getName().c_str(), "LEF58_MINSTEP")) {
-          getLef58MinStep(this, tmpLayer, strProp->getValue());
-        } else {
-          ;
-        }
-      }
-    }
-
-  // read minArea rule
-  if (layer->hasArea()) {
-    frCoord minArea = frCoord(
-        round(layer->getArea() * tech->getDBUPerUU() * tech->getDBUPerUU()));
-    unique_ptr<frConstraint> uCon = make_unique<frAreaConstraint>(minArea);
-    auto rptr = static_cast<frAreaConstraint*>(uCon.get());
-    tech->addUConstraint(std::move(uCon));
-    tmpLayer->setAreaConstraint(rptr);
-  }
-
-  if (layer->hasMinStep()) {
-    unique_ptr<frConstraint> uCon = make_unique<frMinStepConstraint>();
-    auto rptr = static_cast<frMinStepConstraint*>(uCon.get());
-    rptr->setInsideCorner(layer->getMinStepType()
-                          == odb::dbTechLayerMinStepType::INSIDE_CORNER);
-    rptr->setOutsideCorner(layer->getMinStepType()
-                           == odb::dbTechLayerMinStepType::OUTSIDE_CORNER);
-    rptr->setStep(layer->getMinStepType() == odb::dbTechLayerMinStepType::STEP);
-    switch (layer->getMinStepType()) {
-      case odb::dbTechLayerMinStepType::INSIDE_CORNER:
-        rptr->setMinstepType(frMinstepTypeEnum::INSIDECORNER);
-        break;
-      case odb::dbTechLayerMinStepType::OUTSIDE_CORNER:
-        rptr->setMinstepType(frMinstepTypeEnum::OUTSIDECORNER);
-        break;
-      case odb::dbTechLayerMinStepType::STEP:
-        rptr->setMinstepType(frMinstepTypeEnum::STEP);
-        break;
-      default:
-        break;
-    }
-    if (layer->hasMinStepMaxLength())
-      rptr->setMaxLength(layer->getMinStepMaxLength());
-    if (layer->hasMinStepMaxEdges()) {
-      rptr->setMaxEdges(layer->getMinStepMaxEdges());
-      rptr->setInsideCorner(true);
-      rptr->setOutsideCorner(true);
-      rptr->setStep(true);
-      rptr->setMinstepType(frMinstepTypeEnum::UNKNOWN);
-    }
-    rptr->setMinStepLength(layer->getMinStep());
-    tech->addUConstraint(std::move(uCon));
-    tmpLayer->setMinStepConstraint(rptr);
-  }
-
-  // read minHole rule
-  std::vector<odb::dbTechMinEncRule*> minEncRules;
-  layer->getMinEnclosureRules(minEncRules);
-  for (odb::dbTechMinEncRule* rule : minEncRules) {
-    frUInt4 _minEnclosedWidth = -1;
-    bool hasMinenclosedareaWidth = rule->getEnclosureWidth(_minEnclosedWidth);
-    if (hasMinenclosedareaWidth) {
-      logger->warn(
-          utl::DRT,
-          139,
-          "minEnclosedArea constraint with width is not supported, skipped");
-      continue;
-    }
-    frUInt4 _minEnclosedArea;
-    rule->getEnclosure(_minEnclosedArea);
-    frCoord minEnclosedArea = _minEnclosedArea;
-    auto minEnclosedAreaConstraint
-        = make_unique<frMinEnclosedAreaConstraint>(minEnclosedArea);
-    tmpLayer->addMinEnclosedAreaConstraint(minEnclosedAreaConstraint.get());
-    tech->addUConstraint(std::move(minEnclosedAreaConstraint));
-  }
-
-  // read spacing rule
-  odb::dbSet<odb::dbTechLayerSpacingRule> sp_rules;
-  layer->getV54SpacingRules(sp_rules);
-  for (auto rule : sp_rules) {
-    frCoord minSpacing = rule->getSpacing();
-    frUInt4 _eolWidth = 0, _eolWithin = 0, _parSpace = 0, _parWithin = 0;
-    bool hasSpacingParellelEdge = false;
-    bool hasSpacingTwoEdges = false;
-    bool hasSpacingEndOfLine = rule->getEol(_eolWidth,
-                                            _eolWithin,
-                                            hasSpacingParellelEdge,
-                                            _parSpace,
-                                            _parWithin,
-                                            hasSpacingTwoEdges);
-    frCoord eolWidth(_eolWidth), eolWithin(_eolWithin), parSpace(_parSpace),
-        parWithin(_parWithin);
-    if (rule->hasRange()) {
-      logger->warn(utl::DRT, 140, "SpacingRange unsupported");
-    } else if (rule->hasLengthThreshold()) {
-      logger->warn(utl::DRT, 141, "SpacingLengthThreshold unsupported");
-    } else if (rule->hasSpacingNotchLength()) {
-      logger->warn(utl::DRT, 142, "SpacingNotchLength unsupported");
-    } else if (rule->hasSpacingEndOfNotchWidth()) {
-      logger->warn(utl::DRT, 143, "SpacingEndOfNotchWidth unsupported");
-    } else if (hasSpacingEndOfLine) {
-      unique_ptr<frConstraint> uCon
-          = make_unique<frSpacingEndOfLineConstraint>();
-      auto rptr = static_cast<frSpacingEndOfLineConstraint*>(uCon.get());
-      rptr->setMinSpacing(minSpacing);
-      rptr->setEolWidth(eolWidth);
-      rptr->setEolWithin(eolWithin);
-      if (hasSpacingParellelEdge) {
-        rptr->setParSpace(parSpace);
-        rptr->setParWithin(parWithin);
-        rptr->setTwoEdges(hasSpacingTwoEdges);
-      }
-      tech->addUConstraint(std::move(uCon));
-      tmpLayer->addEolSpacing(rptr);
-    } else if (rule->getCutSameNet()) {
-      bool pgOnly = rule->getSameNetPgOnly();
-      unique_ptr<frConstraint> uCon
-          = make_unique<frSpacingSamenetConstraint>(minSpacing, pgOnly);
-      auto rptr = uCon.get();
-      tech->addUConstraint(std::move(uCon));
-      if (tmpLayer->hasSpacingSamenet()) {
-        logger->warn(utl::DRT,
-                     138,
-                     "new SPACING SAMENET overrides old SPACING SAMENET rule");
-      }
-      tmpLayer->setSpacingSamenet(
-          static_cast<frSpacingSamenetConstraint*>(rptr));
-    } else {
-      frCollection<frCoord> rowVals(1, 0), colVals(1, 0);
-      frCollection<frCollection<frCoord>> tblVals(1, {minSpacing});
-      frString rowName("WIDTH"), colName("PARALLELRUNLENGTH");
-      unique_ptr<frConstraint> uCon = make_unique<frSpacingTablePrlConstraint>(
-          fr2DLookupTbl(rowName, rowVals, colName, colVals, tblVals));
-      auto rptr = static_cast<frSpacingTablePrlConstraint*>(uCon.get());
-      tech->addUConstraint(std::move(uCon));
-      if (tmpLayer->getMinSpacing())
-        logger->warn(utl::DRT,
-                     144,
-                     "new SPACING SAMENET overrides old SPACING SAMENET rule");
-      tmpLayer->setMinSpacing(rptr);
-    }
-  }
-
-  // read prl spacingTable
-  if (layer->hasV55SpacingRules()) {
-    frCollection<frUInt4> _rowVals, _colVals;
-    frCollection<frCollection<frUInt4>> _tblVals;
-    layer->getV55SpacingWidthsAndLengths(_rowVals, _colVals);
-    layer->getV55SpacingTable(_tblVals);
-    frCollection<frCoord> rowVals(_rowVals.begin(), _rowVals.end());
-    frCollection<frCoord> colVals(_colVals.begin(), _colVals.end());
-    frCollection<frCollection<frCoord>> tblVals;
-    tblVals.resize(_tblVals.size());
-    for (size_t i = 0; i < _tblVals.size(); i++)
-      for (size_t j = 0; j < _tblVals[i].size(); j++)
-        tblVals[i].push_back(_tblVals[i][j]);
-
-    std::shared_ptr<frSpacingTableConstraint> spacingTableConstraint;
-    shared_ptr<fr2DLookupTbl<frCoord, frCoord, frCoord>> prlTbl;
-    frString rowName("WIDTH"), colName("PARALLELRUNLENGTH");
-
-    // old
-    prlTbl = make_shared<fr2DLookupTbl<frCoord, frCoord, frCoord>>(
-        rowName, rowVals, colName, colVals, tblVals);
-    spacingTableConstraint = make_shared<frSpacingTableConstraint>(prlTbl);
-    tech->addConstraint(spacingTableConstraint);
-    tmpLayer->addConstraint(spacingTableConstraint);
-    // new
-    unique_ptr<frConstraint> uCon = make_unique<frSpacingTablePrlConstraint>(
-        fr2DLookupTbl(rowName, rowVals, colName, colVals, tblVals));
-    auto rptr = static_cast<frSpacingTablePrlConstraint*>(uCon.get());
-    tech->addUConstraint(std::move(uCon));
-    if (tmpLayer->getMinSpacing())
-      logger->warn(
-          utl::DRT,
-          145,
-          "new SPACINGTABLE PARALLELRUNLENGTH overrides old SPACING rule");
-    tmpLayer->setMinSpacing(rptr);
-  }
-
-  if (layer->hasTwoWidthsSpacingRules()) {
-    frCollection<frCollection<frUInt4>> _tblVals;
-    layer->getTwoWidthsSpacingTable(_tblVals);
-    frCollection<frCollection<frCoord>> tblVals;
-    tblVals.resize(_tblVals.size());
-    for (size_t i = 0; i < _tblVals.size(); i++)
-      for (size_t j = 0; j < _tblVals[i].size(); j++)
-        tblVals[i].push_back(_tblVals[i][j]);
-
-    frCoord defaultPrl = -abs(tblVals[0][0]);
-
-    frCollection<frSpacingTableTwRowType> rowVals, colVals;
-    frString rowName("WIDTH1PRL"), colName("WIDTH2PRL");
-
-    for (uint j = 0; j < layer->getTwoWidthsSpacingTableNumWidths(); ++j) {
-      frCoord width = layer->getTwoWidthsSpacingTableWidth(j);
-      frCoord prl = defaultPrl;
-
-      if (layer->getTwoWidthsSpacingTableHasPRL(j)) {
-        prl = layer->getTwoWidthsSpacingTablePRL(j);
-        defaultPrl = prl;
-      }
-      colVals.push_back(frSpacingTableTwRowType(width, prl));
-      rowVals.push_back(frSpacingTableTwRowType(width, prl));
-    }
-    unique_ptr<frConstraint> uCon = make_unique<frSpacingTableTwConstraint>(
-        fr2DLookupTbl(rowName, rowVals, colName, colVals, tblVals));
-    auto rptr = static_cast<frSpacingTableTwConstraint*>(uCon.get());
-    tech->addUConstraint(std::move(uCon));
-    if (tmpLayer->getMinSpacing())
-      logger->warn(utl::DRT,
-                   146,
-                   "new SPACINGTABLE TWOWIDTHS overrides old SPACING rule");
-    tmpLayer->setMinSpacing(rptr);
-  }
-
-  for (auto rule : layer->getMinCutRules()) {
-    frUInt4 numCuts, width, within, length, distance;
-    if (!rule->getMinimumCuts(numCuts, width))
-      continue;
-    unique_ptr<frConstraint> uCon = make_unique<frMinimumcutConstraint>();
-    auto rptr = static_cast<frMinimumcutConstraint*>(uCon.get());
-    rptr->setNumCuts(numCuts);
-    rptr->setWidth(width);
-    if (rule->getCutDistance(within))
-      rptr->setWithin(within);
-    if (rule->isAboveOnly())
-      rptr->setConnection(frMinimumcutConnectionEnum::FROMABOVE);
-    if (rule->isBelowOnly())
-      rptr->setConnection(frMinimumcutConnectionEnum::FROMBELOW);
-    if (rule->getLengthForCuts(length, distance))
-      rptr->setLength(length, distance);
-    tech->addUConstraint(std::move(uCon));
-    tmpLayer->addMinimumcutConstraint(rptr);
-  }
-}
-
-void io::Parser::addCutLayer(odb::dbTechLayer* layer)
-{
-  if (readLayerCnt == 0)
-    addDefaultMasterSliceLayer();
-
-  unique_ptr<frLayer> uLayer = make_unique<frLayer>();
-  auto tmpLayer = uLayer.get();
-  tmpLayer->setLayerNum(readLayerCnt++);
-  tmpLayer->setName(layer->getName());
-  tmpLayer->setType(frLayerTypeEnum::CUT);
-  tech->addLayer(std::move(uLayer));
-
-  auto shortConstraint = make_shared<frShortConstraint>();
-  tech->addConstraint(shortConstraint);
-  tmpLayer->addConstraint(shortConstraint);
-  tmpLayer->setShortConstraint(shortConstraint.get());
-
-  // read spacing constraint
-  odb::dbSet<odb::dbTechLayerSpacingRule> spRules;
-  layer->getV54SpacingRules(spRules);
-  for (odb::dbTechLayerSpacingRule* rule : spRules) {
-    std::shared_ptr<frCutSpacingConstraint> cutSpacingConstraint;
-    frCoord cutArea = rule->getCutArea();
-    frCoord cutSpacing = rule->getSpacing();
-    bool centerToCenter = rule->getCutCenterToCenter();
-    bool sameNet = rule->getCutSameNet();
-    bool stack = rule->getCutStacking();
-    bool exceptSamePGNet = rule->getSameNetPgOnly();
-    bool parallelOverlap = rule->getCutParallelOverlap();
-    odb::dbTechLayer* outly;
-    frString secondLayerName = string("");
-    if (rule->getCutLayer4Spacing(outly))
-      secondLayerName = string(outly->getName());
-    frUInt4 _adjacentCuts;
-    frUInt4 within;
-    frUInt4 spacing;
-    bool except_same_pgnet;
-    frCoord cutWithin = 0;
-    int adjacentCuts = 0;
-    if (rule->getAdjacentCuts(
-            _adjacentCuts, within, spacing, except_same_pgnet)) {
-      adjacentCuts = _adjacentCuts;
-      cutWithin = within;
-    }
-
-    // initialize for invalid variables
-    cutArea = (cutArea == 0) ? -1 : cutArea;
-    cutWithin = (cutWithin == 0) ? -1 : cutWithin;
-    adjacentCuts = (adjacentCuts == 0) ? -1 : adjacentCuts;
-
-    if (cutWithin != -1 && cutWithin < cutSpacing) {
-      logger->warn(utl::DRT,
-                   147,
-                   "cutWithin is smaller than cutSpacing for ADJACENTCUTS on "
-                   "layer {}, please check your rule definition",
-                   layer->getName());
-    }
-    cutSpacingConstraint = make_shared<frCutSpacingConstraint>(cutSpacing,
-                                                               centerToCenter,
-                                                               sameNet,
-                                                               secondLayerName,
-                                                               stack,
-                                                               adjacentCuts,
-                                                               cutWithin,
-                                                               exceptSamePGNet,
-                                                               parallelOverlap,
-                                                               cutArea);
-
-    tech->addConstraint(cutSpacingConstraint);
-    tmpLayer->addConstraint(cutSpacingConstraint);
-    tmpLayer->addCutSpacingConstraint(cutSpacingConstraint.get());
-  }
-
-  // lef58
-  for (auto prop : odb::dbProperty::getProperties(layer))
-    if (prop->getType() == odb::dbProperty::Type::STRING_PROP) {
-      odb::dbStringProperty* strProp = (odb::dbStringProperty*) prop;
-
-      if (string(strProp->getName().c_str()) == string("LEF58_ENCLOSUREEDGE")
-          || string(strProp->getName().c_str()) == string("LEF58_ENCLOSURE")
-          || string(strProp->getName().c_str())
-                 == string("LEF58_ENCLOSURETABLE")) {
-        ;
-      } else {
-        if (!strcmp(strProp->getName().c_str(), "LEF58_CUTCLASS")) {
-          getLef58CutClass(this, tmpLayer, strProp->getValue());
-        } else if (!strcmp(strProp->getName().c_str(), "LEF58_SPACING")) {
-          getLef58CutSpacing(this, tmpLayer, strProp->getValue());
-        } else if (!strcmp(strProp->getName().c_str(), "LEF58_SPACINGTABLE")) {
-          getLef58CutSpacingTable(this, tmpLayer, strProp->getValue());
-        } else {
-          ;
-        }
-      }
-    }
-}
-
-void io::Parser::addMasterSliceLayer(odb::dbTechLayer* layer)
-{
-  bool hasWell = false;
-  for (auto prop : odb::dbProperty::getProperties(layer))
-    if (prop->getType() == odb::dbProperty::Type::STRING_PROP) {
-      odb::dbStringProperty* strProp = (odb::dbStringProperty*) prop;
-      if (strProp->getName() == string("LEF58_TYPE"))
-        if (strProp->getValue() == string("TYPE PWELL")
-            || strProp->getValue() == string("TYPE NWELL")) {
-          hasWell = true;
-          break;
-        }
-    }
-  if (!hasWell)
-    masterSliceLayerName = string(layer->getName());
-}
-
-void io::Parser::setLayers(odb::dbTech* tech)
-{
-  masterSliceLayerName = "FR_MASTERSLICE";
-  for (auto layer : tech->getLayers()) {
-    switch (layer->getType().getValue()) {
-      case odb::dbTechLayerType::ROUTING:
-        addRoutingLayer(layer);
-        break;
-      case odb::dbTechLayerType::CUT:
-        addCutLayer(layer);
-        break;
-      case odb::dbTechLayerType::MASTERSLICE:
-        addMasterSliceLayer(layer);
-        break;
-      default:
-        break;
-    }
-  }
-}
-
-void io::Parser::setMacros(odb::dbDatabase* db)
-{
-  for (auto lib : db->getLibs()) {
-    for (odb::dbMaster* master : lib->getMasters()) {
-      tmpBlock = make_unique<frBlock>(master->getName());
-      frCoord originX;
-      frCoord originY;
-      master->getOrigin(originX, originY);
-      frCoord sizeX = master->getWidth();
-      frCoord sizeY = master->getHeight();
-      vector<frBoundary> bounds;
-      frBoundary bound;
-      vector<frPoint> points;
-      points.push_back(frPoint(originX, originY));
-      points.push_back(frPoint(sizeX, originY));
-      points.push_back(frPoint(sizeX, sizeY));
-      points.push_back(frPoint(originX, sizeY));
-      bound.setPoints(points);
-      bounds.push_back(bound);
-      tmpBlock->setBoundaries(bounds);
-      const char* macroClass = master->getType().getString();
-      if (strcmp(macroClass, "NONE")) {
-        if (strcmp(macroClass, "CORE") == 0) {
-          tmpBlock->setMacroClass(MacroClassEnum::CORE);
-        } else if (strcmp(macroClass, "CORE TIEHIGH") == 0) {
-          tmpBlock->setMacroClass(MacroClassEnum::CORE_TIEHIGH);
-        } else if (strcmp(macroClass, "CORE TIELOW") == 0) {
-          tmpBlock->setMacroClass(MacroClassEnum::CORE_TIELOW);
-        } else if (strcmp(macroClass, "CORE WELLTAP") == 0) {
-          tmpBlock->setMacroClass(MacroClassEnum::CORE_WELLTAP);
-        } else if (strcmp(macroClass, "CORE SPACER") == 0) {
-          tmpBlock->setMacroClass(MacroClassEnum::CORE_SPACER);
-        } else if (strcmp(macroClass, "CORE ANTENNACELL") == 0) {
-          tmpBlock->setMacroClass(MacroClassEnum::CORE_ANTENNACELL);
-        } else if (strcmp(macroClass, "COVER") == 0) {
-          tmpBlock->setMacroClass(MacroClassEnum::COVER);
-        } else if (strcmp(macroClass, "BLOCK") == 0) {
-          tmpBlock->setMacroClass(MacroClassEnum::BLOCK);
-        } else if (strcmp(macroClass, "PAD") == 0) {
-          tmpBlock->setMacroClass(MacroClassEnum::PAD);
-        } else if (strcmp(macroClass, "RING") == 0) {
-          tmpBlock->setMacroClass(MacroClassEnum::RING);
-        } else if (strcmp(macroClass, "PAD POWER") == 0) {
-          tmpBlock->setMacroClass(MacroClassEnum::PAD_POWER);
-        } else if (strcmp(macroClass, "PAD SPACER") == 0) {
-          tmpBlock->setMacroClass(MacroClassEnum::PAD_SPACER);
-        } else if (strcmp(macroClass, "ENDCAP") == 0) {
-          tmpBlock->setMacroClass(MacroClassEnum::ENDCAP);
-        } else if (strcmp(macroClass, "ENDCAP PRE") == 0) {
-          tmpBlock->setMacroClass(MacroClassEnum::ENDCAP_PRE);
-        } else if (strcmp(macroClass, "ENDCAP POST") == 0) {
-          tmpBlock->setMacroClass(MacroClassEnum::ENDCAP_POST);
-        } else if (strcmp(macroClass, "ENDCAP TOPLEFT") == 0) {
-          tmpBlock->setMacroClass(MacroClassEnum::ENDCAP_TOPLEFT);
-        } else if (strcmp(macroClass, "ENDCAP TOPRIGHT") == 0) {
-          tmpBlock->setMacroClass(MacroClassEnum::ENDCAP_TOPRIGHT);
-        } else if (strcmp(macroClass, "ENDCAP BOTTOMLEFT") == 0) {
-          tmpBlock->setMacroClass(MacroClassEnum::ENDCAP_BOTTOMLEFT);
-        } else if (strcmp(macroClass, "ENDCAP BOTTOMRIGHT") == 0) {
-          tmpBlock->setMacroClass(MacroClassEnum::ENDCAP_BOTTOMRIGHT);
-        } 
-        else {
-          logger->warn(utl::DRT,
-                       137,
-                       "unknown macroClass {}, skipped macroClass property",
-                       macroClass);
-        }
-      }
-
-      for (auto _term : master->getMTerms()) {
-        unique_ptr<frTerm> uTerm = make_unique<frTerm>(_term->getName());
-        auto term = uTerm.get();
-        term->setId(numTerms);
-        numTerms++;
-        tmpBlock->addTerm(std::move(uTerm));
-
-        frTermEnum termType = frTermEnum::frcNormalTerm;
-        string str(_term->getSigType().getString());
-        if (str == "SIGNAL") {
-          ;
-        } else if (str == "CLOCK") {
-          termType = frTermEnum::frcClockTerm;
-        } else if (str == "POWER") {
-          termType = frTermEnum::frcPowerTerm;
-        } else if (str == "GROUND") {
-          termType = frTermEnum::frcGroundTerm;
-        } else {
-          logger->error(utl::DRT, 120, "unsupported PIN USE in lef");
-        }
-        term->setType(termType);
-        frTermDirectionEnum termDirection = frTermDirectionEnum::UNKNOWN;
-        str = string(_term->getIoType().getString());
-        if (str == "INPUT") {
-          termDirection = frTermDirectionEnum::INPUT;
-        } else if (str == "OUTPUT") {
-          termDirection = frTermDirectionEnum::OUTPUT;
-        } else if (str == "OUTPUT TRISTATE") {
-          termDirection = frTermDirectionEnum::OUTPUT;
-        } else if (str == "INOUT") {
-          termDirection = frTermDirectionEnum::INOUT;
-        } else if (str == "FEEDTHRU") {
-          termDirection = frTermDirectionEnum::FEEDTHRU;
-        } else {
-          logger->error(
-              utl::DRT, 121, "unsupported term direction {} in lef", str);
-        }
-        term->setDirection(termDirection);
-
-        int i = 0;
-        for (auto mpin : _term->getMPins()) {
-          auto pinIn = make_unique<frPin>();
-          pinIn->setId(i++);
-          for (auto box : mpin->getGeometry()) {
-            frLayerNum layerNum = -1;
-            string layer = box->getTechLayer()->getName();
-            if (tech->name2layer.find(layer) == tech->name2layer.end()){
-              logger->warn(utl::DRT,
-                           122,
-                           "layer {} is skipped for {}/{}",
-                           layer,
-                           tmpBlock->getName(),
-                           _term->getName());
-              continue;
-            }
-            else
-              layerNum = tech->name2layer.at(layer)->getLayerNum();
-
-            frCoord xl = box->xMin();
-            frCoord yl = box->yMin();
-            frCoord xh = box->xMax();
-            frCoord yh = box->yMax();
-            unique_ptr<frRect> pinFig = make_unique<frRect>();
-            pinFig->setBBox(frBox(xl, yl, xh, yh));
-            pinFig->addToPin(pinIn.get());
-            pinFig->setLayerNum(layerNum);
-            unique_ptr<frPinFig> uptr(std::move(pinFig));
-            pinIn->addPinFig(std::move(uptr));
-          }
-          term->addPin(std::move(pinIn));
-        }
-      }
-
-      for (auto obs : master->getObstructions()) {
-        frLayerNum layerNum = -1;
-        string layer = obs->getTechLayer()->getName();
-        if (tech->name2layer.find(layer) == tech->name2layer.end()) {
-          logger->warn(utl::DRT,
-                       123,
-                       "layer {} is skipped for {}/OBS",
-                       layer,
-                       tmpBlock->getName());
-          continue;
-        } else
-          layerNum = tech->name2layer.at(layer)->getLayerNum();
-        auto blkIn = make_unique<frBlockage>();
-        blkIn->setId(numBlockages);
-        numBlockages++;
-        auto pinIn = make_unique<frPin>();
-        pinIn->setId(0);
-        frCoord xl = obs->xMin();
-        frCoord yl = obs->yMin();
-        frCoord xh = obs->xMax();
-        frCoord yh = obs->yMax();
-        // pinFig
-        unique_ptr<frRect> pinFig = make_unique<frRect>();
-        pinFig->setBBox(frBox(xl, yl, xh, yh));
-        pinFig->addToPin(pinIn.get());
-        pinFig->setLayerNum(layerNum);
-        unique_ptr<frPinFig> uptr(std::move(pinFig));
-        pinIn->addPinFig(std::move(uptr));
-        blkIn->setPin(std::move(pinIn));
-        tmpBlock->addBlockage(std::move(blkIn));
-      }
-      tmpBlock->setId(numRefBlocks + 1);
-      design->addRefBlock(std::move(tmpBlock));
-      numRefBlocks++;
-      numTerms = 0;
-      numBlockages = 0;
-    }
-  }
-}
-
-void io::Parser::setTechViaRules(odb::dbTech* _tech)
-{
-  for (auto rule : _tech->getViaGenerateRules()) {
-    int count = rule->getViaLayerRuleCount();
-    if (count != 3)
-      logger->error(utl::DRT, 128, "unsupported viarule {}", rule->getName());
-    map<frLayerNum, int> lNum2Int;
-    for (int i = 0; i < count; i++) {
-      auto layerRule = rule->getViaLayerRule(i);
-      string layerName = layerRule->getLayer()->getName();
-      if (tech->name2layer.find(layerName) == tech->name2layer.end())
-        logger->error(utl::DRT,
-                      129,
-                      "unknown layer {} for viarule {}",
-                      layerName,
-                      rule->getName());
-      frLayerNum lNum = tech->name2layer[layerName]->getLayerNum();
-      lNum2Int[lNum] = 1;
-    }
-    int curOrder = 0;
-    for (auto [lnum, i] : lNum2Int) {
-      lNum2Int[lnum] = ++curOrder;
-    }
-    if (lNum2Int.begin()->first + count - 1 != (--lNum2Int.end())->first) {
-      logger->error(utl::DRT,
-                    130,
-                    "non consecutive layers for viarule {}",
-                    rule->getName());
-    }
-    auto viaRuleGen = make_unique<frViaRuleGenerate>(rule->getName());
-    if (rule->isDefault()) {
-      viaRuleGen->setDefault(1);
-    }
-    for (int i = 0; i < count; i++) {
-      auto layerRule = rule->getViaLayerRule(i);
-      frLayerNum layerNum
-          = tech->name2layer[layerRule->getLayer()->getName()]->getLayerNum();
-      if (layerRule->hasEnclosure()) {
-        frCoord x;
-        frCoord y;
-        layerRule->getEnclosure(x, y);
-        frPoint enc(x, y);
-        switch (lNum2Int[layerNum]) {
-          case 1:
-            viaRuleGen->setLayer1Enc(enc);
-            break;
-          case 2:
-            logger->warn(utl::DRT,
-                         131,
-                         "cutLayer cannot have overhangs in viarule {}, "
-                         "skipping enclosure",
-                         rule->getName());
-            break;
-          default:
-            viaRuleGen->setLayer2Enc(enc);
-            break;
-        }
-      }
-      if (layerRule->hasRect()) {
-        odb::Rect rect;
-        layerRule->getRect(rect);
-        frCoord xl = rect.xMin();
-        frCoord yl = rect.yMin();
-        frCoord xh = rect.xMax();
-        frCoord yh = rect.yMax();
-        frBox box(xl, yl, xh, yh);
-        switch (lNum2Int[layerNum]) {
-          case 1:
-            logger->warn(
-                utl::DRT,
-                132,
-                "botLayer cannot have rect in viarule {}, skipping rect",
-                rule->getName());
-            break;
-          case 2:
-            viaRuleGen->setCutRect(box);
-            break;
-          default:
-            logger->warn(
-                utl::DRT,
-                133,
-                "topLayer cannot have rect in viarule {}, skipping rect",
-                rule->getName());
-            break;
-        }
-      }
-      if (layerRule->hasSpacing()) {
-        frCoord x;
-        frCoord y;
-        layerRule->getSpacing(x, y);
-        frPoint pt(x, y);
-        switch (lNum2Int[layerNum]) {
-          case 1:
-            logger->warn(
-                utl::DRT,
-                134,
-                "botLayer cannot have spacing in viarule {}, skipping spacing",
-                rule->getName());
-            break;
-          case 2:
-            viaRuleGen->setCutSpacing(pt);
-            break;
-          default:
-            logger->warn(
-                utl::DRT,
-                135,
-                "botLayer cannot have spacing in viarule {}, skipping spacing",
-                rule->getName());
-            break;
-        }
-      }
     }
     tech->addViaRuleGenerate(std::move(viaRuleGen));
   }
@@ -3990,103 +3228,6 @@
   setMacros(db);
 }
 
-=======
-}
-
-void io::Parser::setTechVias(odb::dbTech* _tech)
-{
-  for (auto via : _tech->getVias()) {
-    map<frLayerNum, int> lNum2Int;
-    for (auto box : via->getBoxes()) {
-      string layerName = box->getTechLayer()->getName();
-      if (tech->name2layer.find(layerName) == tech->name2layer.end())
-        logger->error(utl::DRT,
-                      124,
-                      "unknown layer {} for via {}",
-                      layerName,
-                      via->getName());
-      frLayerNum lNum = tech->name2layer[layerName]->getLayerNum();
-      lNum2Int[lNum] = 1;
-    }
-    if (lNum2Int.size() != 3)
-      logger->error(utl::DRT, 125, "unsupported via {}", via->getName());
-    int curOrder = 0;
-    for (auto [lnum, i] : lNum2Int) {
-      lNum2Int[lnum] = ++curOrder;
-    }
-
-    if (lNum2Int.begin()->first + 2 != (--lNum2Int.end())->first) {
-      logger->error(
-          utl::DRT, 126, "non consecutive layers for via {}", via->getName());
-    }
-    auto viaDef = make_unique<frViaDef>(via->getName());
-    if (via->isDefault())
-      viaDef->setDefault(true);
-    for (auto box : via->getBoxes()) {
-      frLayerNum layerNum;
-      string layer = box->getTechLayer()->getName();
-      if (tech->name2layer.find(layer) == tech->name2layer.end())
-        logger->error(utl::DRT,
-                      127,
-                      "unknown layer {} for via {}",
-                      layer,
-                      via->getName());
-      else
-        layerNum = tech->name2layer.at(layer)->getLayerNum();
-      frCoord xl = box->xMin();
-      frCoord yl = box->yMin();
-      frCoord xh = box->xMax();
-      frCoord yh = box->yMax();
-      unique_ptr<frRect> pinFig = make_unique<frRect>();
-      pinFig->setBBox(frBox(xl, yl, xh, yh));
-      pinFig->setLayerNum(layerNum);
-      if (lNum2Int[layerNum] == 1) {
-        viaDef->addLayer1Fig(std::move(pinFig));
-      } else if (lNum2Int[layerNum] == 3) {
-        viaDef->addLayer2Fig(std::move(pinFig));
-      } else if (lNum2Int[layerNum] == 2) {
-        viaDef->addCutFig(std::move(pinFig));
-      }
-    }
-    auto cutLayerNum = viaDef->getCutLayerNum();
-    auto cutLayer = tech->getLayer(cutLayerNum);
-    int cutClassIdx = -1;
-    frLef58CutClass* cutClass = nullptr;
-
-    for (auto& cutFig : viaDef->getCutFigs()) {
-      frBox box;
-      cutFig->getBBox(box);
-      auto width = box.width();
-      auto length = box.length();
-      cutClassIdx = cutLayer->getCutClassIdx(width, length);
-      if (cutClassIdx != -1) {
-        cutClass = cutLayer->getCutClass(cutClassIdx);
-        break;
-      }
-    }
-    if (cutClass) {
-      viaDef->setCutClass(cutClass);
-      viaDef->setCutClassIdx(cutClassIdx);
-    }
-    tech->addVia(std::move(viaDef));
-  }
-}
-
-void io::Parser::readTechAndLibs(odb::dbDatabase* db)
-{
-  auto _tech = db->getTech();
-  if (_tech == nullptr)
-    logger->error(utl::DRT, 136, "load design first");
-  tech->setDBUPerUU(_tech->getDbUnitsPerMicron());
-  USEMINSPACING_OBS = _tech->getUseMinSpacingObs() == odb::dbOnOffType::ON;
-  tech->setManufacturingGrid(frUInt4(_tech->getManufacturingGrid()));
-  setLayers(_tech);
-  setTechVias(db->getTech());
-  setTechViaRules(db->getTech());
-  setMacros(db);
-}
-
->>>>>>> 4e942142
 void io::Parser::readDb(odb::dbDatabase* db)
 {
   if (VERBOSE > 0) {
