/* Author: Matt Liberty */
/*
 * Copyright (c) 2020, The Regents of the University of California
 * All rights reserved.
 *
 * Redistribution and use in source and binary forms, with or without
 * modification, are permitted provided that the following conditions are met:
 *     * Redistributions of source code must retain the above copyright
 *       notice, this list of conditions and the following disclaimer.
 *     * Redistributions in binary form must reproduce the above copyright
 *       notice, this list of conditions and the following disclaimer in the
 *       documentation and/or other materials provided with the distribution.
 *     * Neither the name of the University nor the
 *       names of its contributors may be used to endorse or promote products
 *       derived from this software without specific prior written permission.
 *
 * THIS SOFTWARE IS PROVIDED BY THE COPYRIGHT HOLDERS AND CONTRIBUTORS "AS IS"
 * AND ANY EXPRESS OR IMPLIED WARRANTIES, INCLUDING, BUT NOT LIMITED TO, THE
 * IMPLIED WARRANTIES OF MERCHANTABILITY AND FITNESS FOR A PARTICULAR PURPOSE
 * ARE DISCLAIMED. IN NO EVENT SHALL THE REGENTS BE LIABLE FOR ANY DIRECT,
 * INDIRECT, INCIDENTAL, SPECIAL, EXEMPLARY, OR CONSEQUENTIAL DAMAGES
 * (INCLUDING, BUT NOT LIMITED TO, PROCUREMENT OF SUBSTITUTE GOODS OR SERVICES;
 * LOSS OF USE, DATA, OR PROFITS; OR BUSINESS INTERRUPTION) HOWEVER CAUSED AND
 * ON ANY THEORY OF LIABILITY, WHETHER IN CONTRACT, STRICT LIABILITY, OR TORT
 * (INCLUDING NEGLIGENCE OR OTHERWISE) ARISING IN ANY WAY OUT OF THE USE OF THIS
 * SOFTWARE, EVEN IF ADVISED OF THE POSSIBILITY OF SUCH DAMAGE.
 */

#define BOOST_TEST_MODULE gc

#ifdef HAS_BOOST_UNIT_TEST_LIBRARY
// Shared library version
#define BOOST_TEST_DYN_LINK
#include <boost/test/unit_test.hpp>
#else
// Header only version
#include <boost/test/included/unit_test.hpp>
#endif

#include <boost/test/data/test_case.hpp>
#include <iostream>

#include "fixture.h"
#include "frDesign.h"
#include "gc/FlexGC.h"

using namespace fr;
namespace bdata = boost::unit_test::data;

// Fixture for GC tests
struct GCFixture : public Fixture
{
  GCFixture() : worker(design->getTech(), logger.get()) {}

  void testMarker(frMarker* marker,
                  frLayerNum layer_num,
                  frConstraintTypeEnum type,
                  const frBox& expected_bbox)
  {
    frBox bbox;
    marker->getBBox(bbox);

    BOOST_TEST(marker->getLayerNum() == layer_num);
    BOOST_TEST(marker->getConstraint());
    TEST_ENUM_EQUAL(marker->getConstraint()->typeId(), type);
    BOOST_TEST(bbox == expected_bbox);
  }

  void runGC()
  {
    // Needs to be run after all the objects are created but before gc
    initRegionQuery();

    // Run the GC engine
    const frBox work(0, 0, 2000, 2000);
    worker.setExtBox(work);
    worker.setDrcBox(work);

    worker.init(design.get());
    worker.main();
    worker.end();
  }

  FlexGCWorker worker;
};

BOOST_FIXTURE_TEST_SUITE(gc, GCFixture);

// Two touching metal shape from different nets generate a short
BOOST_AUTO_TEST_CASE(metal_short)
{
  // Setup
  frNet* n1 = makeNet("n1");
  frNet* n2 = makeNet("n2");

  makePathseg(n1, 2, {0, 0}, {500, 0});
  makePathseg(n2, 2, {500, 0}, {1000, 0});

  runGC();

  // Test the results
  auto& markers = worker.getMarkers();

  BOOST_TEST(markers.size() == 1);
  testMarker(markers[0].get(),
             2,
             frConstraintTypeEnum::frcShortConstraint,
             frBox(500, -50, 500, 50));
}

/*
 *
 *                     |---------------|(750,200)
 *                     |               |
 *                     |               |
 *                     |     i1        |
 *                     |     OBS       |
 *                     |               |
 *                     |****|(550,90)  |
 *                     | in |          |
 * --------------------|----|--(600,50)|
 * |           (450,40)|****| |        |
 * |         n1        |      |        |
 * --------------------|---------------|
 * (0,-50)        (450,-50)
 */
// short with obs
BOOST_AUTO_TEST_CASE(metal_short_obs)
{
  // Setup
  frNet* n1 = makeNet("n1");

  makePathseg(n1, 2, {0, 0}, {600, 0});
  auto block = makeMacro("OBS");
  makeMacroObs(block, 450, -50, 750, 200, 2);
  auto pin = makeMacroPin(block, "in", 450, 40, 550, 90, 2);
  auto i1 = makeInst("i1", block, 0, 0);
  auto instTerm = i1->getInstTerms()[0].get();
  instTerm->addToNet(n1);

  n1->addInstTerm(instTerm);
  auto instTermNode = make_unique<frNode>();
  instTermNode->setPin(instTerm);
  instTermNode->setType(frNodeTypeEnum::frcPin);
  n1->addNode(instTermNode);
  runGC();

  // Test the results
  auto& markers = worker.getMarkers();

  BOOST_TEST(markers.size() == 3);
  // short of pin+net (450,-50), (550,90)
  // with obs 450,-50), (750,200)
  testMarker(markers[0].get(),
             2,
             frConstraintTypeEnum::frcShortConstraint,
             frBox(450, -50, 550, 40));

  // shorts of net (0,-50), (600,50)
  // with obs (450,-50), (750,200)
  // 2 max rectangles generated
  testMarker(markers[1].get(),
             2,
             frConstraintTypeEnum::frcShortConstraint,
             frBox(550, -50, 600, 50));
  testMarker(markers[2].get(),
             2,
             frConstraintTypeEnum::frcShortConstraint,
             frBox(450, -50, 600, 40));
}

// Two touching metal shape from the same net must have sufficient
// overlap
BOOST_AUTO_TEST_CASE(metal_non_sufficient)
{
  // Setup
  frNet* n1 = makeNet("n1");

  makePathseg(n1, 2, {0, 0}, {0, 500});
  makePathseg(n1, 2, {0, 0}, {500, 0});

  runGC();

  // Test the results
  auto& markers = worker.getMarkers();

  BOOST_TEST(markers.size() == 1);
  testMarker(markers[0].get(),
             2,
             frConstraintTypeEnum::frcNonSufficientMetalConstraint,
             frBox(0, 0, 50, 50));
}

// Path seg less than min width flags a violation
BOOST_AUTO_TEST_CASE(min_width)
{
  // Setup
  frNet* n1 = makeNet("n1");

  makePathseg(n1, 2, {0, 0}, {500, 0}, 60);

  runGC();

  // Test the results
  auto& markers = worker.getMarkers();

  BOOST_TEST(markers.size() == 1);
  testMarker(markers[0].get(),
             2,
             frConstraintTypeEnum::frcMinWidthConstraint,
             frBox(0, -30, 500, 30));
}

// Abutting Path seg less than min width don't flag a violation
// as their combined width is ok
BOOST_AUTO_TEST_CASE(min_width_combines_shapes)
{
  // Setup
  frNet* n1 = makeNet("n1");

  makePathseg(n1, 2, {0, 0}, {500, 0}, 60);
  makePathseg(n1, 2, {0, 60}, {500, 60}, 60);

  runGC();

  // Test the results
  BOOST_TEST(worker.getMarkers().size() == 0);
}

// Check violation for off-grid points
BOOST_AUTO_TEST_CASE(off_grid)
{
  // Setup
  frNet* n1 = makeNet("n1");

  makePathseg(n1, 2, {1, 1}, {501, 1});

  runGC();

  // Test the results
  auto& markers = worker.getMarkers();

  BOOST_TEST(worker.getMarkers().size() == 1);
  testMarker(markers[0].get(),
             2,
             frConstraintTypeEnum::frcOffGridConstraint,
             frBox(1, -49, 501, 51));
}

// Check violation for corner spacing
BOOST_AUTO_TEST_CASE(corner_basic)
{
  // Setup
  makeCornerConstraint(2);

  frNet* n1 = makeNet("n1");

  makePathseg(n1, 2, {0, 0}, {500, 0});
  makePathseg(n1, 2, {500, 200}, {1000, 200});

  runGC();

  // Test the results
  auto& markers = worker.getMarkers();

  BOOST_TEST(worker.getMarkers().size() == 1);
  testMarker(markers[0].get(),
             2,
             frConstraintTypeEnum::frcLef58CornerSpacingConstraint,
             frBox(500, 50, 500, 150));
}

// Check no violation for corner spacing with EOL spacing
// (same as corner_basic but for eol)
BOOST_AUTO_TEST_CASE(corner_eol_no_violation)
{
  // Setup
  makeCornerConstraint(2, 200);

  frNet* n1 = makeNet("n1");

  makePathseg(n1, 2, {0, 0}, {500, 0});
  makePathseg(n1, 2, {500, 200}, {1000, 200});

  runGC();

  // Test the results
  auto& markers = worker.getMarkers();

  BOOST_TEST(worker.getMarkers().size() == 0);
}

// Check no violation for corner spacing with PRL > 0
// (same as corner_basic but for n2's pathseg begin pt)
BOOST_AUTO_TEST_CASE(corner_prl_no_violation)
{
  // Setup
  makeCornerConstraint(2);

  frNet* n1 = makeNet("n1");

  makePathseg(n1, 2, {0, 0}, {500, 0});
  makePathseg(n1, 2, {400, 200}, {1000, 200});

  runGC();

  // Test the results
  auto& markers = worker.getMarkers();

  BOOST_TEST(worker.getMarkers().size() == 0);
}

// Check violation for corner spacing on a concave corner
BOOST_AUTO_TEST_CASE(corner_concave, *boost::unit_test::disabled())
{
  // Setup
  makeCornerConstraint(2, /* no eol */ -1, frCornerTypeEnum::CONCAVE);

  frNet* n1 = makeNet("n1");

  makePathsegExt(n1, 2, {0, 0}, {500, 0});
  makePathsegExt(n1, 2, {0, 0}, {0, 500});
  makePathseg(n1, 2, {200, 200}, {1000, 200});

  runGC();

  // Test the results
  auto& markers = worker.getMarkers();

  BOOST_TEST(worker.getMarkers().size() == 1);
  testMarker(markers[0].get(),
             2,
             frConstraintTypeEnum::frcLef58CornerSpacingConstraint,
             frBox(50, 50, 200, 200));
}

// Check violation for parallel-run-length (PRL) spacing tables
// This test runs over a variety of width / prl / spacing values
// where the spacing is both legal or illegal.
BOOST_DATA_TEST_CASE(spacing_prl,
                     (bdata::make({100, 220}) * bdata::make({300, 500})
                      ^ bdata::make({100, 200, 300, 400}))
                         * bdata::make({true, false}),
                     width,
                     prl,
                     spacing,
                     legal)
{
  // Setup
  makeSpacingConstraint(2);

  frNet* n1 = makeNet("n1");
  frNet* n2 = makeNet("n2");

  frCoord y = /* n2_width / 2 */ 50 + spacing + width / 2;
  if (!legal) {
    /* move too close making a violation */
    y -= 10;
  }
  makePathseg(n1, 2, {0, y}, {prl, y}, width);
  makePathseg(n2, 2, {0, 0}, {500, 0}, 100);

  runGC();

  // Test the results
  auto& markers = worker.getMarkers();

  if (legal) {
    BOOST_TEST(worker.getMarkers().size() == 0);
  } else {
    BOOST_TEST(worker.getMarkers().size() == 1);
    testMarker(markers[0].get(),
               2,
               frConstraintTypeEnum::frcSpacingTablePrlConstraint,
               frBox(0, 50, prl, y - width / 2));
  }
}

// Check violation for spacing two widths with design rule width on macro
// obstruction
BOOST_DATA_TEST_CASE(design_rule_width, bdata::make({true, false}), legal)
{
  // Setup
  makeSpacingTableTwConstraint(2, {90, 190}, {-1, -1}, {{0, 50}, {50, 100}});
  /*
  WIDTH  90     0      50
  WIDTH 190     50    150
  */
  frNet* n1 = makeNet("n1");

  makePathseg(n1, 2, {0, 50}, {500, 50}, 100);
  auto block = makeMacro("DRW");
  makeMacroObs(block, 0, 140, 500, 340, 2, legal ? 100 : -1);
  makeInst("i1", block, 0, 0);
  /*
  If DESIGNRULEWIDTH is 100
    width(n1) = 100      width(obs) = 100 : reqSpcVal = 0
  legal

  if DESIGNRULEWIDTH is -1 (undefined)
    width(n1) = 100      width(obs) = 200 : reqSpcVal = 100
  illegal
  */
  runGC();

  // Test the results
  auto& markers = worker.getMarkers();
  if (legal)
    BOOST_TEST(markers.size() == 0);
  else {
    BOOST_TEST(markers.size() == 1);
    testMarker(markers[0].get(),
               2,
               frConstraintTypeEnum::frcSpacingTableTwConstraint,
               frBox(0, 100, 500, 140));
  }
}

// Check for a min step violation.  The checker seems broken
// so this test is disabled.
BOOST_AUTO_TEST_CASE(min_step, *boost::unit_test::disabled())
{
  // Setup
  makeMinStepConstraint(2);

  frNet* n1 = makeNet("n1");

  makePathseg(n1, 2, {0, 0}, {200, 0});
  makePathseg(n1, 2, {100, 20}, {200, 20});

  runGC();

  // Test the results
  BOOST_TEST(worker.getMarkers().size() == 1);
}

// Check for a lef58 style min step violation.  The checker is very
// limited and just supports NOBETWEENEOL style.
BOOST_AUTO_TEST_CASE(min_step58)
{
  // Setup
  makeMinStep58Constraint(2);

  frNet* n1 = makeNet("n1");

  makePathseg(n1, 2, {0, 0}, {500, 0});
  makePathseg(n1, 2, {200, 20}, {300, 20});

  runGC();

  // Test the results
  auto& markers = worker.getMarkers();
  BOOST_TEST(markers.size() == 1);
  testMarker(markers[0].get(),
             2,
             frConstraintTypeEnum::frcLef58MinStepConstraint,
             frBox(200, 50, 300, 70));
}

// Check for a lef58 rect only violation.  The markers are
// the concave corners expanded by min-width and intersected
// with the metal shapes.
BOOST_AUTO_TEST_CASE(rect_only)
{
  // Setup
  makeRectOnlyConstraint(2);

  frNet* n1 = makeNet("n1");

  makePathseg(n1, 2, {0, 0}, {500, 0});
  makePathseg(n1, 2, {200, 0}, {200, 100});

  runGC();

  // Test the results
  auto& markers = worker.getMarkers();
  BOOST_TEST(markers.size() == 3);
  testMarker(markers[0].get(),
             2,
             frConstraintTypeEnum::frcLef58RectOnlyConstraint,
             frBox(150, -50, 250, 100));
  testMarker(markers[1].get(),
             2,
             frConstraintTypeEnum::frcLef58RectOnlyConstraint,
             frBox(150, -50, 350, 50));
  testMarker(markers[2].get(),
             2,
             frConstraintTypeEnum::frcLef58RectOnlyConstraint,
             frBox(50, -50, 250, 50));
}

// Check for a min enclosed area violation.
BOOST_AUTO_TEST_CASE(min_enclosed_area)
{
  // Setup
  makeMinEnclosedAreaConstraint(2);

  frNet* n1 = makeNet("n1");

  makePathsegExt(n1, 2, {0, 0}, {200, 0});
  makePathsegExt(n1, 2, {0, 0}, {0, 200});
  makePathsegExt(n1, 2, {0, 200}, {200, 200});
  makePathsegExt(n1, 2, {200, 0}, {200, 200});

  runGC();

  // Test the results
  auto& markers = worker.getMarkers();
  BOOST_TEST(markers.size() == 1);
  testMarker(markers[0].get(),
             2,
             frConstraintTypeEnum::frcMinEnclosedAreaConstraint,
             frBox(50, 50, 150, 150));
}

// Check for a spacing table influence violation.
BOOST_AUTO_TEST_CASE(spacing_table_infl_vertical)
{
  // Setup
  makeSpacingTableInfluenceConstraint(2, {10}, {{200, 100}});

  frNet* n1 = makeNet("n1");

  makePathseg(n1, 2, {50, 0}, {50, 200});
  makePathseg(n1, 2, {0, 100}, {350, 100});
  makePathseg(n1, 2, {0, 250}, {350, 250});

  runGC();

  // Test the results
  auto& markers = worker.getMarkers();

  BOOST_TEST(markers.size() == 1);
  testMarker(markers[0].get(),
             2,
             frConstraintTypeEnum::frcSpacingTableInfluenceConstraint,
             frBox(100, 150, 300, 200));
}
// Check for a spacing table influence violation.
BOOST_AUTO_TEST_CASE(spacing_table_infl_horizontal)
{
  // Setup
  makeSpacingTableInfluenceConstraint(2, {10}, {{200, 150}});

  frNet* n1 = makeNet("n1");

  makePathseg(n1, 2, {0, 500}, {500, 500});
  makePathseg(n1, 2, {100, 0}, {100, 500});
  makePathseg(n1, 2, {300, 0}, {300, 500});
  runGC();

  // Test the results
  auto& markers = worker.getMarkers();

  BOOST_TEST(markers.size() == 1);
  testMarker(markers[0].get(),
             2,
             frConstraintTypeEnum::frcSpacingTableInfluenceConstraint,
             frBox(150, 250, 250, 450));
}

// Check for a spacing table twowidths violation.
BOOST_AUTO_TEST_CASE(spacing_table_twowidth)
{
  // Setup
  makeSpacingTableTwConstraint(2, {90, 190}, {-1, -1}, {{0, 50}, {50, 100}});

  frNet* n1 = makeNet("n1");

  makePathseg(n1, 2, {0, 50}, {500, 50}, 100);
  makePathseg(n1, 2, {0, 240}, {500, 240}, 200);

  runGC();

  // Test the results
  auto& markers = worker.getMarkers();

  BOOST_TEST(markers.size() == 1);
  testMarker(markers[0].get(),
             2,
             frConstraintTypeEnum::frcSpacingTableTwConstraint,
             frBox(0, 100, 500, 140));
}

// Check for a basic end-of-line (EOL) spacing violation.
BOOST_DATA_TEST_CASE(eol_basic, (bdata::make({true, false})), lef58)
{
  // Setup
  if (lef58)
    makeLef58SpacingEolConstraint(2);
  else
    makeSpacingEndOfLineConstraint(2);

  frNet* n1 = makeNet("n1");

  makePathseg(n1, 2, {500, 0}, {500, 500});
  makePathseg(n1, 2, {0, 700}, {1000, 700});

  runGC();

  // Test the results
  auto& markers = worker.getMarkers();
  BOOST_TEST(markers.size() == 1);
  testMarker(markers[0].get(),
             2,
             lef58 ? frConstraintTypeEnum::frcLef58SpacingEndOfLineConstraint
                   : frConstraintTypeEnum::frcSpacingEndOfLineConstraint,
             frBox(450, 500, 550, 650));
}

<<<<<<< HEAD
BOOST_DATA_TEST_CASE(eol_ext_basic,
                     (bdata::make({30, 50})) ^ (bdata::make({true, false})),
                     ext,
                     legal)
{
  // Setup
  makeEolExtensionConstraint(2, 100, {51, 101}, {20, ext}, false);

  frNet* n1 = makeNet("n1");

  makePathseg(n1, 2, {0, 100}, {500, 100});
  makePathseg(n1, 2, {690, 100}, {1000, 100});
=======
// Check for eol keepout violation.
BOOST_DATA_TEST_CASE(eol_keepout, (bdata::make({true, false})), legal)
{
  // Setup
  makeLef58EolKeepOutConstraint(2);

  frNet* n1 = makeNet("n1");

  makePathseg(n1, 2, {500, 0}, {500, 500});
  frCoord x_extra = 0;
  if (legal)
    x_extra = 200;
  makePathseg(n1, 2, {400 + x_extra, 700}, {600 + x_extra, 700});
>>>>>>> b115b621

  runGC();

  // Test the results
  auto& markers = worker.getMarkers();
  if (legal)
    BOOST_TEST(markers.size() == 0);
  else {
    BOOST_TEST(markers.size() == 1);
<<<<<<< HEAD
    if (markers.size() == 1)
      testMarker(markers[0].get(),
                 2,
                 frConstraintTypeEnum::frcLef58EolExtensionConstraint,
                 frBox(500, 50, 690, 150));
  }
}

BOOST_DATA_TEST_CASE(eol_ext_paronly, (bdata::make({true, false})), parOnly)
{
  // Setup
  makeEolExtensionConstraint(2, 100, {101}, {50}, parOnly);

  frNet* n1 = makeNet("n1");

  makePathseg(n1, 2, {0, 100}, {500, 100});
  makePathseg(n1, 2, {520, 290}, {910, 290});
=======
    testMarker(markers[0].get(),
               2,
               frConstraintTypeEnum::frcLef58EolKeepOutConstraint,
               frBox(450, 500, 550, 650));
  }
}

// Check for eol keepout violation CORNERONLY.
BOOST_DATA_TEST_CASE(eol_keepout_corner,
                     (bdata::make({true, false}) * bdata::make({true, false})),
                     concave,
                     legal)
{
  // Setup
  makeLef58EolKeepOutConstraint(2, true);

  frNet* n1 = makeNet("n1");

  makePathseg(n1, 2, {500, 0}, {500, 500});
  frCoord x_extra = 0;
  if (concave && !legal)
    makePathseg(n1, 2, {360, 400}, {360, 750});
  if (!concave && !legal)
    x_extra = 10;
  makePathseg(n1, 2, {400 + x_extra, 700}, {600 + x_extra, 700});
>>>>>>> b115b621

  runGC();

  // Test the results
  auto& markers = worker.getMarkers();
<<<<<<< HEAD
  if (parOnly)
=======
  if (legal)
>>>>>>> b115b621
    BOOST_TEST(markers.size() == 0);
  else {
    BOOST_TEST(markers.size() == 1);
    testMarker(markers[0].get(),
               2,
<<<<<<< HEAD
               frConstraintTypeEnum::frcLef58EolExtensionConstraint,
               frBox(500, 150, 520, 240));
=======
               frConstraintTypeEnum::frcLef58EolKeepOutConstraint,
               frBox(410, 500, 450, 650));
>>>>>>> b115b621
  }
}

// Check for an end-of-line (EOL) spacing violation involving one
// parallel edge
BOOST_DATA_TEST_CASE(eol_parallel_edge, (bdata::make({true, false})), lef58)
{
  // Setup
  if (lef58)
    makeLef58SpacingEolParEdgeConstraint(
        makeLef58SpacingEolConstraint(2), 200, 200);
  else
    makeSpacingEndOfLineConstraint(
        2, /* par_space */ 200, /* par_within */ 200);

  frNet* n1 = makeNet("n1");

  makePathseg(n1, 2, {500, 0}, {500, 500});
  makePathseg(n1, 2, {0, 700}, {1000, 700});
  makePathseg(n1, 2, {300, 0}, {300, 450});

  runGC();

  // Test the results
  auto& markers = worker.getMarkers();
  BOOST_TEST(markers.size() == 1);
  testMarker(markers[0].get(),
             2,
             lef58 ? frConstraintTypeEnum::frcLef58SpacingEndOfLineConstraint
                   : frConstraintTypeEnum::frcSpacingEndOfLineConstraint,
             frBox(450, 500, 550, 650));
}

// Check for an end-of-line (EOL) spacing violation involving two
// parallel edges
BOOST_DATA_TEST_CASE(eol_parallel_two_edge, (bdata::make({true, false})), lef58)
{
  // Setup
  if (lef58)
    makeLef58SpacingEolParEdgeConstraint(
        makeLef58SpacingEolConstraint(2), 200, 200, true);
  else
    makeSpacingEndOfLineConstraint(2,
                                   /* par_space */ 200,
                                   /* par_within */ 200,
                                   /* two_edges */ true);

  frNet* n1 = makeNet("n1");

  makePathseg(n1, 2, {500, 0}, {500, 500});
  makePathseg(n1, 2, {0, 700}, {1000, 700});
  makePathseg(n1, 2, {300, 0}, {300, 450});
  makePathseg(n1, 2, {700, 0}, {700, 450});

  runGC();

  // Test the results
  auto& markers = worker.getMarkers();
  BOOST_TEST(markers.size() == 1);
  testMarker(markers[0].get(),
             2,
             lef58 ? frConstraintTypeEnum::frcLef58SpacingEndOfLineConstraint
                   : frConstraintTypeEnum::frcSpacingEndOfLineConstraint,
             frBox(450, 500, 550, 650));
}

BOOST_DATA_TEST_CASE(eol_min_max,
                     (bdata::make({true, false}) * bdata::make({true, false})
                      * bdata::make({true, false})),
                     max,
                     twoSides,
                     legal)
{
  makeLef58SpacingEolMinMaxLenConstraint(
      makeLef58SpacingEolConstraint(2), 500, max, twoSides);
  frNet* n1 = makeNet("n1");
  frCoord y = 500;
  if (twoSides)  // both sides need to meet minMax for eolSpacing to be
                 // triggered and one of them need to violate minMax for
                 // eolSpacing to be neglected
  {
    if (max && legal)
      y += 10;  // right(510) > max(500) --> minMax violated --> legal
    else if (!max && !legal)
      y += 100;      // right(600) & left(500) >= min(500) --> minMax is met
                     // --> illegal
  } else if (legal)  // both sides need to violate minMax to have no
                     // eolSpacing violations
  {
    if (max)
      y += 110;  // right(610) & left(510) > max(500)
    else
      y -= 10;  // right(490) & left(390) < min(500)
  }
  makePathseg(n1, 2, {500, 0}, {500, y});
  makePathseg(n1, 2, {0, 700}, {1000, 700});

  makePathseg(n1, 2, {0, 50}, {450, 50});
  runGC();

  // Test the results
  auto& markers = worker.getMarkers();
  if (legal)
    BOOST_TEST(markers.size() == 0);
  else {
    BOOST_TEST(markers.size() == 1);
    if (markers.size() == 1)
      testMarker(markers[0].get(),
                 2,
                 frConstraintTypeEnum::frcLef58SpacingEndOfLineConstraint,
                 frBox(450, y, 550, 650));
  }
}
BOOST_DATA_TEST_CASE(eol_enclose_cut,
                     (bdata::make({0, 350})) ^ (bdata::make({true, false})),
                     y,
                     legal)
{
  addLayer(design->getTech(), "v2", frLayerTypeEnum::CUT);
  addLayer(design->getTech(), "m2", frLayerTypeEnum::ROUTING);
  makeLef58SpacingEolCutEncloseConstraint(makeLef58SpacingEolConstraint(4));
  frNet* n1 = makeNet("n1");
  frViaDef* vd = makeViaDef("v", 3, {0, 0}, {100, 100});

  makePathseg(n1, 4, {500, 0}, {500, 500});
  makePathseg(n1, 4, {0, 700}, {1000, 700});
  auto v = makeVia(vd, n1, {400, y});
  runGC();
  auto& markers = worker.getMarkers();
  if (legal)
    BOOST_TEST(markers.size() == 0);
  else {
    BOOST_TEST(markers.size() == 1);
    if (markers.size() == 1)
      testMarker(markers[0].get(),
                 4,
                 frConstraintTypeEnum::frcLef58SpacingEndOfLineConstraint,
                 frBox(450, 500, 550, 650));
  }
}
BOOST_AUTO_TEST_SUITE_END();<|MERGE_RESOLUTION|>--- conflicted
+++ resolved
@@ -607,8 +607,6 @@
                    : frConstraintTypeEnum::frcSpacingEndOfLineConstraint,
              frBox(450, 500, 550, 650));
 }
-
-<<<<<<< HEAD
 BOOST_DATA_TEST_CASE(eol_ext_basic,
                      (bdata::make({30, 50})) ^ (bdata::make({true, false})),
                      ext,
@@ -621,7 +619,46 @@
 
   makePathseg(n1, 2, {0, 100}, {500, 100});
   makePathseg(n1, 2, {690, 100}, {1000, 100});
-=======
+
+  runGC();
+
+  // Test the results
+  auto& markers = worker.getMarkers();
+  if (legal)
+    BOOST_TEST(markers.size() == 0);
+  else {
+    BOOST_TEST(markers.size() == 1);
+    if (markers.size() == 1)
+      testMarker(markers[0].get(),
+                 2,
+                 frConstraintTypeEnum::frcLef58EolExtensionConstraint,
+                 frBox(500, 50, 690, 150));
+  }
+}
+
+BOOST_DATA_TEST_CASE(eol_ext_paronly, (bdata::make({true, false})), parOnly)
+{
+  // Setup
+  makeEolExtensionConstraint(2, 100, {101}, {50}, parOnly);
+
+  frNet* n1 = makeNet("n1");
+
+  makePathseg(n1, 2, {0, 100}, {500, 100});
+  makePathseg(n1, 2, {520, 290}, {910, 290});
+  runGC();
+
+  // Test the results
+  auto& markers = worker.getMarkers();
+  if (parOnly)
+    BOOST_TEST(markers.size() == 0);
+  else {
+    BOOST_TEST(markers.size() == 1);
+    testMarker(markers[0].get(),
+               2,
+               frConstraintTypeEnum::frcLef58EolExtensionConstraint,
+               frBox(500, 150, 520, 240));
+  }
+}
 // Check for eol keepout violation.
 BOOST_DATA_TEST_CASE(eol_keepout, (bdata::make({true, false})), legal)
 {
@@ -635,7 +672,6 @@
   if (legal)
     x_extra = 200;
   makePathseg(n1, 2, {400 + x_extra, 700}, {600 + x_extra, 700});
->>>>>>> b115b621
 
   runGC();
 
@@ -645,25 +681,6 @@
     BOOST_TEST(markers.size() == 0);
   else {
     BOOST_TEST(markers.size() == 1);
-<<<<<<< HEAD
-    if (markers.size() == 1)
-      testMarker(markers[0].get(),
-                 2,
-                 frConstraintTypeEnum::frcLef58EolExtensionConstraint,
-                 frBox(500, 50, 690, 150));
-  }
-}
-
-BOOST_DATA_TEST_CASE(eol_ext_paronly, (bdata::make({true, false})), parOnly)
-{
-  // Setup
-  makeEolExtensionConstraint(2, 100, {101}, {50}, parOnly);
-
-  frNet* n1 = makeNet("n1");
-
-  makePathseg(n1, 2, {0, 100}, {500, 100});
-  makePathseg(n1, 2, {520, 290}, {910, 290});
-=======
     testMarker(markers[0].get(),
                2,
                frConstraintTypeEnum::frcLef58EolKeepOutConstraint,
@@ -689,29 +706,19 @@
   if (!concave && !legal)
     x_extra = 10;
   makePathseg(n1, 2, {400 + x_extra, 700}, {600 + x_extra, 700});
->>>>>>> b115b621
-
-  runGC();
-
-  // Test the results
-  auto& markers = worker.getMarkers();
-<<<<<<< HEAD
-  if (parOnly)
-=======
+
+  runGC();
+
+  // Test the results
+  auto& markers = worker.getMarkers();
   if (legal)
->>>>>>> b115b621
     BOOST_TEST(markers.size() == 0);
   else {
     BOOST_TEST(markers.size() == 1);
     testMarker(markers[0].get(),
                2,
-<<<<<<< HEAD
-               frConstraintTypeEnum::frcLef58EolExtensionConstraint,
-               frBox(500, 150, 520, 240));
-=======
                frConstraintTypeEnum::frcLef58EolKeepOutConstraint,
                frBox(410, 500, 450, 650));
->>>>>>> b115b621
   }
 }
 
