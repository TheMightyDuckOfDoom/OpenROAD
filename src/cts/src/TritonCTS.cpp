--- conflicted
+++ resolved
@@ -194,17 +194,11 @@
   }
 }
 
-<<<<<<< HEAD
-void TritonCTS::countSinksPostDbWrite(odb::dbNet* net, unsigned &sinks,
-                                      unsigned &leafSinks,
-                                      double currWireLength, double &sinkWireLength,
+void TritonCTS::countSinksPostDbWrite(TreeBuilder* builder, odb::dbNet* net,
+                                      unsigned &sinks, unsigned &leafSinks,
+                                      unsigned currWireLength, double &sinkWireLength,
                                       int& minDepth, int& maxDepth, int depth,
                                       bool fullTree)
-=======
-void TritonCTS::countSinksPostDbWrite(TreeBuilder* builder, odb::dbNet* net, unsigned &sinks, unsigned &leafSinks,
-                                      unsigned currWireLength, double &sinkWireLength,
-                                      int& minDepth, int& maxDepth, int depth, bool fullTree)
->>>>>>> 027650d0
 {
   odb::dbSet<odb::dbITerm> iterms = net->getITerms();
   int driverX = 0;
@@ -240,31 +234,16 @@
       std::string name = iterm->getInst()->getName();
       int receiverX, receiverY;
       iterm->getAvgXY(&receiverX, &receiverY);
-<<<<<<< HEAD
-      int dist = std::abs(driverX - receiverX) + std::abs(driverY - receiverY);
+      unsigned dist = abs(driverX - receiverX) + abs(driverY - receiverY);
       bool terminate = fullTree ? isSink(iterm) : 
-        !(strlen(name.c_str()) > 7 && !strncmp(name.c_str(), "clkbuf", 6));
-      if (!terminate) {
-        odb::dbITerm* outputPin = iterm->getInst()->getFirstOutput();
-        if (outputPin)
-          countSinksPostDbWrite(outputPin->getNet(), sinks, leafSinks,
-                                currWireLength + dist, sinkWireLength,
-                                minDepth, maxDepth, depth+1, fullTree);
-        else {
-          _logger->warn(CTS, 104, "Hanging buffer {}", name);
-=======
-      unsigned dist = abs(driverX - receiverX) + abs(driverY - receiverY);
-      bool terminate = fullTree ? _staEngine->isSink(iterm) : 
-                                  !builder->isAnyTreeBuffer(getClockFromInst(iterm->getInst()));
+        !builder->isAnyTreeBuffer(getClockFromInst(iterm->getInst()));
       if (!terminate) {
         odb::dbITerm* outputPin = iterm->getInst()->getFirstOutput();
         if (outputPin)
           countSinksPostDbWrite(builder, outputPin->getNet(), sinks, leafSinks, (currWireLength + dist),
                                 sinkWireLength, minDepth, maxDepth, depth+1, fullTree);
-        else
-        {
-          _logger->report("  Hanging buffer {}", name);
->>>>>>> 027650d0
+        else {
+          _logger->report("Hanging buffer {}", name);
         }
         if (builder->isLeafBuffer(getClockFromInst(iterm->getInst())))
           leafSinks++;
@@ -281,6 +260,12 @@
   } // ignoring block pins/feedthrus
 }
 
+ClockInst* TritonCTS::getClockFromInst(odb::dbInst* inst)
+{
+  return (inst2clkbuf.find(inst) != inst2clkbuf.end())
+    ? inst2clkbuf[inst] : nullptr;
+}
+
 void TritonCTS::writeDataToDb()
 {
   for (TreeBuilder* builder : *_builders) {
@@ -295,18 +280,11 @@
     int minDepth = 0;
     int maxDepth = 0;
     bool reportFullTree = !builder->getParent() && builder->getChildren().size() && _options->getBalanceLevels();
-<<<<<<< HEAD
-    countSinksPostDbWrite(topClockNet, sinkCount, leafSinks, 0, allSinkDistance,
+    countSinksPostDbWrite(builder, topClockNet, sinkCount, leafSinks, 0, allSinkDistance,
                           minDepth, maxDepth, 0, reportFullTree);
     _logger->info(CTS, 98, "Clock net \"{}\"", builder->getClock().getName());
     _logger->info(CTS, 99, " Sinks {}", sinkCount);
     _logger->info(CTS, 100, " Leaf buffers {}", leafSinks);
-=======
-    countSinksPostDbWrite(builder, topClockNet, sinkCount, leafSinks, 0, allSinkDistance,
-                           minDepth, maxDepth, 0, reportFullTree);
-    _logger->report(" Post DB write clock net \"{}\" report", builder->getClock().getName());
-    _logger->info(CTS, 91, "Sinks after db write = {} (Leaf Buffers = {})", sinkCount, leafSinks);
->>>>>>> 027650d0
     double avgWL = allSinkDistance/sinkCount;
     _logger->info(CTS, 101, " Average sink wire length {:.3} um", avgWL);
     _logger->info(CTS, 102, " Path depth {} - {}", minDepth, maxDepth);
