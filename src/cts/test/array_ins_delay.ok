[INFO ODB-0227] LEF file: Nangate45/Nangate45_tech.lef, created 22 layers, 27 vias
[INFO ODB-0227] LEF file: Nangate45/Nangate45_stdcell.lef, created 135 library cells
[INFO ODB-0227] LEF file: array_tile.lef, created 1 library cells
[INFO IFP-0001] Added 3528 rows of 26000 site FreePDK45_38x28_10R_NP_162NW_34O.
[INFO ODB-0303] The initial 3528 rows (91728000 sites) were cut with 225 shapes for a total of 52263 rows (14219856 sites).
[INFO CTS-0050] Root buffer is BUF_X4.
[INFO CTS-0051] Sink buffer is BUF_X4.
[INFO CTS-0052] The following clock buffers will be used for CTS:
                    BUF_X4
[INFO CTS-0049] Characterization buffer is BUF_X4.
[INFO CTS-0007] Net "clk" found for clock "clk".
[INFO CTS-0011]  Clock net "clk" for macros has 225 sinks.
[INFO CTS-0011]  Clock net "clk_regs" for registers has 2250 sinks.
[INFO CTS-0008] TritonCTS found 2 clock nets.
[INFO CTS-0097] Characterization used 1 buffer(s) types.
[INFO CTS-0200] 225 placement blockages have been identified.
[INFO CTS-0027] Generating H-Tree topology for net clk.
[INFO CTS-0028]  Total number of sinks: 225.
[INFO CTS-0029]  Sinks will be clustered in groups of up to 20 and with maximum cluster diameter of 100.0 um.
[INFO CTS-0030]  Number of static layers: 0.
[INFO CTS-0020]  Wire segment unit: 14000  dbu (7 um).
[INFO CTS-0204] A clustering solution was found from clustering size of 10 and clustering diameter of 100.
[INFO CTS-0205] Better solution may be possible if either -sink_clustering_size, -sink_clustering_max_diameter, or both options are omitted to enable automatic clustering.
[INFO CTS-0019]  Total number of sinks after clustering: 225.
[INFO CTS-0024]  Normalized sink region: [(1.43857, 44.2757), (661.439, 704.276)].
[INFO CTS-0025]     Width:  660.0000.
[INFO CTS-0026]     Height: 660.0000.
 Level 1
    Direction: Horizontal
    Sinks per sub-region: 113
    Sub-region size: 330.0000 X 660.0000
[INFO CTS-0034]     Segment length (rounded): 166.
 Level 2
    Direction: Vertical
    Sinks per sub-region: 57
    Sub-region size: 330.0000 X 330.0000
[INFO CTS-0034]     Segment length (rounded): 164.
 Level 3
    Direction: Horizontal
    Sinks per sub-region: 29
    Sub-region size: 165.0000 X 330.0000
[INFO CTS-0034]     Segment length (rounded): 82.
 Level 4
    Direction: Vertical
    Sinks per sub-region: 15
    Sub-region size: 165.0000 X 165.0000
[INFO CTS-0034]     Segment length (rounded): 82.
 Level 5
    Direction: Horizontal
    Sinks per sub-region: 8
    Sub-region size: 82.5000 X 165.0000
[INFO CTS-0034]     Segment length (rounded): 42.
[INFO CTS-0032]  Stop criterion found. Max number of sinks is 15.
[INFO CTS-0035]  Number of sinks covered: 225.
[INFO CTS-0200] 225 placement blockages have been identified.
[INFO CTS-0027] Generating H-Tree topology for net clk_regs.
[INFO CTS-0028]  Total number of sinks: 2250.
[INFO CTS-0029]  Sinks will be clustered in groups of up to 20 and with maximum cluster diameter of 100.0 um.
[INFO CTS-0030]  Number of static layers: 0.
[INFO CTS-0020]  Wire segment unit: 14000  dbu (7 um).
[INFO CTS-0204] A clustering solution was found from clustering size of 10 and clustering diameter of 100.
[INFO CTS-0205] Better solution may be possible if either -sink_clustering_size, -sink_clustering_max_diameter, or both options are omitted to enable automatic clustering.
[INFO CTS-0019]  Total number of sinks after clustering: 227.
[INFO CTS-0024]  Normalized sink region: [(189.626, 2.21643), (661.055, 670.416)].
[INFO CTS-0025]     Width:  471.4286.
[INFO CTS-0026]     Height: 668.2000.
 Level 1
    Direction: Vertical
    Sinks per sub-region: 114
    Sub-region size: 471.4286 X 334.1000
[INFO CTS-0034]     Segment length (rounded): 168.
 Level 2
    Direction: Horizontal
    Sinks per sub-region: 57
    Sub-region size: 235.7143 X 334.1000
[INFO CTS-0034]     Segment length (rounded): 118.
 Level 3
    Direction: Vertical
    Sinks per sub-region: 29
    Sub-region size: 235.7143 X 167.0500
[INFO CTS-0034]     Segment length (rounded): 84.
 Level 4
    Direction: Horizontal
    Sinks per sub-region: 15
    Sub-region size: 117.8572 X 167.0500
[INFO CTS-0034]     Segment length (rounded): 58.
 Level 5
    Direction: Vertical
    Sinks per sub-region: 8
    Sub-region size: 117.8572 X 83.5250
[INFO CTS-0034]     Segment length (rounded): 42.
[INFO CTS-0032]  Stop criterion found. Max number of sinks is 15.
[INFO CTS-0035]  Number of sinks covered: 227.
[INFO CTS-0018]     Created 135 clock buffers.
[INFO CTS-0012]     Minimum number of buffers in the clock path: 18.
[INFO CTS-0013]     Maximum number of buffers in the clock path: 18.
[INFO CTS-0015]     Created 135 clock nets.
[INFO CTS-0016]     Fanout distribution for the current clock = 3:1, 5:3, 6:7, 7:3, 8:18..
[INFO CTS-0017]     Max level of the clock tree: 5.
[INFO CTS-0018]     Created 366 clock buffers.
[INFO CTS-0012]     Minimum number of buffers in the clock path: 17.
[INFO CTS-0013]     Maximum number of buffers in the clock path: 17.
[INFO CTS-0015]     Created 366 clock nets.
[INFO CTS-0016]     Fanout distribution for the current clock = 2:1, 4:3, 5:9, 6:5, 7:4, 8:3, 9:4, 10:230..
[INFO CTS-0017]     Max level of the clock tree: 5.
[INFO CTS-0121] Buffer 'clkload3' has unconnected output pin.
[INFO CTS-0121] Buffer 'clkload2' has unconnected output pin.
[INFO CTS-0121] Inverter 'clkload1' has unconnected output pin.
[INFO CTS-0121] Inverter 'clkload0' has unconnected output pin.
[INFO CTS-0098] Clock net "clk"
[INFO CTS-0099]  Sinks 225
[INFO CTS-0100]  Leaf buffers 0
[INFO CTS-0101]  Average sink wire length 9141.90 um
[INFO CTS-0102]  Path depth 18 - 18
[INFO CTS-0207]  Leaf load cells 4
[INFO CTS-0098] Clock net "clk_regs"
[INFO CTS-0099]  Sinks 2254
[INFO CTS-0100]  Leaf buffers 227
[INFO CTS-0101]  Average sink wire length 4904.58 um
[INFO CTS-0102]  Path depth 17 - 17
[INFO CTS-0207]  Leaf load cells 4
[INFO RSZ-0058] Using max wire length 693um.
[INFO RSZ-0047] Found 56 long wires.
[INFO RSZ-0048] Inserted 114 buffers in 56 nets.
Placement Analysis
---------------------------------
<<<<<<< HEAD
total displacement       3185.3 u
average displacement        1.0 u
max displacement           85.5 u
original HPWL          185797.2 u
legalized HPWL         186302.3 u
=======
total displacement       4552.0 u
average displacement        1.5 u
max displacement          153.0 u
original HPWL          185794.9 u
legalized HPWL         186276.4 u
>>>>>>> f0718643
delta HPWL                    0 %

Clock clk
   1.24 source latency inst_8_12/clk ^
   0.00 source clock tree delay
  -1.09 target latency inst_10_12/clk ^
  -0.00 target clock tree delay
   0.00 CRPR
--------------
   0.15 setup skew

Startpoint: inst_1_1 (rising edge-triggered flip-flop clocked by clk)
Endpoint: inst_2_1 (rising edge-triggered flip-flop clocked by clk)
Path Group: clk
Path Type: max

  Delay    Time   Description
---------------------------------------------------------
   0.00    0.00   clock clk (rise edge)
   0.00    0.00   clock source latency
   0.00    0.00 ^ clk (in)
   0.04    0.04 ^ wire7/Z (BUF_X8)
   0.04    0.08 ^ wire6/Z (BUF_X16)
   0.07    0.14 ^ wire5/Z (BUF_X32)
   0.06    0.20 ^ wire4/Z (BUF_X32)
   0.06    0.27 ^ wire3/Z (BUF_X32)
   0.06    0.33 ^ wire2/Z (BUF_X32)
   0.06    0.39 ^ wire1/Z (BUF_X32)
   0.06    0.45 ^ clkbuf_0_clk/Z (BUF_X4)
   0.04    0.49 ^ delaybuf_0_clk/Z (BUF_X4)
   0.03    0.52 ^ clkbuf_1_0_0_clk/Z (BUF_X4)
   0.03    0.55 ^ clkbuf_1_0_1_clk/Z (BUF_X4)
   0.03    0.59 ^ clkbuf_1_0_2_clk/Z (BUF_X4)
   0.03    0.62 ^ clkbuf_1_0_3_clk/Z (BUF_X4)
   0.04    0.66 ^ clkbuf_1_0_4_clk/Z (BUF_X4)
   0.03    0.69 ^ clkbuf_2_0_0_clk/Z (BUF_X4)
   0.03    0.73 ^ clkbuf_2_0_1_clk/Z (BUF_X4)
   0.03    0.76 ^ clkbuf_2_0_2_clk/Z (BUF_X4)
   0.03    0.80 ^ clkbuf_2_0_3_clk/Z (BUF_X4)
   0.04    0.83 ^ clkbuf_2_0_4_clk/Z (BUF_X4)
   0.03    0.87 ^ clkbuf_3_0_0_clk/Z (BUF_X4)
   0.03    0.90 ^ clkbuf_3_0_1_clk/Z (BUF_X4)
   0.04    0.94 ^ clkbuf_3_0_2_clk/Z (BUF_X4)
   0.03    0.97 ^ clkbuf_4_0_0_clk/Z (BUF_X4)
   0.03    1.00 ^ clkbuf_4_0_1_clk/Z (BUF_X4)
   0.05    1.04 ^ clkbuf_4_0_2_clk/Z (BUF_X4)
   0.04    1.09 ^ clkbuf_5_0_0_clk/Z (BUF_X4)
   0.03    1.12 ^ max_length8/Z (BUF_X8)
   0.04    1.15 ^ inst_1_1/clk (array_tile)
   0.21    1.36 ^ inst_1_1/e_out (array_tile)
   0.00    1.36 ^ inst_2_1/w_in (array_tile)
           1.36   data arrival time

   5.00    5.00   clock clk (rise edge)
   0.00    5.00   clock source latency
   0.00    5.00 ^ clk (in)
   0.04    5.04 ^ wire7/Z (BUF_X8)
   0.04    5.08 ^ wire6/Z (BUF_X16)
   0.07    5.14 ^ wire5/Z (BUF_X32)
   0.06    5.20 ^ wire4/Z (BUF_X32)
   0.06    5.27 ^ wire3/Z (BUF_X32)
   0.06    5.33 ^ wire2/Z (BUF_X32)
   0.06    5.39 ^ wire1/Z (BUF_X32)
   0.06    5.45 ^ clkbuf_0_clk/Z (BUF_X4)
   0.04    5.49 ^ delaybuf_0_clk/Z (BUF_X4)
   0.03    5.52 ^ clkbuf_1_0_0_clk/Z (BUF_X4)
   0.03    5.55 ^ clkbuf_1_0_1_clk/Z (BUF_X4)
   0.03    5.59 ^ clkbuf_1_0_2_clk/Z (BUF_X4)
   0.03    5.62 ^ clkbuf_1_0_3_clk/Z (BUF_X4)
   0.04    5.66 ^ clkbuf_1_0_4_clk/Z (BUF_X4)
   0.03    5.69 ^ clkbuf_2_0_0_clk/Z (BUF_X4)
   0.03    5.73 ^ clkbuf_2_0_1_clk/Z (BUF_X4)
   0.03    5.76 ^ clkbuf_2_0_2_clk/Z (BUF_X4)
   0.03    5.80 ^ clkbuf_2_0_3_clk/Z (BUF_X4)
   0.04    5.83 ^ clkbuf_2_0_4_clk/Z (BUF_X4)
   0.03    5.87 ^ clkbuf_3_0_0_clk/Z (BUF_X4)
   0.03    5.90 ^ clkbuf_3_0_1_clk/Z (BUF_X4)
   0.04    5.94 ^ clkbuf_3_0_2_clk/Z (BUF_X4)
   0.03    5.97 ^ clkbuf_4_0_0_clk/Z (BUF_X4)
   0.03    6.00 ^ clkbuf_4_0_1_clk/Z (BUF_X4)
   0.05    6.04 ^ clkbuf_4_0_2_clk/Z (BUF_X4)
   0.04    6.09 ^ clkbuf_5_1_0_clk/Z (BUF_X4)
   0.03    6.12 ^ max_length13/Z (BUF_X8)
   0.04    6.15 ^ inst_2_1/clk (array_tile)
   0.00    6.15   clock reconvergence pessimism
  -0.05    6.10   library setup time
           6.10   data required time
---------------------------------------------------------
           6.10   data required time
          -1.36   data arrival time
---------------------------------------------------------
           4.74   slack (MET)


Startpoint: inst_2_1 (rising edge-triggered flip-flop clocked by clk)
Endpoint: inst_1_1 (rising edge-triggered flip-flop clocked by clk)
Path Group: clk
Path Type: max

  Delay    Time   Description
---------------------------------------------------------
   0.00    0.00   clock clk (rise edge)
   0.00    0.00   clock source latency
   0.00    0.00 ^ clk (in)
   0.04    0.04 ^ wire7/Z (BUF_X8)
   0.04    0.08 ^ wire6/Z (BUF_X16)
   0.07    0.14 ^ wire5/Z (BUF_X32)
   0.06    0.20 ^ wire4/Z (BUF_X32)
   0.06    0.27 ^ wire3/Z (BUF_X32)
   0.06    0.33 ^ wire2/Z (BUF_X32)
   0.06    0.39 ^ wire1/Z (BUF_X32)
   0.06    0.45 ^ clkbuf_0_clk/Z (BUF_X4)
   0.04    0.49 ^ delaybuf_0_clk/Z (BUF_X4)
   0.03    0.52 ^ clkbuf_1_0_0_clk/Z (BUF_X4)
   0.03    0.55 ^ clkbuf_1_0_1_clk/Z (BUF_X4)
   0.03    0.59 ^ clkbuf_1_0_2_clk/Z (BUF_X4)
   0.03    0.62 ^ clkbuf_1_0_3_clk/Z (BUF_X4)
   0.04    0.66 ^ clkbuf_1_0_4_clk/Z (BUF_X4)
   0.03    0.69 ^ clkbuf_2_0_0_clk/Z (BUF_X4)
   0.03    0.73 ^ clkbuf_2_0_1_clk/Z (BUF_X4)
   0.03    0.76 ^ clkbuf_2_0_2_clk/Z (BUF_X4)
   0.03    0.80 ^ clkbuf_2_0_3_clk/Z (BUF_X4)
   0.04    0.83 ^ clkbuf_2_0_4_clk/Z (BUF_X4)
   0.03    0.87 ^ clkbuf_3_0_0_clk/Z (BUF_X4)
   0.03    0.90 ^ clkbuf_3_0_1_clk/Z (BUF_X4)
   0.04    0.94 ^ clkbuf_3_0_2_clk/Z (BUF_X4)
   0.03    0.97 ^ clkbuf_4_0_0_clk/Z (BUF_X4)
   0.03    1.00 ^ clkbuf_4_0_1_clk/Z (BUF_X4)
   0.05    1.04 ^ clkbuf_4_0_2_clk/Z (BUF_X4)
   0.04    1.09 ^ clkbuf_5_1_0_clk/Z (BUF_X4)
   0.03    1.12 ^ max_length13/Z (BUF_X8)
   0.04    1.15 ^ inst_2_1/clk (array_tile)
   0.21    1.37 ^ inst_2_1/w_out (array_tile)
   0.00    1.37 ^ inst_1_1/e_in (array_tile)
           1.37   data arrival time

   5.00    5.00   clock clk (rise edge)
   0.00    5.00   clock source latency
   0.00    5.00 ^ clk (in)
   0.04    5.04 ^ wire7/Z (BUF_X8)
   0.04    5.08 ^ wire6/Z (BUF_X16)
   0.07    5.14 ^ wire5/Z (BUF_X32)
   0.06    5.20 ^ wire4/Z (BUF_X32)
   0.06    5.27 ^ wire3/Z (BUF_X32)
   0.06    5.33 ^ wire2/Z (BUF_X32)
   0.06    5.39 ^ wire1/Z (BUF_X32)
   0.06    5.45 ^ clkbuf_0_clk/Z (BUF_X4)
   0.04    5.49 ^ delaybuf_0_clk/Z (BUF_X4)
   0.03    5.52 ^ clkbuf_1_0_0_clk/Z (BUF_X4)
   0.03    5.55 ^ clkbuf_1_0_1_clk/Z (BUF_X4)
   0.03    5.59 ^ clkbuf_1_0_2_clk/Z (BUF_X4)
   0.03    5.62 ^ clkbuf_1_0_3_clk/Z (BUF_X4)
   0.04    5.66 ^ clkbuf_1_0_4_clk/Z (BUF_X4)
   0.03    5.69 ^ clkbuf_2_0_0_clk/Z (BUF_X4)
   0.03    5.73 ^ clkbuf_2_0_1_clk/Z (BUF_X4)
   0.03    5.76 ^ clkbuf_2_0_2_clk/Z (BUF_X4)
   0.03    5.80 ^ clkbuf_2_0_3_clk/Z (BUF_X4)
   0.04    5.83 ^ clkbuf_2_0_4_clk/Z (BUF_X4)
   0.03    5.87 ^ clkbuf_3_0_0_clk/Z (BUF_X4)
   0.03    5.90 ^ clkbuf_3_0_1_clk/Z (BUF_X4)
   0.04    5.94 ^ clkbuf_3_0_2_clk/Z (BUF_X4)
   0.03    5.97 ^ clkbuf_4_0_0_clk/Z (BUF_X4)
   0.03    6.00 ^ clkbuf_4_0_1_clk/Z (BUF_X4)
   0.05    6.04 ^ clkbuf_4_0_2_clk/Z (BUF_X4)
   0.04    6.09 ^ clkbuf_5_0_0_clk/Z (BUF_X4)
   0.03    6.12 ^ max_length8/Z (BUF_X8)
   0.04    6.15 ^ inst_1_1/clk (array_tile)
   0.00    6.15   clock reconvergence pessimism
  -0.05    6.10   library setup time
           6.10   data required time
---------------------------------------------------------
           6.10   data required time
          -1.37   data arrival time
---------------------------------------------------------
           4.74   slack (MET)

<|MERGE_RESOLUTION|>--- conflicted
+++ resolved
@@ -124,19 +124,11 @@
 [INFO RSZ-0048] Inserted 114 buffers in 56 nets.
 Placement Analysis
 ---------------------------------
-<<<<<<< HEAD
-total displacement       3185.3 u
-average displacement        1.0 u
-max displacement           85.5 u
-original HPWL          185797.2 u
-legalized HPWL         186302.3 u
-=======
 total displacement       4552.0 u
 average displacement        1.5 u
 max displacement          153.0 u
 original HPWL          185794.9 u
 legalized HPWL         186276.4 u
->>>>>>> f0718643
 delta HPWL                    0 %
 
 Clock clk
