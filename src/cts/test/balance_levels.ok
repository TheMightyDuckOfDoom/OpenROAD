--- conflicted
+++ resolved
@@ -121,14 +121,8 @@
 [INFO CTS-0098] Clock net "clk_regs"
 [INFO CTS-0099]  Sinks 150
 [INFO CTS-0100]  Leaf buffers 0
-<<<<<<< HEAD
 [INFO CTS-0101]  Average sink wire length 48.98 um
 [INFO CTS-0102]  Path depth 2 - 2
-=======
-[INFO CTS-0101]  Average sink wire length 125.08 um
-[INFO CTS-0102]  Path depth 2 - 5
-[INFO CTS-0207]  Leaf load cells 30
->>>>>>> 15e1bfb5
 [INFO CTS-0098] Clock net "CELL\/clk2"
 [INFO CTS-0099]  Sinks 165
 [INFO CTS-0100]  Leaf buffers 0
