// SPDX-License-Identifier: BSD-3-Clause
// Copyright (c) 2019-2025, The OpenROAD Authors

// dbSta, OpenSTA on OpenDB

// Network edit function flow
// tcl edit cmd -> dbNetwork -> db -> dbStaCbk -> Sta
// Edits from tcl, Sta api and db edits are all supported.

#include "db_sta/dbSta.hh"

#include <tcl.h>

#include <algorithm>  // min
#include <cmath>
#include <fstream>
#include <map>
#include <memory>
#include <mutex>
#include <regex>
#include <set>
#include <string>
#include <utility>
#include <vector>

#include "AbstractPathRenderer.h"
#include "AbstractPowerDensityDataSource.h"
#include "boost/json.hpp"
#include "boost/json/src.hpp"
#include "dbSdcNetwork.hh"
#include "db_sta/MakeDbSta.hh"
#include "db_sta/dbNetwork.hh"
#include "odb/db.h"
#include "ord/OpenRoad.hh"
#include "sta/Clock.hh"
#include "sta/Delay.hh"
#include "sta/EquivCells.hh"
#include "sta/Graph.hh"
#include "sta/Liberty.hh"
#include "sta/MinMax.hh"
<<<<<<< HEAD
#include "sta/Path.hh"
=======
#include "sta/NetworkClass.hh"
#include "sta/PathRef.hh"
>>>>>>> 08f60ff9
#include "sta/PatternMatch.hh"
#include "sta/ReportTcl.hh"
#include "sta/Sdc.hh"
#include "sta/StaMain.hh"
#include "sta/Units.hh"
#include "utl/Logger.h"

////////////////////////////////////////////////////////////////

namespace ord {

using sta::dbSta;

dbSta* makeDbSta()
{
  return new dbSta;
}
}  // namespace ord

namespace sta {

namespace {
// Holds the usage information of a specific cell which includes (i) name of
// the cell, (ii) number of instances of the cell, and (iii) area of the cell
// in microns^2.
struct CellUsageInfo
{
  std::string name;
  int count = 0;
  double area = 0.0;
};

// Holds a snapshot of cell usage information at a given stage.
struct CellUsageSnapshot
{
  std::string stage;
  std::vector<CellUsageInfo> cells_usage_info;
};

void tag_invoke(boost::json::value_from_tag,
                boost::json::value& json_value,
                CellUsageInfo const& cell_usage_info)
{
  json_value = {{"name", cell_usage_info.name},
                {"count", cell_usage_info.count},
                {"area", cell_usage_info.area}};
}

void tag_invoke(boost::json::value_from_tag,
                boost::json::value& json_value,
                CellUsageSnapshot const& cell_usage_snapshot)
{
  json_value
      = {{"stage", cell_usage_snapshot.stage},
         {"cell_usage_info",
          boost::json::value_from(cell_usage_snapshot.cells_usage_info)}};
}
}  // namespace

using utl::Logger;
using utl::STA;

class dbStaReport : public sta::ReportTcl
{
 public:
  explicit dbStaReport() = default;

  void setLogger(Logger* logger);
  void warn(int id, const char* fmt, ...) override
      __attribute__((format(printf, 3, 4)));
  void fileWarn(int id,
                const char* filename,
                int line,
                const char* fmt,
                ...) override __attribute__((format(printf, 5, 6)));
  void vfileWarn(int id,
                 const char* filename,
                 int line,
                 const char* fmt,
                 va_list args) override;

  void error(int id, const char* fmt, ...) override
      __attribute__((format(printf, 3, 4)));
  void fileError(int id,
                 const char* filename,
                 int line,
                 const char* fmt,
                 ...) override __attribute__((format(printf, 5, 6)));
  void vfileError(int id,
                  const char* filename,
                  int line,
                  const char* fmt,
                  va_list args) override;

  void critical(int id, const char* fmt, ...) override
      __attribute__((format(printf, 3, 4)));
  size_t printString(const char* buffer, size_t length) override;

  // Redirect output to filename until redirectFileEnd is called.
  void redirectFileBegin(const char* filename) override;
  // Redirect append output to filename until redirectFileEnd is called.
  void redirectFileAppendBegin(const char* filename) override;
  void redirectFileEnd() override;
  // Redirect output to a string until redirectStringEnd is called.
  void redirectStringBegin() override;
  const char* redirectStringEnd() override;

 protected:
  void printLine(const char* line, size_t length) override;

  Logger* logger_ = nullptr;
};

// Helper class for histogram reporting.
class dbStaHistogram
{
 public:
  dbStaHistogram(Sta* sta, dbNetwork* network, Logger* logger);

  // Loads data_ with the slack value for each constrained endpoint.
  void loadSlackData(const MinMax* min_max);
  // Loads data_ with the logic depth for each constrained endpoint.
  void loadLogicDepthData(bool exclude_buffers, bool exclude_inverters);
  // Populates bins_ using the current data_, which must be loaded first.
  void populateHistogramBins(int num_bins);
  // Prints the histogram to the log. Width and precision are used to control
  // the number of digits when displaying each bin's range.
  void reportHistogram(int width, int precision) const;

 private:
  std::vector<float> data_;
  // Bins are defined in bins_ as equally sized windows of width bin_width_
  // starting with smallest value min_val_ at the start of bin 0.
  std::vector<int> bins_;
  float min_val_ = 0.0;
  float bin_width_ = 0.0;
  bool integer_bins_ = false;  // Enforce int bin width (for discrete metrics).

  Sta* sta_;
  dbNetwork* network_;
  Logger* logger_;
};

class dbStaCbk : public dbBlockCallBackObj
{
 public:
  dbStaCbk(dbSta* sta, Logger* logger);
  void setNetwork(dbNetwork* network);
  void inDbInstCreate(dbInst* inst) override;
  void inDbInstDestroy(dbInst* inst) override;
  void inDbInstSwapMasterBefore(dbInst* inst, dbMaster* master) override;
  void inDbInstSwapMasterAfter(dbInst* inst) override;
  void inDbNetDestroy(dbNet* net) override;
  void inDbITermPostConnect(dbITerm* iterm) override;
  void inDbITermPreDisconnect(dbITerm* iterm) override;
  void inDbITermDestroy(dbITerm* iterm) override;
  void inDbBTermPostConnect(dbBTerm* bterm) override;
  void inDbBTermPreDisconnect(dbBTerm* bterm) override;
  void inDbBTermCreate(dbBTerm*) override;
  void inDbBTermDestroy(dbBTerm* bterm) override;
  void inDbBTermSetIoType(dbBTerm* bterm, const dbIoType& io_type) override;
  void inDbBTermSetSigType(dbBTerm* bterm, const dbSigType& sig_type) override;

 private:
  dbSta* sta_;
  dbNetwork* network_ = nullptr;
  Logger* logger_;
};

////////////////////////////////////////////////////////////////

void dbStaState::init(dbSta* sta)
{
  sta_ = sta;
  copyState(sta);
  sta->registerStaState(this);
}

dbStaState::~dbStaState()
{
  if (sta_) {
    sta_->unregisterStaState(this);
  }
}

////////////////////////////////////////////////////////////////

dbSta::~dbSta() = default;

void dbSta::initVars(Tcl_Interp* tcl_interp,
                     odb::dbDatabase* db,
                     utl::Logger* logger)
{
  db_ = db;
  db->addObserver(this);
  logger_ = logger;
  makeComponents();
  if (tcl_interp) {
    setTclInterp(tcl_interp);
  }
  db_report_->setLogger(logger);
  db_network_->init(db, logger);
  db_cbk_ = std::make_unique<dbStaCbk>(this, logger);
  buffer_use_analyser_ = std::make_unique<BufferUseAnalyser>();
}

void dbSta::updateComponentsState()
{
  Sta::updateComponentsState();
  for (auto& state : sta_states_) {
    state->copyState(this);
  }
}

void dbSta::registerStaState(dbStaState* state)
{
  sta_states_.insert(state);
}

void dbSta::unregisterStaState(dbStaState* state)
{
  sta_states_.erase(state);
}

void dbSta::setPathRenderer(std::unique_ptr<AbstractPathRenderer> path_renderer)
{
  path_renderer_ = std::move(path_renderer);
}

void dbSta::setPowerDensityDataSource(
    std::unique_ptr<AbstractPowerDensityDataSource> power_density_data_source)
{
  power_density_data_source_ = std::move(power_density_data_source);
}

std::unique_ptr<dbSta> dbSta::makeBlockSta(odb::dbBlock* block)
{
  auto clone = std::make_unique<dbSta>();
  clone->makeComponents();
  clone->initVars(tclInterp(), db_, logger_);
  clone->getDbNetwork()->setBlock(block);
  clone->getDbNetwork()->setDefaultLibertyLibrary(
      network_->defaultLibertyLibrary());
  clone->copyUnits(units());
  return clone;
}

////////////////////////////////////////////////////////////////

void dbSta::makeReport()
{
  db_report_ = new dbStaReport();
  report_ = db_report_;
}

void dbSta::makeNetwork()
{
  db_network_ = new class dbNetwork();
  network_ = db_network_;
}

void dbSta::makeSdcNetwork()
{
  sdc_network_ = new dbSdcNetwork(network_);
}

void dbSta::postReadLef(dbTech* tech, dbLib* library)
{
  if (library) {
    db_network_->readLefAfter(library);
  }
}

void dbSta::postReadDef(dbBlock* block)
{
  if (!block->getParent()) {
    db_network_->readDefAfter(block);
    db_cbk_->addOwner(block);
    db_cbk_->setNetwork(db_network_);
  }
}

void dbSta::postReadDb(dbDatabase* db)
{
  db_network_->readDbAfter(db);
  odb::dbChip* chip = db_->getChip();
  if (chip) {
    odb::dbBlock* block = chip->getBlock();
    if (block) {
      db_cbk_->addOwner(block);
      db_cbk_->setNetwork(db_network_);
    }
  }
}

Slack dbSta::netSlack(const dbNet* db_net, const MinMax* min_max)
{
  const Net* net = db_network_->dbToSta(db_net);
  return netSlack(net, min_max);
}

std::set<dbNet*> dbSta::findClkNets()
{
  ensureClkNetwork();
  std::set<dbNet*> clk_nets;
  for (Clock* clk : sdc_->clks()) {
    const PinSet* clk_pins = pins(clk);
    if (clk_pins) {
      for (const Pin* pin : *clk_pins) {
        Net* net = network_->net(pin);
        if (net) {
          clk_nets.insert(db_network_->staToDb(net));
        }
      }
    }
  }
  return clk_nets;
}

std::set<dbNet*> dbSta::findClkNets(const Clock* clk)
{
  ensureClkNetwork();
  std::set<dbNet*> clk_nets;
  const PinSet* clk_pins = pins(clk);
  if (clk_pins) {
    for (const Pin* pin : *clk_pins) {
      Net* net = network_->net(pin);
      if (net) {
        clk_nets.insert(db_network_->staToDb(net));
      }
    }
  }
  return clk_nets;
}

std::string dbSta::getInstanceTypeText(InstType type) const
{
  switch (type) {
    case BLOCK:
      return "Macro";
    case PAD:
      return "Pad";
    case PAD_INPUT:
      return "Input pad";
    case PAD_OUTPUT:
      return "Output pad";
    case PAD_INOUT:
      return "Input/output pad";
    case PAD_POWER:
      return "Power pad";
    case PAD_SPACER:
      return "Pad spacer";
    case PAD_AREAIO:
      return "Area IO";
    case ENDCAP:
      return "Endcap cell";
    case FILL:
      return "Fill cell";
    case TAPCELL:
      return "Tap cell";
    case BUMP:
      return "Bump";
    case COVER:
      return "Cover";
    case ANTENNA:
      return "Antenna cell";
    case TIE:
      return "Tie cell";
    case LEF_OTHER:
      return "Other";
    case STD_CELL:
      return "Standard cell";
    case STD_BUF:
      return "Buffer";
    case STD_BUF_CLK_TREE:
      return "Clock buffer";
    case STD_BUF_TIMING_REPAIR:
      return "Timing Repair Buffer";
    case STD_INV:
      return "Inverter";
    case STD_INV_CLK_TREE:
      return "Clock inverter";
    case STD_INV_TIMING_REPAIR:
      return "Timing Repair inverter";
    case STD_CLOCK_GATE:
      return "Clock gate cell";
    case STD_LEVEL_SHIFT:
      return "Level shifter cell";
    case STD_SEQUENTIAL:
      return "Sequential cell";
    case STD_PHYSICAL:
      return "Generic Physical";
    case STD_COMBINATIONAL:
      return "Multi-Input combinational cell";
    case STD_OTHER:
      return "Other";
  }

  return "Unknown";
}

dbSta::InstType dbSta::getInstanceType(odb::dbInst* inst)
{
  odb::dbMaster* master = inst->getMaster();
  const auto master_type = master->getType();
  const auto source_type = inst->getSourceType();
  if (master->isBlock()) {
    return BLOCK;
  }
  if (master->isPad()) {
    if (master_type == odb::dbMasterType::PAD_INPUT) {
      return PAD_INPUT;
    }
    if (master_type == odb::dbMasterType::PAD_OUTPUT) {
      return PAD_OUTPUT;
    }
    if (master_type == odb::dbMasterType::PAD_INOUT) {
      return PAD_INOUT;
    }
    if (master_type == odb::dbMasterType::PAD_POWER) {
      return PAD_POWER;
    }
    if (master_type == odb::dbMasterType::PAD_SPACER) {
      return PAD_SPACER;
    }
    if (master_type == odb::dbMasterType::PAD_AREAIO) {
      return PAD_AREAIO;
    }
    return PAD;
  }
  if (master->isEndCap()) {
    return ENDCAP;
  }
  if (master->isFiller()) {
    return FILL;
  }
  if (master_type == odb::dbMasterType::CORE_WELLTAP) {
    return TAPCELL;
  }
  if (master->isCover()) {
    if (master_type == odb::dbMasterType::COVER_BUMP) {
      return BUMP;
    }
    return COVER;
  }
  if (master_type == odb::dbMasterType::CORE_ANTENNACELL) {
    return ANTENNA;
  }
  if (master_type == odb::dbMasterType::CORE_TIEHIGH
      || master_type == odb::dbMasterType::CORE_TIELOW) {
    return TIE;
  }
  if (source_type == odb::dbSourceType::DIST) {
    return LEF_OTHER;
  }

  sta::dbNetwork* network = getDbNetwork();
  sta::Cell* cell = network->dbToSta(master);
  if (cell == nullptr) {
    return LEF_OTHER;
  }
  sta::LibertyCell* lib_cell = network->libertyCell(cell);
  if (lib_cell == nullptr) {
    if (master->isCore()) {
      return STD_CELL;
    }
    // default to use overall instance setting if there is no liberty cell and
    // it's not a core cell.
    return STD_OTHER;
  }

  const bool is_inverter = lib_cell->isInverter();
  if (is_inverter || lib_cell->isBuffer()) {
    if (source_type == odb::dbSourceType::TIMING) {
      for (auto* iterm : inst->getITerms()) {
        // look through iterms and check for clock nets
        auto* net = iterm->getNet();
        if (net == nullptr) {
          continue;
        }
        if (net->getSigType() == odb::dbSigType::CLOCK) {
          return is_inverter ? STD_INV_CLK_TREE : STD_BUF_CLK_TREE;
        }
      }
      return is_inverter ? STD_INV_TIMING_REPAIR : STD_BUF_TIMING_REPAIR;
    }
    return is_inverter ? STD_INV : STD_BUF;
  }
  if (lib_cell->isClockGate()) {
    return STD_CLOCK_GATE;
  }
  if (lib_cell->isLevelShifter()) {
    return STD_LEVEL_SHIFT;
  }
  if (lib_cell->hasSequentials()) {
    return STD_SEQUENTIAL;
  }
  if (lib_cell->portCount() == 0) {
    return STD_PHYSICAL;  // generic physical
  }
  // not anything else, so combinational
  return STD_COMBINATIONAL;
}

void dbSta::addInstanceByTypeInstance(odb::dbInst* inst,
                                      InstTypeMap& inst_type_stats)
{
  InstType type = getInstanceType(inst);
  auto& stats = inst_type_stats[type];
  stats.count++;
  auto master = inst->getMaster();
  stats.area += master->getArea();
}

void dbSta::countInstancesByType(odb::dbModule* module,
                                 InstTypeMap& inst_type_stats,
                                 std::vector<dbInst*>& insts)
{
  for (auto inst : module->getLeafInsts()) {
    addInstanceByTypeInstance(inst, inst_type_stats);
    insts.push_back(inst);
  }
}

void dbSta::countPhysicalOnlyInstancesByType(InstTypeMap& inst_type_stats,
                                             std::vector<dbInst*>& insts)
{
  odb::dbBlock* block = db_->getChip()->getBlock();
  for (auto inst : block->getInsts()) {
    if (!inst->isPhysicalOnly()) {
      continue;
    }

    addInstanceByTypeInstance(inst, inst_type_stats);
    insts.push_back(inst);
  }
}

std::string toLowerCase(std::string str)
{
  std::transform(str.begin(), str.end(), str.begin(), [](unsigned char c) {
    return std::tolower(c);
  });
  return str;
}

void dbSta::reportCellUsage(odb::dbModule* module,
                            const bool verbose,
                            const char* file_name,
                            const char* stage_name)
{
  InstTypeMap instances_types;
  std::vector<dbInst*> insts;
  countInstancesByType(module, instances_types, insts);
  auto block = db_->getChip()->getBlock();
  const double area_to_microns = std::pow(block->getDbUnitsPerMicron(), 2);

  const char* header_format = "{:37} {:>7} {:>10}";
  const char* format = "  {:35} {:>7} {:>10.2f}";
  if (block->getTopModule() != module) {
    logger_->report("Cell type report for {} ({})",
                    module->getModInst()->getHierarchicalName(),
                    module->getName());
  } else {
    countPhysicalOnlyInstancesByType(instances_types, insts);
  }
  logger_->report(header_format, "Cell type report:", "Count", "Area");

  const std::regex regexp(" |/|-");
  std::string metrics_suffix;
  if (block->getTopModule() != module) {
    metrics_suffix = fmt::format("__in_module:{}", module->getName());
  }

  int total_usage = 0;
  int64_t total_area = 0;
  for (auto [type, stats] : instances_types) {
    total_usage += stats.count;
  }

  for (auto [type, stats] : instances_types) {
    const std::string type_name = getInstanceTypeText(type);
    logger_->report(
        format, type_name, stats.count, stats.area / area_to_microns);
    total_area += stats.area;

    const std::string type_class
        = toLowerCase(regex_replace(type_name, regexp, "_"));
    const std::string metric_suffix = type_class + metrics_suffix;

    logger_->metric("design__instance__count__class:" + metric_suffix,
                    stats.count);
    logger_->metric("design__instance__area__class:" + metric_suffix,
                    stats.area / area_to_microns);
  }
  logger_->metric("design__instance__count" + metrics_suffix, total_usage);
  logger_->metric("design__instance__area" + metrics_suffix,
                  total_area / area_to_microns);
  logger_->report(format, "Total", total_usage, total_area / area_to_microns);

  if (verbose) {
    logger_->report("\nCell instance report:");
    std::map<dbMaster*, TypeStats> usage_count;
    for (auto inst : insts) {
      auto master = inst->getMaster();
      auto& stats = usage_count[master];
      stats.count++;
      stats.area += master->getArea();
    }
    for (auto [master, stats] : usage_count) {
      logger_->report(
          format, master->getName(), stats.count, stats.area / area_to_microns);
    }
  }

  std::string file(file_name);
  if (!file.empty()) {
    std::map<std::string, CellUsageInfo> name_to_cell_usage_info;
    for (const dbInst* inst : insts) {
      const std::string& cell_name = inst->getMaster()->getName();
      auto [it, inserted] = name_to_cell_usage_info.insert(
          {cell_name,
           CellUsageInfo{
               .name = cell_name,
               .count = 1,
               .area = inst->getMaster()->getArea() / area_to_microns,
           }});
      if (!inserted) {
        it->second.count++;
      }
    }

    CellUsageSnapshot cell_usage_snapshot{
        .stage = std::string(stage_name),
        .cells_usage_info = std::vector<CellUsageInfo>()};
    cell_usage_snapshot.cells_usage_info.reserve(
        name_to_cell_usage_info.size());
    for (const auto& [cell_name, cell_usage_info] : name_to_cell_usage_info) {
      cell_usage_snapshot.cells_usage_info.push_back(cell_usage_info);
    }
    boost::json::value output = boost::json::value_from(cell_usage_snapshot);

    std::ofstream snapshot;
    snapshot.open(file);
    if (snapshot.fail()) {
      logger_->error(STA, 1001, "Could not open snapshot file {}", file_name);
    } else {
      snapshot << output.as_object();
      snapshot.close();
    }
  }
}

dbStaHistogram::dbStaHistogram(Sta* sta, dbNetwork* network, Logger* logger)
    : sta_(sta), network_(network), logger_(logger)
{
}

void dbStaHistogram::loadSlackData(const MinMax* min_max)
{
  data_.clear();
  sta::Unit* time_unit = sta_->units()->timeUnit();
  for (sta::Vertex* vertex : *sta_->endpoints()) {
    float slack = sta_->vertexSlack(vertex, min_max);
    if (slack != sta::INF) {  // Ignore unconstrained paths.
      data_.push_back(time_unit->staToUser(slack));
    }
  }
  integer_bins_ = false;
}

void dbStaHistogram::loadLogicDepthData(bool exclude_buffers,
                                        bool exclude_inverters)
{
  data_.clear();
  sta_->worstSlack(MinMax::max());  // Update timing.
  for (sta::Vertex* vertex : *sta_->endpoints()) {
    int path_length = 0;
    PathRef path = sta_->vertexWorstSlackPath(vertex, MinMax::max());
    dbInst* prev_inst = nullptr;  // Used to count only unique OR instances.
    while (!path.isNull()) {
      Pin* pin = path.vertex(sta_)->pin();
      Instance* sta_inst = sta_->cmdNetwork()->instance(pin);
      dbInst* inst = network_->staToDb(sta_inst);
      if (!network_->isTopLevelPort(pin) && inst != prev_inst) {
        prev_inst = inst;
        LibertyCell* lib_cell = network_->libertyCell(inst);
        if (lib_cell && (!exclude_buffers || !lib_cell->isBuffer())
            && (!exclude_inverters || !lib_cell->isInverter())) {
          path_length++;
        }
      }
      path.path()->prevPath(sta_, path);
    }
    data_.push_back(path_length);
  }
  integer_bins_ = true;
}

void dbStaHistogram::populateHistogramBins(int num_bins)
{
  if (num_bins <= 0) {
    logger_->error(STA, 70, "The number of bins must be positive.");
    return;
  }
  if (data_.empty()) {
    logger_->error(STA, 71, "No data for the histogram has been loaded.");
    return;
  }
  std::sort(data_.begin(), data_.end());

  // Populate each bin with count.
  bins_.resize(num_bins, 0);
  min_val_ = data_.front();
  bin_width_ = (data_.back() - min_val_) / num_bins;
  if (bin_width_ == 0) {  // Special case for no variation in the data.
    bins_[0] = data_.size();
    return;
  }
  if (integer_bins_) {
    bin_width_ = std::ceil(bin_width_);
  }
  for (const float& val : data_) {
    int bin = static_cast<int>((val - min_val_) / bin_width_);
    if (bin >= num_bins) {  // Special case for val with the maximum value.
      bin = num_bins - 1;
    }
    bins_[bin]++;
  }
}

void dbStaHistogram::reportHistogram(int width, int precision) const
{
  constexpr int max_bin_width = 50;  // Max number of chars to print for a bin.
  if (data_.empty()) {
    logger_->error(STA, 72, "No data for the histogram has been loaded.");
    return;
  }
  const int num_bins = bins_.size();
  const int largest_bin = *std::max_element(bins_.begin(), bins_.end());

  // Print the histogram.
  for (int bin = 0; bin < num_bins; ++bin) {
    const float bin_start = min_val_ + bin * bin_width_;
    const float bin_end = min_val_ + (bin + 1) * bin_width_;
    int bar_length  // Round the bar length to its closest value.
        = (max_bin_width * bins_[bin] + largest_bin / 2) / largest_bin;
    if (bar_length == 0 && bins_[bin] > 0) {
      bar_length = 1;  // Better readability when non-zero bins have a bar.
    }
    logger_->report("[{:>{}.{}f}, {:>{}.{}f}{}: {} ({})",
                    bin_start,
                    width,
                    precision,
                    bin_end,
                    width,
                    precision,
                    // The final bin is also closed from the right.
                    bin == num_bins - 1 ? "]" : ")",
                    std::string(bar_length, '*'),
                    bins_[bin]);
  }
}

void dbSta::reportTimingHistogram(int num_bins, const MinMax* min_max) const
{
  dbStaHistogram histogram(sta_, db_network_, logger_);
  histogram.loadSlackData(min_max);
  histogram.populateHistogramBins(num_bins);
  histogram.reportHistogram(/*width=*/6, /*precision=*/3);
}

void dbSta::reportLogicDepthHistogram(int num_bins,
                                      bool exclude_buffers,
                                      bool exclude_inverters) const
{
  dbStaHistogram histogram(sta_, db_network_, logger_);
  histogram.loadLogicDepthData(exclude_buffers, exclude_inverters);
  histogram.populateHistogramBins(num_bins);
  histogram.reportHistogram(/*width=*/3, /*precision=*/0);
}

BufferUse dbSta::getBufferUse(sta::LibertyCell* buffer)
{
  return buffer_use_analyser_->getBufferUse(buffer);
}

////////////////////////////////////////////////////////////////

// Network edit functions.
// These override the default sta functions that call sta before/after
// functions because the db calls them via callbacks.

void dbSta::deleteInstance(Instance* inst)
{
  NetworkEdit* network = networkCmdEdit();
  network->deleteInstance(inst);
}

void dbSta::replaceCell(Instance* inst, Cell* to_cell, LibertyCell* to_lib_cell)
{
  NetworkEdit* network = networkCmdEdit();
  LibertyCell* from_lib_cell = network->libertyCell(inst);
  if (sta::equivCells(from_lib_cell, to_lib_cell)) {
    replaceEquivCellBefore(inst, to_lib_cell);
    network->replaceCell(inst, to_cell);
    replaceEquivCellAfter(inst);
  } else {
    replaceCellBefore(inst, to_lib_cell);
    network->replaceCell(inst, to_cell);
    replaceCellAfter(inst);
  }
}

void dbSta::deleteNet(Net* net)
{
  NetworkEdit* network = networkCmdEdit();
  network->deleteNet(net);
}

void dbSta::connectPin(Instance* inst, Port* port, Net* net)
{
  NetworkEdit* network = networkCmdEdit();
  network->connect(inst, port, net);
}

void dbSta::connectPin(Instance* inst, LibertyPort* port, Net* net)
{
  NetworkEdit* network = networkCmdEdit();
  network->connect(inst, port, net);
}

void dbSta::disconnectPin(Pin* pin)
{
  NetworkEdit* network = networkCmdEdit();
  network->disconnectPin(pin);
}

////////////////////////////////////////////////////////////////

void dbStaReport::setLogger(Logger* logger)
{
  logger_ = logger;
}

// Line return \n is implicit.
void dbStaReport::printLine(const char* line, size_t length)
{
  logger_->report("{}", line);
}

// Only used by encapsulated Tcl channels, ie puts and command prompt.
size_t dbStaReport::printString(const char* buffer, size_t length)
{
  logger_->reportLiteral(buffer);
  return length;
}

void dbStaReport::warn(int id, const char* fmt, ...)
{
  va_list args;
  va_start(args, fmt);
  std::unique_lock<std::mutex> lock(buffer_lock_);
  printToBuffer(fmt, args);
  // Don't give std::format a chance to interpret the message.
  logger_->warn(STA, id, "{}", buffer_);
  va_end(args);
}

void dbStaReport::fileWarn(int id,
                           const char* filename,
                           int line,
                           const char* fmt,
                           ...)
{
  va_list args;
  va_start(args, fmt);
  std::unique_lock<std::mutex> lock(buffer_lock_);
  printToBuffer("%s line %d, ", filename, line);
  printToBufferAppend(fmt, args);
  // Don't give std::format a chance to interpret the message.
  logger_->warn(STA, id, "{}", buffer_);
  va_end(args);
}

void dbStaReport::vfileWarn(int id,
                            const char* filename,
                            int line,
                            const char* fmt,
                            va_list args)
{
  printToBuffer("%s line %d, ", filename, line);
  printToBufferAppend(fmt, args);
  // Don't give std::format a chance to interpret the message.
  logger_->warn(STA, id, "{}", buffer_);
}

void dbStaReport::error(int id, const char* fmt, ...)
{
  va_list args;
  va_start(args, fmt);
  std::unique_lock<std::mutex> lock(buffer_lock_);
  printToBuffer(fmt, args);
  // Don't give std::format a chance to interpret the message.
  logger_->error(STA, id, buffer_);
  va_end(args);
}

void dbStaReport::fileError(int id,
                            const char* filename,
                            int line,
                            const char* fmt,
                            ...)
{
  va_list args;
  va_start(args, fmt);
  std::unique_lock<std::mutex> lock(buffer_lock_);
  printToBuffer("%s line %d, ", filename, line);
  printToBufferAppend(fmt, args);
  // Don't give std::format a chance to interpret the message.
  logger_->error(STA, id, "{}", buffer_);
  va_end(args);
}

void dbStaReport::vfileError(int id,
                             const char* filename,
                             int line,
                             const char* fmt,
                             va_list args)
{
  printToBuffer("%s line %d, ", filename, line);
  printToBufferAppend(fmt, args);
  // Don't give std::format a chance to interpret the message.
  logger_->error(STA, id, "{}", buffer_);
}

void dbStaReport::critical(int id, const char* fmt, ...)
{
  va_list args;
  va_start(args, fmt);
  std::unique_lock<std::mutex> lock(buffer_lock_);
  printToBuffer(fmt, args);
  // Don't give std::format a chance to interpret the message.
  logger_->critical(STA, id, "{}", buffer_);
  va_end(args);
}

void dbStaReport::redirectFileBegin(const char* filename)
{
  flush();
  logger_->redirectFileBegin(filename);
}

void dbStaReport::redirectFileAppendBegin(const char* filename)
{
  flush();
  logger_->redirectFileAppendBegin(filename);
}

void dbStaReport::redirectFileEnd()
{
  flush();
  logger_->redirectFileEnd();
}

void dbStaReport::redirectStringBegin()
{
  flush();
  logger_->redirectStringBegin();
}

const char* dbStaReport::redirectStringEnd()
{
  flush();
  const std::string string = logger_->redirectStringEnd();
  return stringPrintTmp("%s", string.c_str());
}

////////////////////////////////////////////////////////////////
//
// OpenDB callbacks to notify OpenSTA of network edits
//
////////////////////////////////////////////////////////////////

dbStaCbk::dbStaCbk(dbSta* sta, Logger* logger) : sta_(sta), logger_(logger)
{
}

void dbStaCbk::setNetwork(dbNetwork* network)
{
  network_ = network;
}

void dbStaCbk::inDbInstCreate(dbInst* inst)
{
  sta_->makeInstanceAfter(network_->dbToSta(inst));
}

void dbStaCbk::inDbInstDestroy(dbInst* inst)
{
  // This is called after the iterms have been destroyed
  // so it side-steps Sta::deleteInstanceAfter.
  sta_->deleteLeafInstanceBefore(network_->dbToSta(inst));
}

void dbStaCbk::inDbInstSwapMasterBefore(dbInst* inst, dbMaster* master)
{
  LibertyCell* to_lib_cell = network_->libertyCell(network_->dbToSta(master));
  LibertyCell* from_lib_cell = network_->libertyCell(inst);
  Instance* sta_inst = network_->dbToSta(inst);
  if (sta::equivCells(from_lib_cell, to_lib_cell)) {
    sta_->replaceEquivCellBefore(sta_inst, to_lib_cell);
  } else {
    logger_->error(STA,
                   1000,
                   "instance {} swap master {} is not equivalent",
                   inst->getConstName(),
                   master->getConstName());
  }
}

void dbStaCbk::inDbInstSwapMasterAfter(dbInst* inst)
{
  sta_->replaceEquivCellAfter(network_->dbToSta(inst));
}

void dbStaCbk::inDbNetDestroy(dbNet* db_net)
{
  Net* net = network_->dbToSta(db_net);
  sta_->deleteNetBefore(net);
  network_->deleteNetBefore(net);
}

void dbStaCbk::inDbITermPostConnect(dbITerm* iterm)
{
  Pin* pin = network_->dbToSta(iterm);
  network_->connectPinAfter(pin);
  sta_->connectPinAfter(pin);
}

void dbStaCbk::inDbITermPreDisconnect(dbITerm* iterm)
{
  Pin* pin = network_->dbToSta(iterm);
  sta_->disconnectPinBefore(pin);
  network_->disconnectPinBefore(pin);
}

void dbStaCbk::inDbITermDestroy(dbITerm* iterm)
{
  sta_->deletePinBefore(network_->dbToSta(iterm));
}

void dbStaCbk::inDbBTermPostConnect(dbBTerm* bterm)
{
  Pin* pin = network_->dbToSta(bterm);
  network_->connectPinAfter(pin);
  sta_->connectPinAfter(pin);
}

void dbStaCbk::inDbBTermPreDisconnect(dbBTerm* bterm)
{
  Pin* pin = network_->dbToSta(bterm);
  sta_->disconnectPinBefore(pin);
  network_->disconnectPinBefore(pin);
}

void dbStaCbk::inDbBTermCreate(dbBTerm* bterm)
{
  sta_->getDbNetwork()->makeTopPort(bterm);
  Pin* pin = network_->dbToSta(bterm);
  sta_->makePortPinAfter(pin);
}

void dbStaCbk::inDbBTermDestroy(dbBTerm* bterm)
{
  sta_->disconnectPin(network_->dbToSta(bterm));
  // sta::NetworkEdit does not support port removal.
}

void dbStaCbk::inDbBTermSetIoType(dbBTerm* bterm, const dbIoType& io_type)
{
  sta_->getDbNetwork()->setTopPortDirection(bterm, io_type);
}

void dbStaCbk::inDbBTermSetSigType(dbBTerm* bterm, const dbSigType& sig_type)
{
  // sta can't handle such changes, see OpenROAD#6025, so just reset the whole
  // thing.
  sta_->networkChanged();
  // The above is insufficient, see OpenROAD#6089, clear the vertex id as a
  // workaround.
  bterm->staSetVertexId(object_id_null);
}

////////////////////////////////////////////////////////////////

// Highlight path in the gui.
void dbSta::highlight(Path* path)
{
  path_renderer_->highlight(path);
}

////////////////////////////////////////////////////////////////

BufferUseAnalyser::BufferUseAnalyser()
{
  clkbuf_pattern_
      = std::make_unique<sta::PatternMatch>(".*CLKBUF.*",
                                            /* is_regexp */ true,
                                            /* nocase */ true,
                                            /* Tcl_interp* */ nullptr);
}

BufferUse BufferUseAnalyser::getBufferUse(sta::LibertyCell* buffer)
{
  // is_clock_cell is a custom lib attribute that may not exist,
  // so we also use the name pattern to help
  if (buffer->isClockCell() || clkbuf_pattern_->match(buffer->name())) {
    return CLOCK;
  }

  return DATA;
}

////////////////////////////////////////////////////////////////

sta::LibertyPort* getLibertyScanEnable(const sta::LibertyCell* lib_cell)
{
  sta::LibertyCellPortIterator iter(lib_cell);
  while (iter.hasNext()) {
    sta::LibertyPort* port = iter.next();
    sta::ScanSignalType signal_type = port->scanSignalType();
    if (signal_type == sta::ScanSignalType::enable
        || signal_type == sta::ScanSignalType::enable_inverted) {
      return port;
    }
  }
  return nullptr;
}

sta::LibertyPort* getLibertyScanIn(const sta::LibertyCell* lib_cell)
{
  sta::LibertyCellPortIterator iter(lib_cell);
  while (iter.hasNext()) {
    sta::LibertyPort* port = iter.next();
    sta::ScanSignalType signal_type = port->scanSignalType();
    if (signal_type == sta::ScanSignalType::input
        || signal_type == sta::ScanSignalType::input_inverted) {
      return port;
    }
  }
  return nullptr;
}

sta::LibertyPort* getLibertyScanOut(const sta::LibertyCell* lib_cell)
{
  sta::LibertyCellPortIterator iter(lib_cell);
  while (iter.hasNext()) {
    sta::LibertyPort* port = iter.next();
    sta::ScanSignalType signal_type = port->scanSignalType();
    if (signal_type == sta::ScanSignalType::output
        || signal_type == sta::ScanSignalType::output_inverted) {
      return port;
    }
  }
  return nullptr;
}

}  // namespace sta<|MERGE_RESOLUTION|>--- conflicted
+++ resolved
@@ -38,12 +38,8 @@
 #include "sta/Graph.hh"
 #include "sta/Liberty.hh"
 #include "sta/MinMax.hh"
-<<<<<<< HEAD
 #include "sta/Path.hh"
-=======
 #include "sta/NetworkClass.hh"
-#include "sta/PathRef.hh"
->>>>>>> 08f60ff9
 #include "sta/PatternMatch.hh"
 #include "sta/ReportTcl.hh"
 #include "sta/Sdc.hh"
@@ -722,10 +718,10 @@
   sta_->worstSlack(MinMax::max());  // Update timing.
   for (sta::Vertex* vertex : *sta_->endpoints()) {
     int path_length = 0;
-    PathRef path = sta_->vertexWorstSlackPath(vertex, MinMax::max());
+    Path* path = sta_->vertexWorstSlackPath(vertex, MinMax::max());
     dbInst* prev_inst = nullptr;  // Used to count only unique OR instances.
-    while (!path.isNull()) {
-      Pin* pin = path.vertex(sta_)->pin();
+    while (path) {
+      Pin* pin = path->vertex(sta_)->pin();
       Instance* sta_inst = sta_->cmdNetwork()->instance(pin);
       dbInst* inst = network_->staToDb(sta_inst);
       if (!network_->isTopLevelPort(pin) && inst != prev_inst) {
@@ -736,7 +732,7 @@
           path_length++;
         }
       }
-      path.path()->prevPath(sta_, path);
+      path = path->prevPath();
     }
     data_.push_back(path_length);
   }
