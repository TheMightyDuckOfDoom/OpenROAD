///////////////////////////////////////////////////////////////////////////////
// BSD 3-Clause License
//
// Copyright (c) 2021, Andrew Kennings
// All rights reserved.
//
// Redistribution and use in source and binary forms, with or without
// modification, are permitted provided that the following conditions are met:
//
// * Redistributions of source code must retain the above copyright notice, this
//   list of conditions and the following disclaimer.
//
// * Redistributions in binary form must reproduce the above copyright notice,
//   this list of conditions and the following disclaimer in the documentation
//   and/or other materials provided with the distribution.
//
// * Neither the name of the copyright holder nor the names of its
//   contributors may be used to endorse or promote products derived from
//   this software without specific prior written permission.
//
// THIS SOFTWARE IS PROVIDED BY THE COPYRIGHT HOLDERS AND CONTRIBUTORS "AS IS"
// AND ANY EXPRESS OR IMPLIED WARRANTIES, INCLUDING, BUT NOT LIMITED TO, THE
// IMPLIED WARRANTIES OF MERCHANTABILITY AND FITNESS FOR A PARTICULAR PURPOSE
// ARE DISCLAIMED. IN NO EVENT SHALL THE COPYRIGHT HOLDER OR CONTRIBUTORS BE
// LIABLE FOR ANY DIRECT, INDIRECT, INCIDENTAL, SPECIAL, EXEMPLARY, OR
// CONSEQUENTIAL DAMAGES (INCLUDING, BUT NOT LIMITED TO, PROCUREMENT OF
// SUBSTITUTE GOODS OR SERVICES; LOSS OF USE, DATA, OR PROFITS; OR BUSINESS
// INTERRUPTION) HOWEVER CAUSED AND ON ANY THEORY OF LIABILITY, WHETHER IN
// CONTRACT, STRICT LIABILITY, OR TORT (INCLUDING NEGLIGENCE OR OTHERWISE)
// ARISING IN ANY WAY OUT OF THE USE OF THIS SOFTWARE, EVEN IF ADVISED OF THE
// POSSIBILITY OF SUCH DAMAGE.

#pragma once

////////////////////////////////////////////////////////////////////////////////
////////////////////////////////////////////////////////////////////////////////
#include <stdio.h>
#include <iostream>
#include <limits>
#include <map>
#include <vector>
#include "orientation.h"
#include "rectangle.h"
#include "symmetry.h"

namespace dpo {

////////////////////////////////////////////////////////////////////////////////
////////////////////////////////////////////////////////////////////////////////
class RoutingParams;
class Architecture;
class Network;
class Node;

////////////////////////////////////////////////////////////////////////////////
////////////////////////////////////////////////////////////////////////////////
class Architecture {
  // This class represents information about the layout area. 

 public:
  class Row;
  class Spacing;
  class Region;

 public:
  Architecture();
  virtual ~Architecture();

  std::vector<Architecture::Row*>& getRows() { return m_rows; }
  int getNumRows() const { return (int)m_rows.size(); }
  Architecture::Row* getRow(int r) const { return m_rows[r]; }
  Architecture::Row* createAndAddRow();

  std::vector<Architecture::Region*>& getRegions() { return m_regions; }
  int getNumRegions() const { return (int)m_regions.size(); }
  Architecture::Region* getRegion(int r) const { return m_regions[r]; }
  Architecture::Region* createAndAddRegion();

  bool isSingleHeightCell(Node* ndi) const;
  bool isMultiHeightCell(Node* ndi) const;

  int getCellHeightInRows(Node* ndi) const;

  int postProcess( Network* network );
  int find_closest_row(int y);

  void clear_edge_type();
  void init_edge_type();
  int add_edge_type(const char* name);

  int getMinX() const { return m_xmin; }
  int getMaxX() const { return m_xmax; }
  int getMinY() const { return m_ymin; }
  int getMaxY() const { return m_ymax; }

  int getWidth() const { return m_xmax - m_xmin; }
  int getHeight() const { return m_ymax - m_ymin; }

  void setMinX(int xmin) { m_xmin = xmin; }
  void setMaxX(int xmax) { m_xmax = xmax; }
  void setMinY(int ymin) { m_ymin = ymin; }
  void setMaxY(int ymax) { m_ymax = ymax; }

  bool power_compatible(Node* ndi, Row* row, bool& flip);

  // Using tables...
  void setUseSpacingTable(bool val = true) { m_useSpacingTable = val; }
  bool getUseSpacingTable() const { return m_useSpacingTable; }
  void clearSpacingTable();
  int getCellSpacingUsingTable(int firstEdge, int secondEdge);
  void addCellSpacingUsingTable(int firstEdge, int secondEdge, int sep);
  std::vector<Architecture::Spacing*>& getCellSpacings() { 
    return m_cellSpacings;
  }
  std::vector<std::pair<char*,int> >& getEdgeTypes() { 
    return m_edgeTypes;
  }

  // Using padding...
  void setUsePadding(bool val = true) { m_usePadding = val; }
  bool getUsePadding() const { return m_usePadding; }
  void addCellPadding(Node* ndi, int leftPadding, int rightPadding);
  bool getCellPadding(Node* ndi, int& leftPadding, int& rightPadding);

  int getCellSpacing(Node* leftNode, Node* rightNode);

 protected:
  // Boundary around rows.
  int m_xmin;
  int m_xmax;
  int m_ymin;
  int m_ymax;

  // Rows...
  std::vector<Row*> m_rows;

  // Regions...
  std::vector<Region*> m_regions;

  // Spacing tables...
  bool m_useSpacingTable;
  std::vector<std::pair<char*, int> > m_edgeTypes;
  std::vector<Spacing*> m_cellSpacings;

  // Padding...
  bool m_usePadding;
  std::map<int, std::pair<int,int> >
      m_cellPaddings;  // Padding to left,right.
};

class Architecture::Spacing {
 public:
  Spacing(int i1, int i2, int sep);

  int getFirstEdge() const { return m_i1; }
  int getSecondEdge() const { return m_i2; }
  int getSeparation() const { return m_sep; }

 protected:
  int m_i1;
  int m_i2;
  int m_sep;
};

const unsigned RowPower_UNK = 0x00000001;
const unsigned RowPower_VDD = 0x00000002;
const unsigned RowPower_VSS = 0x00000004;

class Architecture::Row {
 public:
  Row();
  virtual ~Row();

  void setId(int id) { m_id = id; }
  int getId() const { return m_id; }

  void setOrient(unsigned orient) { m_siteOrient = orient; }
  unsigned getOrient() const { return m_siteOrient; }

  void setSymmetry(unsigned sym) { m_siteSymmetry = sym; }
  unsigned getSymmetry() const { return m_siteSymmetry; }

  void setBottom(int bottom) { m_rowLoc = bottom; }
  void setHeight(int height) { m_rowHeight = height; }
  void setSubRowOrigin(int origin) { m_subRowOrigin = origin; }
  void setSiteSpacing(int spacing) { m_siteSpacing = spacing; }
  void setSiteWidth(int width) { m_siteWidth = width; }
  void setNumSites(int nsites) { m_numSites = nsites; }

  int getBottom() const { return m_rowLoc; }
  int getTop() const { return m_rowLoc+m_rowHeight; }
  int getLeft() const { return m_subRowOrigin; }
  int getRight() const { 
    return m_subRowOrigin+m_numSites*m_siteSpacing; 
  }
  int getHeight() const { return m_rowHeight; }
  int getSiteWidth() const { return m_siteWidth; }
  int getSiteSpacing() const { return m_siteSpacing; }
  int getNumSites() const { return m_numSites; }
  int getId() const { return m_id; }
  int getPowerTop() const { return m_powerTop; }
  int getPowerBottom() const { return m_powerBot; }
  unsigned getSiteOrient() const { return m_siteOrient; }
  unsigned getSiteSymmetry() const { return m_siteSymmetry; }

  void setId(int id) { m_id = id; }
  void setLeft(double val) { m_subRowOrigin = val; }
  void setPowerTop(int val) { m_powerTop = val; }
  void setPowerBottom(int val) { m_powerBot = val; }
  void setSiteSymmetry(unsigned val) { m_siteSymmetry = val; }
  void setSiteOrient(unsigned val) { m_siteOrient = val; }

  void setTopPower(int pwr) { m_powerTop = pwr; }
  int getTopPower() const { return m_powerTop; }

<<<<<<< HEAD
  // XXX: Ignores site orientation and symmetry right now...
  double m_subRowOrigin;    // Starting X location (xmin) of the row.
  unsigned m_siteOrient;    // Orientation of sites in the row.
  unsigned m_siteSymmetry;  // Symmetry of sites in the row.  Symmetry allows
                            // for certain orientations...
  double m_siteSpacing;     // Spacing between sites in the row. XXX: Likely
                            // assumed to be the same as the width...
  int m_id;  // Every row  needs an id...  Filled in after sorting.
=======
  void setBottomPower(int pwr) { m_powerBot = pwr; }
  int getBottomPower() const { return m_powerBot; }
>>>>>>> 6f2a893b

  double getCenterY() const { return m_rowLoc+0.5*m_rowHeight; } 

<<<<<<< HEAD
public:  
  struct compare_row {
=======
 public:
  struct compareRowBottom {
    bool operator()(Architecture::Row* p, Architecture::Row* q) const {
      return p->getBottom() < q->getBottom();
    }
>>>>>>> 6f2a893b
    bool operator()(Architecture::Row*& s, double i) const {
      return s->getBottom() < i;
    }
    bool operator()(double i, Architecture::Row*& s) const {
      return i < s->getBottom();
    }
  };

 protected:
  int m_id;              // Every row  needs an id...  Filled in after sorting.
  int m_rowLoc;          // Y-location of the row.
  int m_rowHeight;       // Height of the row.
  int m_subRowOrigin;    // Starting X location (xmin) of the row.
  int m_siteSpacing;     // Spacing between sites in the row. XXX: Likely
                         // assumed to be the same as the width...
  int m_siteWidth;       // Width of sites in the row.
  int m_numSites;        // Number of sites...  Ending X location (xmax) is =
                         // m_subRowOrigin + m_numSites * m_siteSpacing;
  unsigned m_siteOrient;    // Orientation of sites in the row.
  unsigned m_siteSymmetry;  // Symmetry of sites in the row.  Symmetry allows
                            // for certain orientations...
  // Voltages at the top and bottom of the row.
  int m_powerTop;
  int m_powerBot;
};

class Architecture::Region {
 public:
  Region();
  virtual ~Region();

  int getId() const { return m_id; }
  void setId(int id) { m_id = id; }
<<<<<<< HEAD
  const std::vector<Rectangle>& getRects() const { return  m_rects; }
  void addRect(const Rectangle& rect) {
    m_rects.push_back(rect);
    m_bbox.enlarge(rect);
  }
  
private:
  int m_id;  // Artificial ID of the region.

  // Box around all sub-rectangles.
  Rectangle m_bbox;
=======

  int getMinX() const { return m_xmin; }
  int getMaxX() const { return m_xmax; }
  int getMinY() const { return m_ymin; }
  int getMaxY() const { return m_ymax; }

  void setMinX(int xmin) { m_xmin = xmin; }
  void setMaxX(int xmax) { m_xmax = xmax; }
  void setMinY(int ymin) { m_ymin = ymin; }
  void setMaxY(int ymax) { m_ymax = ymax; }

  void addRect(Rectangle_i& rect) { m_rects.push_back(rect); }
  int getNumRects() const { return (int)m_rects.size(); }
  const Rectangle_i& getRect(int i) const { return m_rects[i]; }

 protected:
  // Id for the region.
  int m_id;  

  // Box around all sub-rectangles.
  int m_xmin;
  int m_ymin;
  int m_xmax;
  int m_ymax;
>>>>>>> 6f2a893b

  // Sub-rectangles forming the rectilinear region.
  std::vector<Rectangle_i> m_rects;
};

}  // namespace dpo<|MERGE_RESOLUTION|>--- conflicted
+++ resolved
@@ -197,48 +197,20 @@
   int getSiteWidth() const { return m_siteWidth; }
   int getSiteSpacing() const { return m_siteSpacing; }
   int getNumSites() const { return m_numSites; }
-  int getId() const { return m_id; }
-  int getPowerTop() const { return m_powerTop; }
-  int getPowerBottom() const { return m_powerBot; }
-  unsigned getSiteOrient() const { return m_siteOrient; }
-  unsigned getSiteSymmetry() const { return m_siteSymmetry; }
-
-  void setId(int id) { m_id = id; }
-  void setLeft(double val) { m_subRowOrigin = val; }
-  void setPowerTop(int val) { m_powerTop = val; }
-  void setPowerBottom(int val) { m_powerBot = val; }
-  void setSiteSymmetry(unsigned val) { m_siteSymmetry = val; }
-  void setSiteOrient(unsigned val) { m_siteOrient = val; }
 
   void setTopPower(int pwr) { m_powerTop = pwr; }
   int getTopPower() const { return m_powerTop; }
 
-<<<<<<< HEAD
-  // XXX: Ignores site orientation and symmetry right now...
-  double m_subRowOrigin;    // Starting X location (xmin) of the row.
-  unsigned m_siteOrient;    // Orientation of sites in the row.
-  unsigned m_siteSymmetry;  // Symmetry of sites in the row.  Symmetry allows
-                            // for certain orientations...
-  double m_siteSpacing;     // Spacing between sites in the row. XXX: Likely
-                            // assumed to be the same as the width...
-  int m_id;  // Every row  needs an id...  Filled in after sorting.
-=======
   void setBottomPower(int pwr) { m_powerBot = pwr; }
   int getBottomPower() const { return m_powerBot; }
->>>>>>> 6f2a893b
 
   double getCenterY() const { return m_rowLoc+0.5*m_rowHeight; } 
 
-<<<<<<< HEAD
-public:  
-  struct compare_row {
-=======
  public:
   struct compareRowBottom {
     bool operator()(Architecture::Row* p, Architecture::Row* q) const {
       return p->getBottom() < q->getBottom();
     }
->>>>>>> 6f2a893b
     bool operator()(Architecture::Row*& s, double i) const {
       return s->getBottom() < i;
     }
@@ -272,19 +244,6 @@
 
   int getId() const { return m_id; }
   void setId(int id) { m_id = id; }
-<<<<<<< HEAD
-  const std::vector<Rectangle>& getRects() const { return  m_rects; }
-  void addRect(const Rectangle& rect) {
-    m_rects.push_back(rect);
-    m_bbox.enlarge(rect);
-  }
-  
-private:
-  int m_id;  // Artificial ID of the region.
-
-  // Box around all sub-rectangles.
-  Rectangle m_bbox;
-=======
 
   int getMinX() const { return m_xmin; }
   int getMaxX() const { return m_xmax; }
@@ -297,8 +256,7 @@
   void setMaxY(int ymax) { m_ymax = ymax; }
 
   void addRect(Rectangle_i& rect) { m_rects.push_back(rect); }
-  int getNumRects() const { return (int)m_rects.size(); }
-  const Rectangle_i& getRect(int i) const { return m_rects[i]; }
+  const std::vector<Rectangle_i>& getRects() const { return  m_rects; }
 
  protected:
   // Id for the region.
@@ -309,7 +267,6 @@
   int m_ymin;
   int m_xmax;
   int m_ymax;
->>>>>>> 6f2a893b
 
   // Sub-rectangles forming the rectilinear region.
   std::vector<Rectangle_i> m_rects;
