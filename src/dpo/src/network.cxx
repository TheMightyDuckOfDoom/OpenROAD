--- conflicted
+++ resolved
@@ -6,128 +6,6 @@
 #include "dpl/Objects.h"
 namespace dpo {
 
-<<<<<<< HEAD
-=======
-Node::Node() = default;
-
-bool Node::adjustCurrOrient(const dbOrientType& newOri)
-{
-  // Change the orientation of the cell, but leave the lower-left corner
-  // alone.  This means changing the locations of pins and possibly
-  // changing the edge types as well as the height and width.
-  auto curOri = currentOrient_;
-  if (newOri == curOri) {
-    return true;
-  }
-
-  if (curOri == dbOrientType::R90 || curOri == dbOrientType::MXR90
-      || curOri == dbOrientType::R270 || curOri == dbOrientType::MYR90) {
-    if (newOri == dbOrientType::R0 || newOri == dbOrientType::MY
-        || newOri == dbOrientType::MX || newOri == dbOrientType::R180) {
-      // Rotate the cell counter-clockwise by 90 degrees.
-      for (Pin* pin : pins_) {
-        const double dx = pin->getOffsetX();
-        const double dy = pin->getOffsetY();
-        pin->setOffsetX(-dy);
-        pin->setOffsetY(dx);
-      }
-      {
-        int tmp = w_.v;
-        w_ = DbuX{h_.v};
-        h_ = DbuY{tmp};
-      }
-      if (curOri == dbOrientType::R90) {
-        curOri = dbOrientType::R0;
-      } else if (curOri == dbOrientType::MXR90) {
-        curOri = dbOrientType::MX;
-      } else if (curOri == dbOrientType::MYR90) {
-        curOri = dbOrientType::MY;
-      } else {
-        curOri = dbOrientType::R180;
-      }
-    }
-  } else {
-    if (newOri == dbOrientType::R90 || newOri == dbOrientType::MXR90
-        || newOri == dbOrientType::MYR90 || newOri == dbOrientType::R270) {
-      // Rotate the cell clockwise by 90 degrees.
-      for (Pin* pin : pins_) {
-        const double dx = pin->getOffsetX();
-        const double dy = pin->getOffsetY();
-        pin->setOffsetX(dy);
-        pin->setOffsetY(-dx);
-      }
-      {
-        int tmp = w_.v;
-        w_ = DbuX{h_.v};
-        h_ = DbuY{tmp};
-      }
-      if (curOri == dbOrientType::R0) {
-        curOri = dbOrientType::R90;
-      } else if (curOri == dbOrientType::MX) {
-        curOri = dbOrientType::MXR90;
-      } else if (curOri == dbOrientType::MY) {
-        curOri = dbOrientType::MYR90;
-      } else {
-        curOri = dbOrientType::R270;
-      }
-    }
-  }
-  // Both the current and new orientations should be {N, FN, FS, S} or {E, FE,
-  // FW, W}.
-  int mX = 1;
-  int mY = 1;
-  bool changeEdgeTypes = false;
-  if (curOri == dbOrientType::R90 || curOri == dbOrientType::MXR90
-      || curOri == dbOrientType::MYR90 || curOri == dbOrientType::R270) {
-    const bool test1
-        = (curOri == dbOrientType::R90 || curOri == dbOrientType::MYR90);
-    const bool test2
-        = (newOri == dbOrientType::R90 || newOri == dbOrientType::MYR90);
-    if (test1 != test2) {
-      mX = -1;
-    }
-    const bool test3
-        = (curOri == dbOrientType::R90 || curOri == dbOrientType::MXR90);
-    const bool test4
-        = (newOri == dbOrientType::R90 || newOri == dbOrientType::MXR90);
-    if (test3 != test4) {
-      changeEdgeTypes = true;
-      mY = -1;
-    }
-  } else {
-    const bool test1
-        = (curOri == dbOrientType::R0 || curOri == dbOrientType::MX);
-    const bool test2
-        = (newOri == dbOrientType::R0 || newOri == dbOrientType::MX);
-    if (test1 != test2) {
-      changeEdgeTypes = true;
-      mX = -1;
-    }
-    const bool test3
-        = (curOri == dbOrientType::R0 || curOri == dbOrientType::MY);
-    const bool test4
-        = (newOri == dbOrientType::R0 || newOri == dbOrientType::MY);
-    if (test3 != test4) {
-      mY = -1;
-    }
-  }
-
-  for (Pin* pin : pins_) {
-    pin->setOffsetX(pin->getOffsetX() * mX);
-    pin->setOffsetY(pin->getOffsetY() * mY);
-  }
-  if (changeEdgeTypes) {
-    std::swap(etls_, etrs_);
-  }
-  currentOrient_ = newOri;
-  return true;
-}
-
-////////////////////////////////////////////////////////////////////////////////
-////////////////////////////////////////////////////////////////////////////////
-Pin::Pin() = default;
-
->>>>>>> 8bc8dc4b
 ////////////////////////////////////////////////////////////////////////////////
 ////////////////////////////////////////////////////////////////////////////////
 Network::~Network()
