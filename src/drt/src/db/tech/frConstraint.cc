--- conflicted
+++ resolved
@@ -154,15 +154,12 @@
       return "KeepOutZone";
     case frConstraintTypeEnum::frcSpacingRangeConstraint:
       return "SpacingRange";
-<<<<<<< HEAD
-    case frConstraintTypeEnum::frcLef58EnclosureConstraint:
-      return "Lef58Enclosure";
-=======
     case frConstraintTypeEnum::frcLef58TwoWiresForbiddenSpcConstraint:
       return "TwoWiresForbiddenSpc";
     case frConstraintTypeEnum::frcLef58ForbiddenSpcConstraint:
       return "ForbiddenSpc";
->>>>>>> bceabf87
+    case frConstraintTypeEnum::frcLef58EnclosureConstraint:
+      return "Lef58Enclosure";
   }
   return "";
 }
