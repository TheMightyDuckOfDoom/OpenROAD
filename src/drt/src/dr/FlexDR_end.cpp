--- conflicted
+++ resolved
@@ -641,11 +641,7 @@
              && getBestNumMarkers() > 5 * getInitNumMarkers()) {
     return false;
   }
-<<<<<<< HEAD
-//  cout << "END!!!!!!" << endl;
-=======
   save_updates_ = dist_on_ || debugSettings_->debugDumpDR;
->>>>>>> 524788fc
   set<frNet*, frBlockObjectComp> modNets;
   endGetModNets(modNets);
   // get lock
