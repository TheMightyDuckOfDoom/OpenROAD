/*
 * Copyright (c) 2022, The Regents of the University of California
 * All rights reserved.
 *
 * Redistribution and use in source and binary forms, with or without
 * modification, are permitted provided that the following conditions are met:
 *     * Redistributions of source code must retain the above copyright
 *       notice, this list of conditions and the following disclaimer.
 *     * Redistributions in binary form must reproduce the above copyright
 *       notice, this list of conditions and the following disclaimer in the
 *       documentation and/or other materials provided with the distribution.
 *     * Neither the name of the University nor the
 *       names of its contributors may be used to endorse or promote products
 *       derived from this software without specific prior written permission.
 *
 * THIS SOFTWARE IS PROVIDED BY THE COPYRIGHT HOLDERS AND CONTRIBUTORS "AS IS"
 * AND ANY EXPRESS OR IMPLIED WARRANTIES, INCLUDING, BUT NOT LIMITED TO, THE
 * IMPLIED WARRANTIES OF MERCHANTABILITY AND FITNESS FOR A PARTICULAR PURPOSE
 * ARE DISCLAIMED. IN NO EVENT SHALL THE REGENTS BE LIABLE FOR ANY DIRECT,
 * INDIRECT, INCIDENTAL, SPECIAL, EXEMPLARY, OR CONSEQUENTIAL DAMAGES
 * (INCLUDING, BUT NOT LIMITED TO, PROCUREMENT OF SUBSTITUTE GOODS OR SERVICES;
 * LOSS OF USE, DATA, OR PROFITS; OR BUSINESS INTERRUPTION) HOWEVER CAUSED AND
 * ON ANY THEORY OF LIABILITY, WHETHER IN CONTRACT, STRICT LIABILITY, OR TORT
 * (INCLUDING NEGLIGENCE OR OTHERWISE) ARISING IN ANY WAY OUT OF THE USE OF THIS
 * SOFTWARE, EVEN IF ADVISED OF THE POSSIBILITY OF SUCH DAMAGE.
 */

#include <iostream>

#include "frBaseTypes.h"

namespace fr {

std::ostream& operator<<(std::ostream& os, frMinstepTypeEnum type)
{
  switch (type) {
    case frMinstepTypeEnum::UNKNOWN:
      return os << "UNKNOWN";
    case frMinstepTypeEnum::INSIDECORNER:
      return os << "INSIDECORNER";
    case frMinstepTypeEnum::OUTSIDECORNER:
      return os << "OUTSIDECORNER";
    case frMinstepTypeEnum::STEP:
      return os << "STEP";
  }
  return os << "Bad frMinstepTypeEnum";
}

std::ostream& operator<<(std::ostream& os, frMinimumcutConnectionEnum conn)
{
  switch (conn) {
    case frMinimumcutConnectionEnum::UNKNOWN:
      return os << "UNKNOWN";
    case frMinimumcutConnectionEnum::FROMABOVE:
      return os << "FROMABOVE";
    case frMinimumcutConnectionEnum::FROMBELOW:
      return os << "FROMBELOW";
  }
  return os << "Bad frMinimumcutConnectionEnum";
}

std::ostream& operator<<(std::ostream& os, frCornerTypeEnum type)
{
  switch (type) {
    case frCornerTypeEnum::UNKNOWN:
      return os << "UNKNOWN";
    case frCornerTypeEnum::CONCAVE:
      return os << "CONCAVE";
    case frCornerTypeEnum::CONVEX:
      return os << "CONVEX";
  }
  return os << "Bad frCornerTypeEnum";
}

std::ostream& operator<<(std::ostream& os, frBlockObjectEnum type)
{
  switch (type) {
    case frBlockObjectEnum::frcNet:
      return os << "frcNet";
    case frBlockObjectEnum::frcBTerm:
      return os << "frcBTerm";
    case frBlockObjectEnum::frcMTerm:
      return os << "frcMTerm";
    case frBlockObjectEnum::frcInst:
      return os << "frcInst";
    case frBlockObjectEnum::frcVia:
      return os << "frcVia";
    case frBlockObjectEnum::frcBPin:
      return os << "frcBPin";
    case frBlockObjectEnum::frcMPin:
      return os << "frcMPin";
    case frBlockObjectEnum::frcInstTerm:
      return os << "frcInstTerm";
    case frBlockObjectEnum::frcRect:
      return os << "frcRect";
    case frBlockObjectEnum::frcPolygon:
      return os << "frcPolygon";
    case frBlockObjectEnum::frcSteiner:
      return os << "frcSteiner";
    case frBlockObjectEnum::frcRoute:
      return os << "frcRoute";
    case frBlockObjectEnum::frcPathSeg:
      return os << "frcPathSeg";
    case frBlockObjectEnum::frcGuide:
      return os << "frcGuide";
    case frBlockObjectEnum::frcBlockage:
      return os << "frcBlockage";
    case frBlockObjectEnum::frcLayerBlockage:
      return os << "frcLayerBlockage";
    case frBlockObjectEnum::frcBlock:
      return os << "frcBlock";
    case frBlockObjectEnum::frcMaster:
      return os << "frcMaster";
    case frBlockObjectEnum::frcBoundary:
      return os << "frcBoundary";
    case frBlockObjectEnum::frcInstBlockage:
      return os << "frcInstBlockage";
    case frBlockObjectEnum::frcAccessPattern:
      return os << "frcAccessPattern";
    case frBlockObjectEnum::frcMarker:
      return os << "frcMarker";
    case frBlockObjectEnum::frcNode:
      return os << "frcNode";
    case frBlockObjectEnum::frcPatchWire:
      return os << "frcPatchWire";
    case frBlockObjectEnum::frcRPin:
      return os << "frcRPin";
    case frBlockObjectEnum::frcAccessPoint:
      return os << "frcAccessPoint";
    case frBlockObjectEnum::frcAccessPoints:
      return os << "frcAccessPoints";
    case frBlockObjectEnum::frcPinAccess:
      return os << "frcPinAccess";
    case frBlockObjectEnum::frcCMap:
      return os << "frcCMap";
    case frBlockObjectEnum::frcGCellPattern:
      return os << "frcGCellPattern";
    case frBlockObjectEnum::frcTrackPattern:
      return os << "frcTrackPattern";
    case frBlockObjectEnum::grcNode:
      return os << "grcNode";
    case frBlockObjectEnum::grcNet:
      return os << "grcNet";
    case frBlockObjectEnum::grcPin:
      return os << "grcPin";
    case frBlockObjectEnum::grcAccessPattern:
      return os << "grcAccessPattern";
    case frBlockObjectEnum::grcPathSeg:
      return os << "grcPathSeg";
    case frBlockObjectEnum::grcRef:
      return os << "grcRef";
    case frBlockObjectEnum::grcVia:
      return os << "grcVia";
    case frBlockObjectEnum::drcNet:
      return os << "drcNet";
    case frBlockObjectEnum::drcPin:
      return os << "drcPin";
    case frBlockObjectEnum::drcAccessPattern:
      return os << "drcAccessPattern";
    case frBlockObjectEnum::drcPathSeg:
      return os << "drcPathSeg";
    case frBlockObjectEnum::drcVia:
      return os << "drcVia";
    case frBlockObjectEnum::drcMazeMarker:
      return os << "drcMazeMarker";
    case frBlockObjectEnum::drcPatchWire:
      return os << "drcPatchWire";
    case frBlockObjectEnum::tacTrack:
      return os << "tacTrack";
    case frBlockObjectEnum::tacPin:
      return os << "tacPin";
    case frBlockObjectEnum::tacPathSeg:
      return os << "tacPathSeg";
    case frBlockObjectEnum::tacVia:
      return os << "tacVia";
    case frBlockObjectEnum::gccNet:
      return os << "gccNet";
    case frBlockObjectEnum::gccPin:
      return os << "gccPin";
    case frBlockObjectEnum::gccEdge:
      return os << "gccEdge";
    case frBlockObjectEnum::gccRect:
      return os << "gccRect";
    case frBlockObjectEnum::gccPolygon:
      return os << "gccPolygon";
  }
  return os << "Bad frBlockObjectEnum";
}

std::ostream& operator<<(std::ostream& os, frConstraintTypeEnum type)
{
  switch (type) {
    case frConstraintTypeEnum::frcShortConstraint:
      return os << "frcShortConstraint";
    case frConstraintTypeEnum::frcAreaConstraint:
      return os << "frcAreaConstraint";
    case frConstraintTypeEnum::frcMinWidthConstraint:
      return os << "frcMinWidthConstraint";
    case frConstraintTypeEnum::frcSpacingConstraint:
      return os << "frcSpacingConstraint";
    case frConstraintTypeEnum::frcSpacingEndOfLineConstraint:
      return os << "frcSpacingEndOfLineConstraint";
    case frConstraintTypeEnum::frcSpacingEndOfLineParallelEdgeConstraint:
      return os << "frcSpacingEndOfLineParallelEdgeConstraint";
    case frConstraintTypeEnum::frcSpacingTableConstraint:
      return os << "frcSpacingTableConstraint";
    case frConstraintTypeEnum::frcSpacingTablePrlConstraint:
      return os << "frcSpacingTablePrlConstraint";
    case frConstraintTypeEnum::frcSpacingTableTwConstraint:
      return os << "frcSpacingTableTwConstraint";
    case frConstraintTypeEnum::frcLef58SpacingTableConstraint:
      return os << "frcLef58SpacingTableConstraint";
    case frConstraintTypeEnum::frcLef58CutSpacingTableConstraint:
      return os << "frcLef58CutSpacingTableConstraint";
    case frConstraintTypeEnum::frcLef58CutSpacingTablePrlConstraint:
      return os << "frcLef58CutSpacingTablePrlConstraint";
    case frConstraintTypeEnum::frcLef58CutSpacingTableLayerConstraint:
      return os << "frcLef58CutSpacingTableLayerConstraint";
    case frConstraintTypeEnum::frcLef58CutSpacingConstraint:
      return os << "frcLef58CutSpacingConstraint";
    case frConstraintTypeEnum::frcLef58CutSpacingParallelWithinConstraint:
      return os << "frcLef58CutSpacingParallelWithinConstraint";
    case frConstraintTypeEnum::frcLef58CutSpacingAdjacentCutsConstraint:
      return os << "frcLef58CutSpacingAdjacentCutsConstraint";
    case frConstraintTypeEnum::frcLef58CutSpacingLayerConstraint:
      return os << "frcLef58CutSpacingLayerConstraint";
    case frConstraintTypeEnum::frcCutSpacingConstraint:
      return os << "frcCutSpacingConstraint";
    case frConstraintTypeEnum::frcMinStepConstraint:
      return os << "frcMinStepConstraint";
    case frConstraintTypeEnum::frcLef58MinStepConstraint:
      return os << "frcLef58MinStepConstraint";
    case frConstraintTypeEnum::frcMinimumcutConstraint:
      return os << "frcMinimumcutConstraint";
    case frConstraintTypeEnum::frcOffGridConstraint:
      return os << "frcOffGridConstraint";
    case frConstraintTypeEnum::frcMinEnclosedAreaConstraint:
      return os << "frcMinEnclosedAreaConstraint";
    case frConstraintTypeEnum::frcLef58CornerSpacingConstraint:
      return os << "frcLef58CornerSpacingConstraint";
    case frConstraintTypeEnum::frcLef58CornerSpacingConcaveCornerConstraint:
      return os << "frcLef58CornerSpacingConcaveCornerConstraint";
    case frConstraintTypeEnum::frcLef58CornerSpacingConvexCornerConstraint:
      return os << "frcLef58CornerSpacingConvexCornerConstraint";
    case frConstraintTypeEnum::frcLef58CornerSpacingSpacingConstraint:
      return os << "frcLef58CornerSpacingSpacingConstraint";
    case frConstraintTypeEnum::frcLef58CornerSpacingSpacing1DConstraint:
      return os << "frcLef58CornerSpacingSpacing1DConstraint";
    case frConstraintTypeEnum::frcLef58CornerSpacingSpacing2DConstraint:
      return os << "frcLef58CornerSpacingSpacing2DConstraint";
    case frConstraintTypeEnum::frcLef58SpacingEndOfLineConstraint:
      return os << "frcLef58SpacingEndOfLineConstraint";
    case frConstraintTypeEnum::frcLef58SpacingEndOfLineWithinConstraint:
      return os << "frcLef58SpacingEndOfLineWithinConstraint";
    case frConstraintTypeEnum::frcLef58SpacingEndOfLineWithinEndToEndConstraint:
      return os << "frcLef58SpacingEndOfLineWithinEndToEndConstraint";
    case frConstraintTypeEnum::
        frcLef58SpacingEndOfLineWithinEncloseCutConstraint:
      return os << "frcLef58SpacingEndOfLineWithinEncloseCutConstraint";
    case frConstraintTypeEnum::
        frcLef58SpacingEndOfLineWithinParallelEdgeConstraint:
      return os << "frcLef58SpacingEndOfLineWithinParallelEdgeConstraint";
    case frConstraintTypeEnum::
        frcLef58SpacingEndOfLineWithinMaxMinLengthConstraint:
      return os << "frcLef58SpacingEndOfLineWithinMaxMinLengthConstraint";
    case frConstraintTypeEnum::frcLef58CutClassConstraint:
      return os << "frcLef58CutClassConstraint";
    case frConstraintTypeEnum::frcNonSufficientMetalConstraint:
      return os << "frcNonSufficientMetalConstraint";
    case frConstraintTypeEnum::frcSpacingSamenetConstraint:
      return os << "frcSpacingSamenetConstraint";
    case frConstraintTypeEnum::frcLef58RightWayOnGridOnlyConstraint:
      return os << "frcLef58RightWayOnGridOnlyConstraint";
    case frConstraintTypeEnum::frcLef58RectOnlyConstraint:
      return os << "frcLef58RectOnlyConstraint";
    case frConstraintTypeEnum::frcRecheckConstraint:
      return os << "frcRecheckConstraint";
    case frConstraintTypeEnum::frcSpacingTableInfluenceConstraint:
      return os << "frcSpacingTableInfluenceConstraint";
    case frConstraintTypeEnum::frcLef58EolExtensionConstraint:
      return os << "frcLef58EolExtensionConstraint";
    case frConstraintTypeEnum::frcLef58EolKeepOutConstraint:
      return os << "frcLef58EolKeepOutConstraint";
<<<<<<< HEAD
    case frConstraintTypeEnum::frcLef58MinimumCutConstraint:
      return os << "frcLef58MinimumCutConstraint";
=======
    case frConstraintTypeEnum::frcMetalWidthViaConstraint:
      return os << "frcMetalWidthViaConstraint";
>>>>>>> b0001e3f
    case frConstraintTypeEnum::frcLef58AreaConstraint:
      return os << "frcLef58AreaConstraint";
  }
  return os << "Bad frConstraintTypeEnum";
}

}  // namespace fr<|MERGE_RESOLUTION|>--- conflicted
+++ resolved
@@ -281,13 +281,10 @@
       return os << "frcLef58EolExtensionConstraint";
     case frConstraintTypeEnum::frcLef58EolKeepOutConstraint:
       return os << "frcLef58EolKeepOutConstraint";
-<<<<<<< HEAD
     case frConstraintTypeEnum::frcLef58MinimumCutConstraint:
       return os << "frcLef58MinimumCutConstraint";
-=======
     case frConstraintTypeEnum::frcMetalWidthViaConstraint:
       return os << "frcMetalWidthViaConstraint";
->>>>>>> b0001e3f
     case frConstraintTypeEnum::frcLef58AreaConstraint:
       return os << "frcLef58AreaConstraint";
   }
