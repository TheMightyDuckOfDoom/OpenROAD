/* Authors: Lutong Wang and Bangqi Xu */
/*
 * Copyright (c) 2019, The Regents of the University of California
 * All rights reserved.
 *
 * Redistribution and use in source and binary forms, with or without
 * modification, are permitted provided that the following conditions are met:
 *     * Redistributions of source code must retain the above copyright
 *       notice, this list of conditions and the following disclaimer.
 *     * Redistributions in binary form must reproduce the above copyright
 *       notice, this list of conditions and the following disclaimer in the
 *       documentation and/or other materials provided with the distribution.
 *     * Neither the name of the University nor the
 *       names of its contributors may be used to endorse or promote products
 *       derived from this software without specific prior written permission.
 *
 * THIS SOFTWARE IS PROVIDED BY THE COPYRIGHT HOLDERS AND CONTRIBUTORS "AS IS"
 * AND ANY EXPRESS OR IMPLIED WARRANTIES, INCLUDING, BUT NOT LIMITED TO, THE
 * IMPLIED WARRANTIES OF MERCHANTABILITY AND FITNESS FOR A PARTICULAR PURPOSE
 * ARE DISCLAIMED. IN NO EVENT SHALL THE REGENTS BE LIABLE FOR ANY DIRECT,
 * INDIRECT, INCIDENTAL, SPECIAL, EXEMPLARY, OR CONSEQUENTIAL DAMAGES
 * (INCLUDING, BUT NOT LIMITED TO, PROCUREMENT OF SUBSTITUTE GOODS OR SERVICES;
 * LOSS OF USE, DATA, OR PROFITS; OR BUSINESS INTERRUPTION) HOWEVER CAUSED AND
 * ON ANY THEORY OF LIABILITY, WHETHER IN CONTRACT, STRICT LIABILITY, OR TORT
 * (INCLUDING NEGLIGENCE OR OTHERWISE) ARISING IN ANY WAY OUT OF THE USE OF THIS
 * SOFTWARE, EVEN IF ADVISED OF THE POSSIBILITY OF SUCH DAMAGE.
 */

#ifndef _FR_IO_H_
#define _FR_IO_H_

#include <boost/icl/interval_set.hpp>
#include <list>
#include <memory>

#include "frDesign.h"

namespace odb {
class dbDatabase;
class dbTechNonDefaultRule;
class dbBlock;
class dbTech;
class dbSBox;
class dbTechLayer;
}  // namespace odb
namespace utl {
class Logger;
}

namespace fr::io {
// not default via, upperWidth, lowerWidth, not align upper, upperArea,
// lowerArea, not align lower, via name
typedef std::
    tuple<bool, frCoord, frCoord, bool, frCoord, frCoord, bool, std::string>
        viaRawPriorityTuple;

class Parser
{
 public:
  // constructors
<<<<<<< HEAD
  Parser(odb::dbDatabase* dbIn, frDesign* designIn, Logger* loggerIn)
      : db(dbIn),
        design(designIn),
        tech(design->getTech()),
        logger(loggerIn),
        tmpBlock(nullptr),
        readLayerCnt(0),
        masterSliceLayer(nullptr),
        tmpGuides(),
        tmpGRPins(),
        trackOffsetMap(),
        prefTrackPatterns(),
        numMasters(0),
        numInsts(0),
        numTerms(0),
        numNets(0),
        numBlockages(0)
  {
  }
=======
  Parser(odb::dbDatabase* dbIn, frDesign* designIn, Logger* loggerIn);

>>>>>>> 80a4e431
  // others
  void readDb();
  bool readGuide();
  void postProcess();
  void postProcessGuide();
  void initDefaultVias();
  void initRPin();
  auto& getTrackOffsetMap() { return trackOffsetMap_; }
  std::vector<frTrackPattern*>& getPrefTrackPatterns()
  {
    return prefTrackPatterns_;
  }

 private:
  void readDesign(odb::dbDatabase*);
  void readTechAndLibs(odb::dbDatabase*);
  void setMacros(odb::dbDatabase*);
  void setTechVias(odb::dbTech*);
  void setTechViaRules(odb::dbTech*);
  void setDieArea(odb::dbBlock*);
  void setTracks(odb::dbBlock*);
  void setInsts(odb::dbBlock*);
  void setObstructions(odb::dbBlock*);
  void setBTerms(odb::dbBlock*);
  void setVias(odb::dbBlock*);
  void setNets(odb::dbBlock*);
  void setAccessPoints(odb::dbDatabase*);
  void getSBoxCoords(odb::dbSBox*,
                     frCoord&,
                     frCoord&,
                     frCoord&,
                     frCoord&,
                     frCoord&);
  void setLayers(odb::dbTech*);
  void addDefaultMasterSliceLayer();
  void addDefaultCutLayer();
  void addRoutingLayer(odb::dbTechLayer*);
  void addCutLayer(odb::dbTechLayer*);
  void addMasterSliceLayer(odb::dbTechLayer*);
  void setRoutingLayerProperties(odb::dbTechLayer* layer, frLayer* tmpLayer);
  void setCutLayerProperties(odb::dbTechLayer* layer, frLayer* tmpLayer);

  void setNDRs(odb::dbDatabase* db);
  void createNDR(odb::dbTechNonDefaultRule* ndr);

  // postProcess functions
  void buildGCellPatterns(odb::dbDatabase* db);
  void buildGCellPatterns_helper(frCoord& GCELLGRIDX,
                                 frCoord& GCELLGRIDY,
                                 frCoord& GCELLOFFSETX,
                                 frCoord& GCELLOFFSETY);
  void buildGCellPatterns_getWidth(frCoord& GCELLGRIDX, frCoord& GCELLGRIDY);
  void buildGCellPatterns_getOffset(frCoord GCELLGRIDX,
                                    frCoord GCELLGRIDY,
                                    frCoord& GCELLOFFSETX,
                                    frCoord& GCELLOFFSETY);
  void getViaRawPriority(frViaDef* viaDef, viaRawPriorityTuple& priority);
  void initDefaultVias_GF14(const std::string& in);
  void initCutLayerWidth();
  void initConstraintLayerIdx();

  // instance analysis
  void instAnalysis();

  // postProcessGuide functions
  void genGuides(frNet* net, std::vector<frRect>& rects);
  void genGuides_addCoverGuide(frNet* net, std::vector<frRect>& rects);
  template <typename T>
  void genGuides_addCoverGuide_helper(frBlockObject* term,
                                      T* trueTerm,
                                      frInst* inst,
                                      dbTransform& shiftXform,
                                      vector<frRect>& rects);
  void patchGuides(frNet* net, frBlockObject* pin, std::vector<frRect>& rects);
  static int distL1(const Rect& b, const Point& p);
  static void getClosestPoint(const frRect& r,
                              const Point3D& p,
                              Point3D& result);
  void genGuides_pinEnclosure(frNet* net, std::vector<frRect>& rects);
  void checkPinForGuideEnclosure(frBlockObject* pin,
                                 frNet* net,
                                 std::vector<frRect>& guides);
  void genGuides_merge(
      std::vector<frRect>& rects,
      std::vector<std::map<frCoord, boost::icl::interval_set<frCoord>>>& intvs);
  void genGuides_split(
      std::vector<frRect>& rects,
      std::vector<std::map<frCoord, boost::icl::interval_set<frCoord>>>& intvs,
      std::map<std::pair<Point, frLayerNum>,
               std::set<frBlockObject*, frBlockObjectComp>>& gCell2PinMap,
      std::map<frBlockObject*,
               std::set<std::pair<Point, frLayerNum>>,
               frBlockObjectComp>& pin2GCellMap,
      bool isRetry);
  void genGuides_gCell2PinMap(
      frNet* net,
      std::map<std::pair<Point, frLayerNum>,
               std::set<frBlockObject*, frBlockObjectComp>>& gCell2PinMap);
  template <typename T>
  void genGuides_gCell2TermMap(
      std::map<std::pair<Point, frLayerNum>,
               std::set<frBlockObject*, frBlockObjectComp>>& gCell2PinMap,
      T* term,
      frBlockObject* origTerm);
  bool genGuides_gCell2APInstTermMap(
      std::map<std::pair<Point, frLayerNum>,
               std::set<frBlockObject*, frBlockObjectComp>>& gCell2PinMap,
      frInstTerm* instTerm);
  bool genGuides_gCell2APTermMap(
      std::map<std::pair<Point, frLayerNum>,
               std::set<frBlockObject*, frBlockObjectComp>>& gCell2PinMap,
      frBTerm* term);
  void genGuides_initPin2GCellMap(
      frNet* net,
      std::map<frBlockObject*,
               std::set<std::pair<Point, frLayerNum>>,
               frBlockObjectComp>& pin2GCellMap);
  void genGuides_buildNodeMap(
      std::map<std::pair<Point, frLayerNum>, std::set<int>>& nodeMap,
      int& gCnt,
      int& nCnt,
      std::vector<frRect>& rects,
      std::map<frBlockObject*,
               std::set<std::pair<Point, frLayerNum>>,
               frBlockObjectComp>& pin2GCellMap);
  bool genGuides_astar(
      frNet* net,
      std::vector<bool>& adjVisited,
      std::vector<int>& adjPrevIdx,
      std::map<std::pair<Point, frLayerNum>, std::set<int>>& nodeMap,
      int& gCnt,
      int& nCnt,
      bool forceFeedThrough,
      bool retry);
  void genGuides_final(frNet* net,
                       std::vector<frRect>& rects,
                       std::vector<bool>& adjVisited,
                       std::vector<int>& adjPrevIdx,
                       int gCnt,
                       int nCnt,
                       std::map<frBlockObject*,
                                std::set<std::pair<Point, frLayerNum>>,
                                frBlockObjectComp>& pin2GCellMap);

  // temp init functions
  void initRPin_rpin();
  void initRPin_rq();

  // write guide
  void saveGuidesUpdates();

  // misc
  void addFakeNets();

  odb::dbDatabase* db_;
  frDesign* design_;
  frTechObject* tech_;
  Logger* logger_;
  std::unique_ptr<frBlock> tmpBlock_;
  // temporary variables
  int readLayerCnt_;
  odb::dbTechLayer* masterSliceLayer_;
  std::map<frNet*, std::vector<frRect>, frBlockObjectComp> tmpGuides_;
  std::vector<std::pair<frBlockObject*, Point>> tmpGRPins_;
  std::map<frMaster*,
           std::map<dbOrientType,
                    std::map<std::vector<frCoord>,
                             std::set<frInst*, frBlockObjectComp>>>,
           frBlockObjectComp>
      trackOffsetMap_;
  std::vector<frTrackPattern*> prefTrackPatterns_;
  int numMasters_;
  int numInsts_;
  int numTerms_;      // including instterm and term
  int numNets_;       // including snet and net
  int numBlockages_;  // including instBlockage and blockage
};

class Writer
{
 public:
  // constructors
  Writer(frDesign* designIn, Logger* loggerIn)
      : tech_(designIn->getTech()), design_(designIn), logger_(loggerIn)
  {
  }
  // getters
  frTechObject* getTech() const { return tech_; }
  frDesign* getDesign() const { return design_; }
  // others
  void updateDb(odb::dbDatabase* db, bool pin_access = false);

 private:
  void fillViaDefs();
  void fillConnFigs(bool isTA);
  void fillConnFigs_net(frNet* net, bool isTA);
  void mergeSplitConnFigs(std::list<std::shared_ptr<frConnFig>>& connFigs);
  void splitVia_helper(
      frLayerNum layerNum,
      int isH,
      frCoord trackLoc,
      frCoord x,
      frCoord y,
      std::vector<std::vector<
          std::map<frCoord, std::vector<std::shared_ptr<frPathSeg>>>>>&
          mergedPathSegs);
  void updateDbConn(odb::dbBlock* block, odb::dbTech* db_tech);
  void updateDbVias(odb::dbBlock* block, odb::dbTech* db_tech);
  void updateDbAccessPoints(odb::dbBlock* block, odb::dbTech* db_tech);

  frTechObject* tech_;
  frDesign* design_;
  Logger* logger_;
  std::map<frString, std::list<std::shared_ptr<frConnFig>>>
      connFigs_;  // all connFigs ready to def
  std::vector<frViaDef*> viaDefs_;
};

}  // namespace fr::io

#endif<|MERGE_RESOLUTION|>--- conflicted
+++ resolved
@@ -58,30 +58,8 @@
 {
  public:
   // constructors
-<<<<<<< HEAD
-  Parser(odb::dbDatabase* dbIn, frDesign* designIn, Logger* loggerIn)
-      : db(dbIn),
-        design(designIn),
-        tech(design->getTech()),
-        logger(loggerIn),
-        tmpBlock(nullptr),
-        readLayerCnt(0),
-        masterSliceLayer(nullptr),
-        tmpGuides(),
-        tmpGRPins(),
-        trackOffsetMap(),
-        prefTrackPatterns(),
-        numMasters(0),
-        numInsts(0),
-        numTerms(0),
-        numNets(0),
-        numBlockages(0)
-  {
-  }
-=======
   Parser(odb::dbDatabase* dbIn, frDesign* designIn, Logger* loggerIn);
 
->>>>>>> 80a4e431
   // others
   void readDb();
   bool readGuide();
