/* Authors: Lutong Wang and Bangqi Xu */
/*
 * Copyright (c) 2019, The Regents of the University of California
 * All rights reserved.
 *
 * Redistribution and use in source and binary forms, with or without
 * modification, are permitted provided that the following conditions are met:
 *     * Redistributions of source code must retain the above copyright
 *       notice, this list of conditions and the following disclaimer.
 *     * Redistributions in binary form must reproduce the above copyright
 *       notice, this list of conditions and the following disclaimer in the
 *       documentation and/or other materials provided with the distribution.
 *     * Neither the name of the University nor the
 *       names of its contributors may be used to endorse or promote products
 *       derived from this software without specific prior written permission.
 *
 * THIS SOFTWARE IS PROVIDED BY THE COPYRIGHT HOLDERS AND CONTRIBUTORS "AS IS"
 * AND ANY EXPRESS OR IMPLIED WARRANTIES, INCLUDING, BUT NOT LIMITED TO, THE
 * IMPLIED WARRANTIES OF MERCHANTABILITY AND FITNESS FOR A PARTICULAR PURPOSE
 * ARE DISCLAIMED. IN NO EVENT SHALL THE REGENTS BE LIABLE FOR ANY DIRECT,
 * INDIRECT, INCIDENTAL, SPECIAL, EXEMPLARY, OR CONSEQUENTIAL DAMAGES
 * (INCLUDING, BUT NOT LIMITED TO, PROCUREMENT OF SUBSTITUTE GOODS OR SERVICES;
 * LOSS OF USE, DATA, OR PROFITS; OR BUSINESS INTERRUPTION) HOWEVER CAUSED AND
 * ON ANY THEORY OF LIABILITY, WHETHER IN CONTRACT, STRICT LIABILITY, OR TORT
 * (INCLUDING NEGLIGENCE OR OTHERWISE) ARISING IN ANY WAY OUT OF THE USE OF THIS
 * SOFTWARE, EVEN IF ADVISED OF THE POSSIBILITY OF SUCH DAMAGE.
 */

#include <omp.h>

#include <chrono>
#include <iostream>
#include <sstream>

#include "FlexPA.h"
#include "FlexPA_graphics.h"
#include "db/infra/frTime.h"
#include "frProfileTask.h"
#include "gc/FlexGC.h"

using namespace std;
using namespace fr;

int gcCallCnt = 0;

template <typename T>
void FlexPA::prepPoint_pin_mergePinShapes(
    vector<gtl::polygon_90_set_data<frCoord>>& pinShapes,
    T* pin,
    frInstTerm* instTerm,
    bool isShrink)
{
  frInst* inst = nullptr;
  if (instTerm) {
    inst = instTerm->getInst();
  }

  dbTransform xform;
  if (inst) {
    inst->getUpdatedXform(xform);
  }

  vector<frCoord> layerWidths;
  if (isShrink) {
    layerWidths.resize(getDesign()->getTech()->getLayers().size(), 0);
    for (int i = 0; i < int(layerWidths.size()); i++) {
      layerWidths[i] = getDesign()->getTech()->getLayer(i)->getWidth();
    }
  }

  pinShapes.clear();
  pinShapes.resize(getDesign()->getTech()->getLayers().size());
  for (auto& shape : pin->getFigs()) {
    if (shape->typeId() == frcRect) {
      auto obj = static_cast<frRect*>(shape.get());
      auto layerNum = obj->getLayerNum();
      if (getDesign()->getTech()->getLayer(layerNum)->getType()
          != dbTechLayerType::ROUTING) {
        continue;
      }
      Rect box;
      obj->getBBox(box);
      xform.apply(box);
      gtl::rectangle_data<frCoord> rect(
          box.xMin(), box.yMin(), box.xMax(), box.yMax());
      if (isShrink) {
        if (getDesign()->getTech()->getLayer(layerNum)->getDir()
            == dbTechLayerDir::HORIZONTAL) {
          gtl::shrink(rect, gtl::VERTICAL, layerWidths[layerNum] / 2);
        } else if (getDesign()->getTech()->getLayer(layerNum)->getDir()
                   == dbTechLayerDir::VERTICAL) {
          gtl::shrink(rect, gtl::HORIZONTAL, layerWidths[layerNum] / 2);
        }
      }
      using namespace boost::polygon::operators;
      pinShapes[layerNum] += rect;
    } else if (shape->typeId() == frcPolygon) {
      auto obj = static_cast<frPolygon*>(shape.get());
      auto layerNum = obj->getLayerNum();
      vector<gtl::point_data<frCoord>> points;
      // must be copied pts
      for (auto pt : obj->getPoints()) {
        xform.apply(pt);
        points.push_back(gtl::point_data<frCoord>(pt.x(), pt.y()));
      }
      gtl::polygon_90_data<frCoord> poly;
      poly.set(points.begin(), points.end());
      using namespace boost::polygon::operators;
      pinShapes[layerNum] += poly;
    } else {
      logger_->error(DRT, 67, "FlexPA mergePinShapes unsupported shape.");
      exit(1);
    }
  }
}

void FlexPA::prepPoint_pin_genPoints_rect_genGrid(
    map<frCoord, frAccessPointEnum>& coords,
    const map<frCoord, frAccessPointEnum>& trackCoords,
    frCoord low,
    frCoord high,
    bool useNearbyGrid)
{
  for (auto it = trackCoords.lower_bound(low); it != trackCoords.end(); it++) {
    auto& [coord, cost] = *it;
    if (coord > high) {
      break;
    }
    if (useNearbyGrid) {
      coords.insert({coord, frAccessPointEnum::NearbyGrid});
    } else {
      coords.insert(*it);
    }
  }
}

// will not generate center for wider edge
void FlexPA::prepPoint_pin_genPoints_rect_genCenter(
    map<frCoord, frAccessPointEnum>& coords,
    frLayerNum layerNum,
    frCoord low,
    frCoord high)
{
  // if touching two tracks, then no center??
  int cnt = 0;
  for (auto it = coords.lower_bound(low); it != coords.end(); it++) {
    auto& [c1, c2] = *it;
    if (c1 > high) {
      break;
    }
    if (c2 == frAccessPointEnum::OnGrid) {
      cnt++;
    }
  }
  if (cnt >= 2) {
    return;
  }

  frCoord manuGrid = getDesign()->getTech()->getManufacturingGrid();
  frCoord coord = (low + high) / 2 / manuGrid * manuGrid;
  auto it = coords.find(coord);
  if (it == coords.end()) {
    coords.insert(make_pair(coord, frAccessPointEnum::Center));
  } else {
    coords[coord] = std::min(coords[coord], frAccessPointEnum::Center);
  }
}

void FlexPA::prepPoint_pin_genPoints_rect_ap_helper(
    vector<unique_ptr<frAccessPoint>>& aps,
    set<pair<Point, frLayerNum>>& apset,
    const gtl::rectangle_data<frCoord>& maxrect,
    frCoord x,
    frCoord y,
    frLayerNum layerNum,
    bool allowPlanar,
    bool allowVia,
    frAccessPointEnum lowCost,
    frAccessPointEnum highCost)
{
  gtl::point_data<frCoord> pt(x, y);
  if (!gtl::contains(maxrect, pt) && lowCost != frAccessPointEnum::NearbyGrid
      && highCost != frAccessPointEnum::NearbyGrid) {
    return;
  }
  Point fpt(x, y);
  if (apset.find(make_pair(fpt, layerNum)) != apset.end()) {
    return;
  }
  auto ap = make_unique<frAccessPoint>(fpt, layerNum);
  if (allowPlanar) {
    auto lowerLayer = getDesign()->getTech()->getLayer(layerNum);
    ap->setAccess(frDirEnum::W, true);
    ap->setAccess(frDirEnum::E, true);
    ap->setAccess(frDirEnum::S, true);
    ap->setAccess(frDirEnum::N, true);
    // rectonly forbid wrongway planar access
    // rightway on grid only forbid off track rightway planar access
    // horz layer
    if (lowerLayer->getDir() == dbTechLayerDir::HORIZONTAL) {
      if (lowerLayer->getLef58RectOnlyConstraint()) {
        ap->setAccess(frDirEnum::S, false);
        ap->setAccess(frDirEnum::N, false);
      }
      if (lowerLayer->getLef58RightWayOnGridOnlyConstraint()
          && lowCost != frAccessPointEnum::OnGrid) {
        ap->setAccess(frDirEnum::W, false);
        ap->setAccess(frDirEnum::E, false);
      }
    }
    // vert layer
    if (lowerLayer->getDir() == dbTechLayerDir::VERTICAL) {
      if (lowerLayer->getLef58RectOnlyConstraint()) {
        ap->setAccess(frDirEnum::W, false);
        ap->setAccess(frDirEnum::E, false);
      }
      if (lowerLayer->getLef58RightWayOnGridOnlyConstraint()
          && lowCost != frAccessPointEnum::OnGrid) {
        ap->setAccess(frDirEnum::S, false);
        ap->setAccess(frDirEnum::N, false);
      }
    }
  } else {
    ap->setAccess(frDirEnum::W, false);
    ap->setAccess(frDirEnum::E, false);
    ap->setAccess(frDirEnum::S, false);
    ap->setAccess(frDirEnum::N, false);
  }
  ap->setAccess(frDirEnum::D, false);
  if (allowVia) {
    ap->setAccess(frDirEnum::U, true);
    // cout <<"@@@set U valid, check " <<ap->hasAccess(frDirEnum::U) <<endl;
  } else {
    ap->setAccess(frDirEnum::U, false);
  }
  ap->setType((frAccessPointEnum) lowCost, true);
  ap->setType((frAccessPointEnum) highCost, false);
  aps.push_back(std::move(ap));
  apset.insert(make_pair(fpt, layerNum));
}

void FlexPA::prepPoint_pin_genPoints_rect_ap(
    vector<unique_ptr<frAccessPoint>>& aps,
    set<pair<Point, frLayerNum>>& apset,
    const gtl::rectangle_data<frCoord>& rect,
    frLayerNum layerNum,
    bool allowPlanar,
    bool allowVia,
    bool isLayer1Horz,
    const map<frCoord, frAccessPointEnum>& xCoords,
    const map<frCoord, frAccessPointEnum>& yCoords,
    frAccessPointEnum lowerType,
    frAccessPointEnum upperType)
{
  // build points;
  for (auto& [xCoord, costX] : xCoords) {
    for (auto& [yCoord, costY] : yCoords) {
      // lower full/half/center
      auto& lowCost = isLayer1Horz ? costY : costX;
      auto& highCost = (!isLayer1Horz) ? costY : costX;
      if (lowCost == lowerType && highCost == upperType) {
        prepPoint_pin_genPoints_rect_ap_helper(aps,
                                               apset,
                                               rect,
                                               xCoord,
                                               yCoord,
                                               layerNum,
                                               allowPlanar,
                                               allowVia,
                                               lowCost,
                                               highCost);
      }
    }
  }
}

void FlexPA::prepPoint_pin_genPoints_rect_genEnc(
    map<frCoord, frAccessPointEnum>& coords,
    const gtl::rectangle_data<frCoord>& rect,
    frLayerNum layerNum,
    bool isCurrLayerHorz)
{
  auto rectWidth = gtl::delta(rect, gtl::HORIZONTAL);
  auto rectHeight = gtl::delta(rect, gtl::VERTICAL);
  int maxNumViaTrial = 2;
  if (layerNum + 1 > getDesign()->getTech()->getTopLayerNum()) {
    return;
  }
  // hardcode first two single vias
  vector<frViaDef*> viaDefs;
  int cnt = 0;
  for (auto& [tup, via] : layerNum2ViaDefs_[layerNum + 1][1]) {
    viaDefs.push_back(via);
    cnt++;
    if (cnt >= maxNumViaTrial) {
      break;
    }
  }
  Rect box;
  for (auto& viaDef : viaDefs) {
    frVia via(viaDef);
    via.getLayer1BBox(box);
    auto viaWidth = box.xMax() - box.xMin();
    auto viaHeight = box.yMax() - box.yMin();
    if (viaWidth > rectWidth || viaHeight > rectHeight) {
      // cout <<"@@@" <<viaDef->getName() <<" rect " <<rectWidth <<" "
      // <<rectHeight <<" via " <<viaWidth <<" " <<viaHeight <<endl;
      continue;
    }
    if (isCurrLayerHorz) {
      auto coord = gtl::yh(rect) - (box.yMax() - 0);
      auto it = coords.find(coord);
      if (it == coords.end()) {
        // cout << coord / 2000.0 <<endl;
        coords.insert(make_pair(coord, frAccessPointEnum::EncOpt));
      } else {
        coords[coord] = std::min(coords[coord], frAccessPointEnum::EncOpt);
      }
      coord = gtl::yl(rect) + (0 - box.yMin());
      it = coords.find(coord);
      if (it == coords.end()) {
        // cout << coord / 2000.0 <<endl;
        coords.insert(make_pair(coord, frAccessPointEnum::EncOpt));
      } else {
        coords[coord] = std::min(coords[coord], frAccessPointEnum::EncOpt);
      }
    } else {
      auto coord = gtl::xh(rect) - (box.xMax() - 0);
      auto it = coords.find(coord);
      if (it == coords.end()) {
        // cout << coord / 2000.0 <<endl;
        coords.insert(make_pair(coord, frAccessPointEnum::EncOpt));
      } else {
        coords[coord] = std::min(coords[coord], frAccessPointEnum::EncOpt);
      }
      coord = gtl::xl(rect) + (0 - box.xMin());
      it = coords.find(coord);
      if (it == coords.end()) {
        // cout << coord / 2000.0 <<endl;
        coords.insert(make_pair(coord, frAccessPointEnum::EncOpt));
      } else {
        coords[coord] = std::min(coords[coord], frAccessPointEnum::EncOpt);
      }
    }
  }
}

bool FlexPA::enclosesOnTrackPlanarAccess(
    const gtl::rectangle_data<frCoord>& rect,
    frLayerNum layerNum)
{
  frCoord low, high;
  frLayer* layer = getDesign()->getTech()->getLayer(layerNum);
  if (layer->isHorizontal()) {
    low = gtl::yl(rect);
    high = gtl::yh(rect);
  } else if (layer->isVertical()) {
    low = gtl::xl(rect);
    high = gtl::xh(rect);
  } else
    logger_->error(
        DRT,
        1003,
        "enclosesPlanarAccess: layer is neither vertical or horizontal");
  auto& tracks = trackCoords_[layerNum];
  auto lowTrack = tracks.lower_bound(low);
  if (lowTrack == tracks.end())
    logger_->error(DRT, 1004, "enclosesPlanarAccess: low track not found");
  if (lowTrack->first > high)
    return false;
  auto highTrack = tracks.lower_bound(high);
  if (highTrack != tracks.end()) {
    if (highTrack->first > high)
      highTrack--;
  } else
    logger_->error(DRT, 1005, "enclosesPlanarAccess: high track not found");
  if (highTrack->first - lowTrack->first > (int) layer->getPitch())
    return true;
  if (lowTrack->first - (int) layer->getWidth() / 2 < low)
    return false;
  if (highTrack->first + (int) layer->getWidth() / 2 > high)
    return false;
  return true;
}
void FlexPA::prepPoint_pin_genPoints_rect(
    vector<unique_ptr<frAccessPoint>>& aps,
    set<pair<Point, frLayerNum>>& apset,
    const gtl::rectangle_data<frCoord>& rect,
    frLayerNum layerNum,
    bool allowPlanar,
    bool allowVia,
    frAccessPointEnum lowerType,
    frAccessPointEnum upperType,
    bool isMacroCellPin)
{
  auto minWidthLayer1
      = getDesign()->getTech()->getLayer(layerNum)->getMinWidth();
  if (std::min(gtl::delta(rect, gtl::HORIZONTAL),
               gtl::delta(rect, gtl::VERTICAL))
      < minWidthLayer1) {
    return;
  }
  frLayerNum secondLayerNum = 0;
  if (layerNum + 2 <= getDesign()->getTech()->getTopLayerNum()) {
    secondLayerNum = layerNum + 2;
  } else if (layerNum - 2 >= getDesign()->getTech()->getBottomLayerNum()) {
    secondLayerNum = layerNum - 2;
  } else {
    logger_->error(
        DRT, 68, "prepPoint_pin_genPoints_rect cannot find secondLayerNum.");
  }
  auto minWidthLayer2
      = getDesign()->getTech()->getLayer(secondLayerNum)->getMinWidth();
  auto& layer1TrackCoords = trackCoords_[layerNum];
  auto& layer2TrackCoords = trackCoords_[secondLayerNum];
  bool isLayer1Horz = (getDesign()->getTech()->getLayer(layerNum)->getDir()
                       == dbTechLayerDir::HORIZONTAL);

  map<frCoord, frAccessPointEnum> xCoords;
  map<frCoord, frAccessPointEnum> yCoords;
  int hwidth = getDesign()->getTech()->getLayer(layerNum)->getWidth() / 2;
  bool useCenterLine = false;
  if (isMacroCellPin) {
    auto rectDir = gtl::guess_orientation(rect);
    if ((rectDir == gtl::HORIZONTAL && isLayer1Horz)
        || (rectDir == gtl::VERTICAL && !isLayer1Horz)) {
      auto layerWidth = getDesign()->getTech()->getLayer(layerNum)->getWidth();
      if ((rectDir == gtl::HORIZONTAL
           && gtl::delta(rect, gtl::VERTICAL) < 2 * layerWidth)
          || (rectDir == gtl::VERTICAL
              && gtl::delta(rect, gtl::HORIZONTAL) < 2 * layerWidth)) {
        useCenterLine = true;
      }
    }
  }

  // gen all full/half grid coords
  if (!isMacroCellPin || !useCenterLine) {
    if (isLayer1Horz) {
      prepPoint_pin_genPoints_rect_genGrid(
          yCoords, layer1TrackCoords, gtl::yl(rect), gtl::yh(rect));
      prepPoint_pin_genPoints_rect_genGrid(
          xCoords,
          layer2TrackCoords,
          gtl::xl(rect) + (isMacroCellPin ? hwidth : 0),
          gtl::xh(rect) - (isMacroCellPin ? hwidth : 0));
      if (lowerType >= frAccessPointEnum::Center) {
        prepPoint_pin_genPoints_rect_genCenter(
            yCoords, layerNum, gtl::yl(rect), gtl::yh(rect));
      }
      if (lowerType >= frAccessPointEnum::EncOpt) {
        prepPoint_pin_genPoints_rect_genEnc(
            yCoords, rect, layerNum, isLayer1Horz);
      }
      if (upperType >= frAccessPointEnum::Center) {
        prepPoint_pin_genPoints_rect_genCenter(
            xCoords,
            layerNum,
            gtl::xl(rect) + (isMacroCellPin ? hwidth : 0),
            gtl::xh(rect) - (isMacroCellPin ? hwidth : 0));
      }
      if (upperType >= frAccessPointEnum::EncOpt) {
        prepPoint_pin_genPoints_rect_genEnc(
            xCoords, rect, layerNum, !isLayer1Horz);
      }
      if (lowerType >= frAccessPointEnum::NearbyGrid) {
        prepPoint_pin_genPoints_rect_genGrid(yCoords,
                                             layer1TrackCoords,
                                             gtl::yh(rect),
                                             gtl::yh(rect) + minWidthLayer1,
                                             true);
        prepPoint_pin_genPoints_rect_genGrid(yCoords,
                                             layer1TrackCoords,
                                             gtl::yl(rect) - minWidthLayer1,
                                             gtl::yl(rect),
                                             true);
      }
      if (upperType >= frAccessPointEnum::NearbyGrid) {
        prepPoint_pin_genPoints_rect_genGrid(xCoords,
                                             layer2TrackCoords,
                                             gtl::xh(rect),
                                             gtl::xh(rect) + minWidthLayer2,
                                             true);
        prepPoint_pin_genPoints_rect_genGrid(xCoords,
                                             layer2TrackCoords,
                                             gtl::xl(rect) - minWidthLayer2,
                                             gtl::xl(rect),
                                             true);
      }
    } else {
      prepPoint_pin_genPoints_rect_genGrid(
          xCoords, layer1TrackCoords, gtl::xl(rect), gtl::xh(rect));
      prepPoint_pin_genPoints_rect_genGrid(
          yCoords,
          layer2TrackCoords,
          gtl::yl(rect) + (isMacroCellPin ? hwidth : 0),
          gtl::yh(rect) - (isMacroCellPin ? hwidth : 0));
      if (lowerType >= frAccessPointEnum::Center) {
        prepPoint_pin_genPoints_rect_genCenter(
            xCoords, layerNum, gtl::xl(rect), gtl::xh(rect));
      }
      if (lowerType >= frAccessPointEnum::EncOpt) {
        prepPoint_pin_genPoints_rect_genEnc(
            xCoords, rect, layerNum, isLayer1Horz);
      }
      if (upperType >= frAccessPointEnum::Center) {
        prepPoint_pin_genPoints_rect_genCenter(
            yCoords,
            layerNum,
            gtl::yl(rect) + (isMacroCellPin ? hwidth : 0),
            gtl::yh(rect) - (isMacroCellPin ? hwidth : 0));
      }
      if (upperType >= frAccessPointEnum::EncOpt) {
        prepPoint_pin_genPoints_rect_genEnc(
            yCoords, rect, layerNum, !isLayer1Horz);
      }
      if (lowerType >= frAccessPointEnum::NearbyGrid) {
        prepPoint_pin_genPoints_rect_genGrid(xCoords,
                                             layer1TrackCoords,
                                             gtl::xh(rect),
                                             gtl::xh(rect) + minWidthLayer1,
                                             true);
        prepPoint_pin_genPoints_rect_genGrid(xCoords,
                                             layer1TrackCoords,
                                             gtl::xl(rect) - minWidthLayer1,
                                             gtl::xl(rect),
                                             true);
      }
      if (upperType >= frAccessPointEnum::NearbyGrid) {
        prepPoint_pin_genPoints_rect_genGrid(yCoords,
                                             layer2TrackCoords,
                                             gtl::yh(rect),
                                             gtl::yh(rect) + minWidthLayer2,
                                             true);
        prepPoint_pin_genPoints_rect_genGrid(yCoords,
                                             layer2TrackCoords,
                                             gtl::yl(rect) - minWidthLayer2,
                                             gtl::yl(rect),
                                             true);
      }
    }
  } else {
    if (isLayer1Horz) {
      lowerType = frAccessPointEnum::OnGrid;
      prepPoint_pin_genPoints_rect_genGrid(
          xCoords, layer2TrackCoords, gtl::xl(rect), gtl::xh(rect));
      if (upperType >= frAccessPointEnum::Center) {
        prepPoint_pin_genPoints_rect_genCenter(
            xCoords, layerNum, gtl::xl(rect), gtl::xh(rect));
      }
      if (upperType >= frAccessPointEnum::EncOpt) {
        prepPoint_pin_genPoints_rect_genEnc(
            xCoords, rect, layerNum, !isLayer1Horz);
      }
      if (upperType >= frAccessPointEnum::NearbyGrid) {
        prepPoint_pin_genPoints_rect_genGrid(xCoords,
                                             layer2TrackCoords,
                                             gtl::xh(rect),
                                             gtl::xh(rect) + minWidthLayer2,
                                             true);
        prepPoint_pin_genPoints_rect_genGrid(xCoords,
                                             layer2TrackCoords,
                                             gtl::xl(rect) - minWidthLayer2,
                                             gtl::xl(rect),
                                             true);
      }
      prepPoint_pin_genPoints_rect_genCenter(
          yCoords, layerNum, gtl::yl(rect), gtl::yh(rect));
      for (auto& [yCoord, cost] : yCoords) {
        yCoords[yCoord] = frAccessPointEnum::OnGrid;
      }
    } else {
      prepPoint_pin_genPoints_rect_genGrid(
          yCoords, layer2TrackCoords, gtl::yl(rect), gtl::yh(rect));
      if (upperType >= frAccessPointEnum::Center) {
        prepPoint_pin_genPoints_rect_genCenter(
            yCoords, layerNum, gtl::yl(rect), gtl::yh(rect));
      }
      if (upperType >= frAccessPointEnum::EncOpt) {
        prepPoint_pin_genPoints_rect_genEnc(
            yCoords, rect, layerNum, !isLayer1Horz);
      }
      if (upperType >= frAccessPointEnum::NearbyGrid) {
        prepPoint_pin_genPoints_rect_genGrid(yCoords,
                                             layer2TrackCoords,
                                             gtl::yh(rect),
                                             gtl::yh(rect) + minWidthLayer2,
                                             true);
        prepPoint_pin_genPoints_rect_genGrid(yCoords,
                                             layer2TrackCoords,
                                             gtl::yl(rect) - minWidthLayer2,
                                             gtl::yl(rect),
                                             true);
      }
      prepPoint_pin_genPoints_rect_genCenter(
          xCoords, layerNum, gtl::xl(rect), gtl::xh(rect));
      for (auto& [xCoord, cost] : xCoords) {
        xCoords[xCoord] = frAccessPointEnum::OnGrid;
      }
    }
  }
  prepPoint_pin_genPoints_rect_ap(aps,
                                  apset,
                                  rect,
                                  layerNum,
                                  allowPlanar,
                                  allowVia,
                                  isLayer1Horz,
                                  xCoords,
                                  yCoords,
                                  lowerType,
                                  upperType);
}

void FlexPA::prepPoint_pin_genPoints_layerShapes(
    vector<unique_ptr<frAccessPoint>>& aps,
    set<pair<Point, frLayerNum>>& apset,
    frInstTerm* instTerm,
    const gtl::polygon_90_set_data<frCoord>& layerShapes,
    frLayerNum layerNum,
    bool allowVia,
    frAccessPointEnum lowerType,
    frAccessPointEnum upperType)
{
  if (getDesign()->getTech()->getLayer(layerNum)->getType()
      != dbTechLayerType::ROUTING) {
    return;
  }
  bool allowPlanar = true;
  bool isMacroCellPin = false;
  if (instTerm) {
    dbMasterType masterType = instTerm->getInst()->getMaster()->getMasterType();
    if (masterType == dbMasterType::CORE
        || masterType == dbMasterType::CORE_TIEHIGH
        || masterType == dbMasterType::CORE_TIELOW
        || masterType == dbMasterType::CORE_ANTENNACELL) {
      if ((layerNum >= VIAINPIN_BOTTOMLAYERNUM
           && layerNum <= VIAINPIN_TOPLAYERNUM)
          || layerNum <= VIA_ACCESS_LAYERNUM) {
        allowPlanar = false;
      }
    } else if (masterType.isBlock() || masterType.isPad()
               || masterType == dbMasterType::RING) {
      isMacroCellPin = true;
    }
  } else {
    // IO term is treated as the MacroCellPin as the top block
    isMacroCellPin = true;
    allowPlanar = true;
    allowVia = false;
  }
  // lower layer is current layer
  // righway on grid only forbid off track up via access on upper layer
  auto upperLayer = (layerNum + 2 <= getDesign()->getTech()->getTopLayerNum())
                        ? getDesign()->getTech()->getLayer(layerNum + 2)
                        : nullptr;
  if (!isMacroCellPin && upperLayer
      && upperLayer->getLef58RightWayOnGridOnlyConstraint()
      && upperType != frAccessPointEnum::OnGrid) {
    return;
  }
  vector<gtl::rectangle_data<frCoord>> maxrects;
  gtl::get_max_rectangles(maxrects, layerShapes);
  for (auto& bboxRect : maxrects) {
    prepPoint_pin_genPoints_rect(aps,
                                 apset,
                                 bboxRect,
                                 layerNum,
                                 allowPlanar,
                                 allowVia,
                                 lowerType,
                                 upperType,
                                 isMacroCellPin);
  }
}

// filter off-grid coordinate
// lower on-grid 0, upper on-grid 0 = 0
// lower 1/2     1, upper on-grid 0 = 1
// lower center  2, upper on-grid 0 = 2
// lower center  2, upper center  2 = 4
template <typename T>
void FlexPA::prepPoint_pin_genPoints(
    vector<unique_ptr<frAccessPoint>>& aps,
    set<pair<Point, frLayerNum>>& apset,
    T* pin,
    frInstTerm* instTerm,
    const vector<gtl::polygon_90_set_data<frCoord>>& pinShapes,
    frAccessPointEnum lowerType,
    frAccessPointEnum upperType)
{
  //  only VIA_ACCESS_LAYERNUM layer can have via access
  bool allowVia = true;
  frLayerNum layerNum = (int) pinShapes.size() - 1;
  for (auto it = pinShapes.rbegin(); it != pinShapes.rend(); it++) {
    if ((layerNum == VIA_ACCESS_LAYERNUM || layerNum == VIA_ACCESS_LAYERNUM + 2)
        && instTerm != nullptr) {
      allowVia = true;
    } else {
      allowVia = false;
    }
    if (!it->empty()
        && getDesign()->getTech()->getLayer(layerNum)->getType()
               == dbTechLayerType::ROUTING) {
      // cout <<"via layernum = " <<layerNum <<endl;
      prepPoint_pin_genPoints_layerShapes(
          aps, apset, instTerm, *it, layerNum, allowVia, lowerType, upperType);
    }
    layerNum--;
  }
}

bool FlexPA::prepPoint_pin_checkPoint_planar_ep(
    Point& ep,
    const vector<gtl::polygon_90_data<frCoord>>& layerPolys,
    const Point& bp,
    frLayerNum layerNum,
    frDirEnum dir)
{
  const int stepSizeMultiplier = 3;
  frCoord x = bp.x();
  frCoord y = bp.y();
  frCoord width = getDesign()->getTech()->getLayer(layerNum)->getWidth();
  frCoord stepSize = stepSizeMultiplier * width;
  switch (dir) {
    case (frDirEnum::W):
      x -= stepSize;
      break;
    case (frDirEnum::E):
      x += stepSize;
      break;
    case (frDirEnum::S):
      y -= stepSize;
      break;
    case (frDirEnum::N):
      y += stepSize;
      break;
    default:
      logger_->error(DRT, 70, "Unexpected direction in getPlanarEP.");
  }
  ep.set(x, y);
  gtl::point_data<frCoord> pt(x, y);
  bool outside = true;
  for (auto& layerPoly : layerPolys) {
    if (gtl::contains(layerPoly, pt)) {
      outside = false;
      break;
    }
  }

  return outside;
}

template <typename T>
void FlexPA::prepPoint_pin_checkPoint_planar(
    frAccessPoint* ap,
    const vector<gtl::polygon_90_data<frCoord>>& layerPolys,
    frDirEnum dir,
    T* pin,
    frInstTerm* instTerm)
{
  Point bp, ep;
  ap->getPoint(bp);
  // skip viaonly access
  if (!ap->hasAccess(dir)) {
    return;
  }
<<<<<<< HEAD
  bool isStdCellPin = false;
  if (instTerm) {
    // TODO there should be a better way to get this info by getting the master
    // terms from OpenDB
    dbMasterType masterType = instTerm->getInst()->getMaster()->getMasterType();
    isStdCellPin = masterType == dbMasterType::CORE
                   || masterType == dbMasterType::CORE_TIEHIGH
                   || masterType == dbMasterType::CORE_TIELOW
                   || masterType == dbMasterType::CORE_ANTENNACELL;
  }
=======

>>>>>>> e562e65f
  bool isOutSide = prepPoint_pin_checkPoint_planar_ep(
      ep, layerPolys, bp, ap->getLayerNum(), dir);
  // skip if two width within shape for standard cell
  if (!isOutSide) {
    ap->setAccess(dir, false);
    return;
  }

  auto ps = make_unique<frPathSeg>();
  auto style = getDesign()
                   ->getTech()
                   ->getLayer(ap->getLayerNum())
                   ->getDefaultSegStyle();
  if (dir == frDirEnum::W || dir == frDirEnum::S) {
    ps->setPoints(ep, bp);
    style.setEndStyle(frcTruncateEndStyle, 0);
  } else {
    ps->setPoints(bp, ep);
    style.setBeginStyle(frcTruncateEndStyle, 0);
  }
  ps->setLayerNum(ap->getLayerNum());
  ps->setStyle(style);
  if (instTerm && instTerm->hasNet()) {
    ps->addToNet(instTerm->getNet());
  } else {
    ps->addToPin(pin);
  }

  // new gcWorker
  FlexGCWorker gcWorker(getTech(), logger_);
  gcWorker.setIgnoreMinArea();
  Rect extBox(bp.x() - 3000, bp.y() - 3000, bp.x() + 3000, bp.y() + 3000);
  gcWorker.setExtBox(extBox);
  gcWorker.setDrcBox(extBox);
  if (instTerm) {
    gcWorker.setTargetObj(instTerm->getInst());
  } else {
    gcWorker.setTargetObj(pin->getTerm());
  }
  gcWorker.initPA0(getDesign());
  if (instTerm) {
    if (instTerm->hasNet()) {
      gcWorker.addPAObj(ps.get(), instTerm->getNet());
    } else {
      gcWorker.addPAObj(ps.get(), instTerm);
    }
  } else {
    if (pin->getTerm()->hasNet()) {
      gcWorker.addPAObj(ps.get(), pin->getTerm()->getNet());
    } else {
      gcWorker.addPAObj(ps.get(), pin->getTerm());
    }
  }
  gcWorker.initPA1();
  gcWorker.main();
  gcWorker.end();

  if (gcWorker.getMarkers().empty()) {
    ap->setAccess(dir, true);
  } else {
    ap->setAccess(dir, false);
  }

  if (graphics_) {
    graphics_->setPlanarAP(ap, ps.get(), gcWorker.getMarkers());
  }
}

template <typename T>
void FlexPA::prepPoint_pin_checkPoint_via(
    frAccessPoint* ap,
    const gtl::polygon_90_set_data<frCoord>& polyset,
    frDirEnum dir,
    T* pin,
    frInstTerm* instTerm)
{
  Point bp;
  ap->getPoint(bp);
  auto layerNum = ap->getLayerNum();
  // skip planar only access
  if (!ap->hasAccess(dir)) {
    // cout <<"no via access, check " <<ap->hasAccess(frDirEnum::U) <<endl;
    return;
  }

  bool viainpin = false;
  auto lower_type = ap->getType(true);
  auto upper_type = ap->getType(false);
  if (layerNum >= VIAINPIN_BOTTOMLAYERNUM && layerNum <= VIAINPIN_TOPLAYERNUM) {
    viainpin = true;
  } else if ((lower_type == frAccessPointEnum::EncOpt
              && upper_type != frAccessPointEnum::NearbyGrid)
             || (upper_type == frAccessPointEnum::EncOpt
                 && lower_type != frAccessPointEnum::NearbyGrid)) {
    viainpin = true;
  }

  int maxNumViaTrial = 2;
  // use std:pair to ensure deterministic behavior
  vector<pair<int, frViaDef*>> viaDefs;
  // hardcode first two single vias
  int cnt = 0;
  for (auto& [tup, viaDef] : layerNum2ViaDefs_[layerNum + 1][1]) {
    viaDefs.push_back(make_pair(viaDefs.size(), viaDef));
    cnt++;
    if (cnt >= maxNumViaTrial) {
      break;
    }
  }

  // check if ap is on the left/right boundary of the cell
  Rect boundaryBBox;
  bool isLRBound = false;
  if (instTerm) {
    instTerm->getInst()->getBoundaryBBox(boundaryBBox);
    frCoord width = getDesign()->getTech()->getLayer(layerNum)->getWidth();
    if (bp.x() <= boundaryBBox.xMin() + 3 * width
        || bp.x() >= boundaryBBox.xMax() - 3 * width) {
      isLRBound = true;
    }
  }

  set<tuple<frCoord, int, frViaDef*>> validViaDefs;
  Rect box;
  for (auto& [idx, viaDef] : viaDefs) {
    auto via = make_unique<frVia>(viaDef);
    via->setOrigin(bp);
    via->getLayer1BBox(box);
    if (instTerm) {
      if (!boundaryBBox.contains(box))
        continue;
      Rect layer2BBox;
      via->getLayer2BBox(layer2BBox);
      if (!boundaryBBox.contains(layer2BBox))
        continue;
    }

    frCoord maxExt = 0;
    gtl::rectangle_data<frCoord> viarect(
        box.xMin(), box.yMin(), box.xMax(), box.yMax());
    using namespace boost::polygon::operators;
    gtl::polygon_90_set_data<frCoord> intersection;
    intersection += viarect;
    intersection &= polyset;
    // via ranking criteria: max extension distance beyond pin shape
    vector<gtl::rectangle_data<frCoord>> intRects;
    intersection.get_rectangles(intRects, gtl::orientation_2d_enum::HORIZONTAL);
    for (auto& r : intRects) {
      maxExt = max(maxExt, box.xMax() - gtl::xh(r));
      maxExt = max(maxExt, gtl::xl(r) - box.xMin());
    }
    if (!isLRBound) {
      if (intRects.size() > 1) {
        intRects.clear();
        intersection.get_rectangles(intRects,
                                    gtl::orientation_2d_enum::VERTICAL);
      }
      for (auto& r : intRects) {
        maxExt = max(maxExt, box.yMax() - gtl::yh(r));
        maxExt = max(maxExt, gtl::yl(r) - box.yMin());
      }
    }
    if (viainpin && maxExt)
      continue;
    if (prepPoint_pin_checkPoint_via_helper(ap, via.get(), pin, instTerm)) {
      validViaDefs.insert(make_tuple(maxExt, idx, viaDef));
    }
  }
  if (validViaDefs.empty()) {
    ap->setAccess(dir, false);
  }
  for (auto& [area, idx, viaDef] : validViaDefs) {
    ap->addViaDef(viaDef);
  }
}

template <typename T>
bool FlexPA::prepPoint_pin_checkPoint_via_helper(frAccessPoint* ap,
                                                 frVia* via,
                                                 T* pin,
                                                 frInstTerm* instTerm)
{
  Point bp, ep;
  ap->getPoint(bp);

  if (instTerm && instTerm->hasNet()) {
    via->addToNet(instTerm->getNet());
  } else {
    via->addToPin(pin);
  }

  // new gcWorker
  FlexGCWorker gcWorker(getTech(), logger_);
  gcWorker.setIgnoreMinArea();
  // gcWorker.setIgnoreLongSideEOL();
  Rect extBox(bp.x() - 3000, bp.y() - 3000, bp.x() + 3000, bp.y() + 3000);
  gcWorker.setExtBox(extBox);
  gcWorker.setDrcBox(extBox);
  if (instTerm) {
    if (!instTerm->getNet() || !instTerm->getNet()->getNondefaultRule()
        || AUTO_TAPER_NDR_NETS)
      gcWorker.setTargetObj(instTerm->getInst());
  } else {
    if (!pin->getTerm()->getNet()
        || !pin->getTerm()->getNet()->getNondefaultRule()
        || AUTO_TAPER_NDR_NETS)
      gcWorker.setTargetObj(pin->getTerm());
  }

  gcWorker.initPA0(getDesign());
  if (instTerm) {
    if (instTerm->hasNet()) {
      gcWorker.addPAObj(via, instTerm->getNet());
    } else {
      gcWorker.addPAObj(via, instTerm);
    }
  } else {
    gcWorker.addPAObj(via, pin->getTerm());
  }
  gcWorker.initPA1();
  gcWorker.main();
  gcWorker.end();

  bool sol = false;
  if (gcWorker.getMarkers().empty()) {
    sol = true;
  }
  if (graphics_) {
    graphics_->setViaAP(ap, via, gcWorker.getMarkers());
  }
  return sol;
}

template <typename T>
void FlexPA::prepPoint_pin_checkPoint(
    frAccessPoint* ap,
    const gtl::polygon_90_set_data<frCoord>& polyset,
    const vector<gtl::polygon_90_data<frCoord>>& polys,
    T* pin,
    frInstTerm* instTerm)
{
  prepPoint_pin_checkPoint_planar(ap, polys, frDirEnum::W, pin, instTerm);
  prepPoint_pin_checkPoint_planar(ap, polys, frDirEnum::E, pin, instTerm);
  prepPoint_pin_checkPoint_planar(ap, polys, frDirEnum::S, pin, instTerm);
  prepPoint_pin_checkPoint_planar(ap, polys, frDirEnum::N, pin, instTerm);
  prepPoint_pin_checkPoint_via(ap, polyset, frDirEnum::U, pin, instTerm);
}

template <typename T>
void FlexPA::prepPoint_pin_checkPoints(
    vector<unique_ptr<frAccessPoint>>& aps,
    const vector<gtl::polygon_90_set_data<frCoord>>& layerPolysets,
    T* pin,
    frInstTerm* instTerm)
{
  vector<vector<gtl::polygon_90_data<frCoord>>> layerPolys(
      layerPolysets.size());
  for (int i = 0; i < (int) layerPolysets.size(); i++) {
    layerPolysets[i].get_polygons(layerPolys[i]);
  }
  for (auto& ap : aps) {
    auto layerNum = ap->getLayerNum();
    Point pt;
    ap->getPoint(pt);
    prepPoint_pin_checkPoint(
        ap.get(), layerPolysets[layerNum], layerPolys[layerNum], pin, instTerm);
  }
}

template <typename T>
void FlexPA::prepPoint_pin_updateStat(
    const vector<unique_ptr<frAccessPoint>>& tmpAps,
    T* pin,
    frInstTerm* instTerm)
{
  bool isStdCellPin = false;
  bool isMacroCellPin = false;
  if (instTerm) {
    // TODO there should be a better way to get this info by getting the master
    // terms from OpenDB
    dbMasterType masterType = instTerm->getInst()->getMaster()->getMasterType();
    isStdCellPin = masterType == dbMasterType::CORE
                   || masterType == dbMasterType::CORE_TIEHIGH
                   || masterType == dbMasterType::CORE_TIELOW
                   || masterType == dbMasterType::CORE_ANTENNACELL;

    isMacroCellPin = masterType.isBlock() || masterType.isPad()
                     || masterType == dbMasterType::RING;
  }
  for (auto& ap : tmpAps) {
    if (ap->hasAccess(frDirEnum::W) || ap->hasAccess(frDirEnum::E)
        || ap->hasAccess(frDirEnum::S) || ap->hasAccess(frDirEnum::N)) {
      if (isStdCellPin) {
#pragma omp atomic
        stdCellPinValidPlanarApCnt_++;
      }
      if (isMacroCellPin) {
#pragma omp atomic
        macroCellPinValidPlanarApCnt_++;
      }
    }
    if (ap->hasAccess(frDirEnum::U)) {
      if (isStdCellPin) {
#pragma omp atomic
        stdCellPinValidViaApCnt_++;
      }
      if (isMacroCellPin) {
#pragma omp atomic
        macroCellPinValidViaApCnt_++;
      }
    }
  }
}

template <typename T>
bool FlexPA::prepPoint_pin_helper(
    vector<unique_ptr<frAccessPoint>>& aps,
    set<pair<Point, frLayerNum>>& apset,
    vector<gtl::polygon_90_set_data<frCoord>>& pinShapes,
    T* pin,
    frInstTerm* instTerm,
    frAccessPointEnum lowerType,
    frAccessPointEnum upperType)
{
  bool isStdCellPin = false;
  bool isMacroCellPin = false;
  if (instTerm) {
    // TODO there should be a better way to get this info by getting the master
    // terms from OpenDB
    dbMasterType masterType = instTerm->getInst()->getMaster()->getMasterType();
    isStdCellPin = masterType == dbMasterType::CORE
                   || masterType == dbMasterType::CORE_TIEHIGH
                   || masterType == dbMasterType::CORE_TIELOW
                   || masterType == dbMasterType::CORE_ANTENNACELL;

    isMacroCellPin = masterType.isBlock() || masterType.isPad()
                     || masterType == dbMasterType::RING;
  }
  bool isIOPin = (instTerm == nullptr);
  vector<unique_ptr<frAccessPoint>> tmpAps;
  prepPoint_pin_genPoints(
      tmpAps, apset, pin, instTerm, pinShapes, lowerType, upperType);
  prepPoint_pin_checkPoints(tmpAps, pinShapes, pin, instTerm);
  if (isStdCellPin) {
#pragma omp atomic
    stdCellPinGenApCnt_ += tmpAps.size();
  }
  if (isMacroCellPin) {
#pragma omp atomic
    macroCellPinGenApCnt_ += tmpAps.size();
  }
  if (graphics_) {
    graphics_->setAPs(tmpAps, lowerType, upperType);
  }
  for (auto& ap : tmpAps) {
    // for stdcell, add (i) planar access if layerNum != VIA_ACCESS_LAYERNUM,
    // and (ii) access if exist access for macro, allow pure planar ap
    if (isStdCellPin) {
      auto layerNum = ap->getLayerNum();
      if ((layerNum == VIA_ACCESS_LAYERNUM && ap->hasAccess(frDirEnum::U))
          || (layerNum != VIA_ACCESS_LAYERNUM && ap->hasAccess())) {
        aps.push_back(std::move(ap));
      }
    } else if ((isMacroCellPin || isIOPin) && ap->hasAccess()) {
      aps.push_back(std::move(ap));
    }
  }
  int nSparseAPs = (int) aps.size();
  Rect tbx;
  for (int i = 0; i < (int) aps.size();
       i++) {  // not perfect but will do the job
    int r = design_->getTech()->getLayer(aps[i]->getLayerNum())->getWidth() / 2;
    tbx.init(
        aps[i]->x() - r, aps[i]->y() - r, aps[i]->x() + r, aps[i]->y() + r);
    for (int j = i + 1; j < (int) aps.size(); j++) {
      if (aps[i]->getLayerNum() == aps[j]->getLayerNum()
          && tbx.intersects(aps[j]->getPoint())) {
        nSparseAPs--;
        break;
      }
    }
  }
  if (isStdCellPin && nSparseAPs >= MINNUMACCESSPOINT_STDCELLPIN) {
    prepPoint_pin_updateStat(aps, pin, instTerm);
    // write to pa
    auto it = unique2paidx_.find(instTerm->getInst());
    if (it == unique2paidx_.end()) {
      logger_->error(DRT, 71, "prepPoint_pin_helper unique2paidx not found.");
    } else {
      for (auto& ap : aps) {
        pin->getPinAccess(it->second)->addAccessPoint(std::move(ap));
      }
    }
    return true;
  }
  if (isMacroCellPin && nSparseAPs >= MINNUMACCESSPOINT_MACROCELLPIN) {
    prepPoint_pin_updateStat(aps, pin, instTerm);
    // write to pa
    auto it = unique2paidx_.find(instTerm->getInst());
    if (it == unique2paidx_.end()) {
      logger_->error(DRT, 72, "prepPoint_pin_helper unique2paidx not found.");
    } else {
      for (auto& ap : aps) {
        pin->getPinAccess(it->second)->addAccessPoint(std::move(ap));
      }
    }
    return true;
  }
  if (isIOPin && (int) aps.size() > 0) {
    // IO term pin always only have one access
    for (auto& ap : aps) {
      pin->getPinAccess(0)->addAccessPoint(std::move(ap));
    }
    return true;
  }
  return false;
}

// first create all access points with costs
template <typename T>
int FlexPA::prepPoint_pin(T* pin, frInstTerm* instTerm)
{
  // aps are after xform
  // before checkPoints, ap->hasAccess(dir) indicates whether to check drc
  vector<unique_ptr<frAccessPoint>> aps;
  set<pair<Point, frLayerNum>> apset;
  bool isStdCellPin = false;
  bool isMacroCellPin = false;
  if (instTerm) {
    // TODO there should be a better way to get this info by getting the master
    // terms from OpenDB
    dbMasterType masterType = instTerm->getInst()->getMaster()->getMasterType();
    isStdCellPin = masterType == dbMasterType::CORE
                   || masterType == dbMasterType::CORE_TIEHIGH
                   || masterType == dbMasterType::CORE_TIELOW
                   || masterType == dbMasterType::CORE_ANTENNACELL;

    isMacroCellPin = masterType.isBlock() || masterType.isPad()
                     || masterType == dbMasterType::RING;
  }

  if (graphics_) {
    set<frInst*, frBlockObjectComp>* instClass = nullptr;
    if (instTerm) {
      instClass = inst2Class_[instTerm->getInst()];
    }
    graphics_->startPin(pin, instTerm, instClass);
  }

  vector<gtl::polygon_90_set_data<frCoord>> pinShapes;
  prepPoint_pin_mergePinShapes(pinShapes, pin, instTerm);

  for (auto upper : {frAccessPointEnum::OnGrid,
                     frAccessPointEnum::HalfGrid,
                     frAccessPointEnum::Center,
                     frAccessPointEnum::EncOpt,
                     frAccessPointEnum::NearbyGrid}) {
    for (auto lower : {frAccessPointEnum::OnGrid,
                       frAccessPointEnum::HalfGrid,
                       frAccessPointEnum::Center,
                       frAccessPointEnum::EncOpt}) {
      if (upper == frAccessPointEnum::NearbyGrid && !aps.empty()) {
        // Only use NearbyGrid as a last resort (at least until
        // nangate45/aes is resolved).
        continue;
      }
      if (prepPoint_pin_helper(
              aps, apset, pinShapes, pin, instTerm, lower, upper)) {
        return aps.size();
      }
    }
  }

  // instTerm aps are written back here if not early stopped
  // IO term aps are are written back in prepPoint_pin_helper and always early
  // stopped
  prepPoint_pin_updateStat(aps, pin, instTerm);
  int nAps = aps.size();
  if (nAps == 0) {
    if (isStdCellPin) {
      stdCellPinNoApCnt_++;
    }
    if (isMacroCellPin) {
      macroCellPinNoApCnt_++;
    }
  } else {
    // write to pa
    auto it = unique2paidx_.find(instTerm->getInst());
    if (it == unique2paidx_.end()) {
      logger_->error(DRT, 75, "prepPoint_pin unique2paidx not found.");
    } else {
      for (auto& ap : aps) {
        pin->getPinAccess(it->second)->addAccessPoint(std::move(ap));
      }
    }
  }
  return nAps;
}

void FlexPA::prepPoint()
{
  ProfileTask profile("PA:point");
  int cnt = 0;

  omp_set_num_threads(MAX_THREADS);
  ThreadException exception;
#pragma omp parallel for schedule(dynamic)
  for (int i = 0; i < (int) uniqueInstances_.size(); i++) {
    try {
      auto& inst = uniqueInstances_[i];
      // only do for core and block cells
      dbMasterType masterType = inst->getMaster()->getMasterType();
      if (masterType != dbMasterType::CORE
          && masterType != dbMasterType::CORE_TIEHIGH
          && masterType != dbMasterType::CORE_TIELOW
          && masterType != dbMasterType::CORE_ANTENNACELL
          && !masterType.isBlock() && !masterType.isPad()
          && masterType != dbMasterType::RING) {
        continue;
      }
      ProfileTask profile("PA:uniqueInstance");
      for (auto& instTerm : inst->getInstTerms()) {
        // only do for normal and clock terms
        if (isSkipInstTerm(instTerm.get())) {
          continue;
        }
        int nAps = 0;
        for (auto& pin : instTerm->getTerm()->getPins()) {
          nAps += prepPoint_pin(pin.get(), instTerm.get());
        }
        if (!nAps) {
          logger_->error(DRT,
                         73,
                         "No access point for {}/{}.",
                         instTerm->getInst()->getName(),
                         instTerm->getTerm()->getName());
        }
#pragma omp critical
        {
          cnt++;
          if (VERBOSE > 0) {
            if (cnt < 1000) {
              if (cnt % 100 == 0) {
                logger_->info(DRT, 76, "  Complete {} pins.", cnt);
              }
            } else {
              if (cnt % 1000 == 0) {
                logger_->info(DRT, 77, "  Complete {} pins.", cnt);
              }
            }
          }
        }
      }
    } catch (...) {
      exception.capture();
    }
  }
  exception.rethrow();

  // cout << "PA for IO terms\n" << flush;

  // PA for IO terms
  if (target_insts_.empty()) {
    omp_set_num_threads(MAX_THREADS);
#pragma omp parallel for schedule(dynamic)
    for (unsigned i = 0; i < getDesign()->getTopBlock()->getTerms().size();
         i++) {
      try {
        auto& term = getDesign()->getTopBlock()->getTerms()[i];
        if (term.get()->getType().isSupply()) {
          continue;
        }
        if (term->getNet() == nullptr) {
          continue;
        }
        int nAps = 0;
        for (auto& pin : term->getPins()) {
          nAps += prepPoint_pin(pin.get(), nullptr);
        }
        if (!nAps) {
          logger_->error(
              DRT, 74, "No access point for PIN/{}.", term->getName());
        }
      } catch (...) {
        exception.capture();
      }
    }
    exception.rethrow();
  }

  if (VERBOSE > 0) {
    logger_->info(DRT, 78, "  Complete {} pins.", cnt);
  }
}

void FlexPA::prepPattern()
{
  ProfileTask profile("PA:pattern");

  // revert access points to origin
  uniqueInstPatterns_.resize(uniqueInstances_.size());

  int cnt = 0;

  omp_set_num_threads(MAX_THREADS);
  ThreadException exception;
#pragma omp parallel for schedule(dynamic)
  for (int currUniqueInstIdx = 0;
       currUniqueInstIdx < (int) uniqueInstances_.size();
       currUniqueInstIdx++) {
    try {
      auto& inst = uniqueInstances_[currUniqueInstIdx];
      // only do for core and block cells
      // TODO the above comment says "block cells" but that's not what the code
      // does?
      dbMasterType masterType = inst->getMaster()->getMasterType();
      if (masterType != dbMasterType::CORE
          && masterType != dbMasterType::CORE_TIEHIGH
          && masterType != dbMasterType::CORE_TIELOW
          && masterType != dbMasterType::CORE_ANTENNACELL) {
        continue;
      }

      int numValidPattern = prepPattern_inst(inst, currUniqueInstIdx, 1.0);

      if (numValidPattern == 0) {
        // In FAx1_ASAP7_75t_R (in asap7) the pins are mostly horizontal
        // and sorting in X works poorly.  So we try again sorting in Y.
        numValidPattern = prepPattern_inst(inst, currUniqueInstIdx, 0.0);
        if (numValidPattern == 0) {
          logger_->warn(
              DRT,
              87,
              "No valid pattern for unique instance {}, master is {}.",
              inst->getName(),
              inst->getMaster()->getName());
        }
      }
#pragma omp critical
      {
        cnt++;
        if (VERBOSE > 0) {
          if (cnt < 1000) {
            if (cnt % 100 == 0) {
              logger_->info(
                  DRT, 79, "  Complete {} unique inst patterns.", cnt);
            }
          } else {
            if (cnt % 1000 == 0) {
              logger_->info(
                  DRT, 80, "  Complete {} unique inst patterns.", cnt);
            }
          }
        }
      }
    } catch (...) {
      exception.capture();
    }
  }
  exception.rethrow();
  if (VERBOSE > 0) {
    logger_->info(DRT, 81, "  Complete {} unique inst patterns.", cnt);
  }

  // prep pattern for each row
  std::vector<frInst*> insts;
  std::vector<std::vector<frInst*>> instRows;
  std::vector<frInst*> rowInsts;

  auto instLocComp = [](frInst* const& a, frInst* const& b) {
    Point originA, originB;
    a->getOrigin(originA);
    b->getOrigin(originB);
    if (originA.y() == originB.y()) {
      return (originA.x() < originB.x());
    } else {
      return (originA.y() < originB.y());
    }
  };

  getInsts(insts);
  std::sort(insts.begin(), insts.end(), instLocComp);

  // gen rows of insts
  int prevYCoord = INT_MIN;
  int prevXEndCoord = INT_MIN;
  Rect instBoundaryBox;
  for (auto inst : insts) {
    Point origin;
    inst->getOrigin(origin);
    // cout << inst->getName() << " (" << origin.x() << ", " << origin.y() << ")
    // -- ";
    if (origin.y() != prevYCoord || origin.x() > prevXEndCoord) {
      // cout << "\n";
      if (!rowInsts.empty()) {
        instRows.push_back(rowInsts);
        rowInsts.clear();
      }
    }
    rowInsts.push_back(inst);
    prevYCoord = origin.y();
    inst->getBoundaryBBox(instBoundaryBox);
    prevXEndCoord = instBoundaryBox.xMax();
  }
  if (!rowInsts.empty()) {
    instRows.push_back(rowInsts);
  }

  // choose access pattern of a row of insts
  int rowIdx = 0;
  cnt = 0;
  // for (auto &instRow: instRows) {
  omp_set_num_threads(MAX_THREADS);
#pragma omp parallel for schedule(dynamic)
  for (int i = 0; i < (int) instRows.size(); i++) {
    try {
      auto& instRow = instRows[i];
      genInstRowPattern(instRow);
#pragma omp critical
      {
        rowIdx++;
        cnt++;
        if (VERBOSE > 0) {
          if (cnt < 10000) {
            if (cnt % 1000 == 0) {
              logger_->info(DRT, 82, "  Complete {} groups.", cnt);
            }
          } else {
            if (cnt % 10000 == 0) {
              logger_->info(DRT, 83, "  Complete {} groups.", cnt);
            }
          }
        }
      }
    } catch (...) {
      exception.capture();
    }
  }
  exception.rethrow();
  if (VERBOSE > 0) {
    logger_->info(DRT, 84, "  Complete {} groups.", cnt);
  }
}

void FlexPA::revertAccessPoints()
{
  for (auto& inst : uniqueInstances_) {
    dbTransform xform, revertXform;
    inst->getTransform(xform);
    Point offset(xform.getOffset());
    revertXform.setOffset(Point(-offset.getX(), -offset.getY()));
    revertXform.setOrient(dbOrientType::R0);

    auto paIdx = unique2paidx_[inst];
    for (auto& instTerm : inst->getInstTerms()) {
      // if (isSkipInstTerm(instTerm.get())) {
      //   continue;
      // }

      for (auto& pin : instTerm->getTerm()->getPins()) {
        auto pinAccess = pin->getPinAccess(paIdx);
        for (auto& accessPoint : pinAccess->getAccessPoints()) {
          Point uniqueAPPoint(accessPoint->getPoint());
          revertXform.apply(uniqueAPPoint);
          accessPoint->setPoint(uniqueAPPoint);
        }
      }
    }
  }
}

// calculate which pattern to be used for each inst
// the insts must be in the same row and sorted from left to right
void FlexPA::genInstRowPattern(std::vector<frInst*>& insts)
{
  if (insts.empty()) {
    return;
  }

  int numNode = (insts.size() + 2) * ACCESS_PATTERN_END_ITERATION_NUM;

  std::vector<FlexDPNode> nodes(numNode);

  genInstRowPattern_init(nodes, insts);
  genInstRowPattern_perform(nodes, insts);
  genInstRowPattern_commit(nodes, insts);
}

// init dp node array for valide access patterns
void FlexPA::genInstRowPattern_init(std::vector<FlexDPNode>& nodes,
                                    const std::vector<frInst*>& insts)
{
  // init virutal nodes
  int startNodeIdx = getFlatIdx(-1, 0, ACCESS_PATTERN_END_ITERATION_NUM);
  int endNodeIdx
      = getFlatIdx(insts.size(), 0, ACCESS_PATTERN_END_ITERATION_NUM);
  nodes[startNodeIdx].setNodeCost(0);
  nodes[startNodeIdx].setPathCost(0);
  nodes[endNodeIdx].setNodeCost(0);

  // init inst nodes
  for (int idx1 = 0; idx1 < (int) insts.size(); idx1++) {
    auto& inst = insts[idx1];
    auto& uniqueInst = inst2unique_[inst];
    auto uniqueInstIdx = unique2Idx_[uniqueInst];
    auto& instPatterns = uniqueInstPatterns_[uniqueInstIdx];
    for (int idx2 = 0; idx2 < (int) instPatterns.size(); idx2++) {
      int nodeIdx = getFlatIdx(idx1, idx2, ACCESS_PATTERN_END_ITERATION_NUM);
      auto accessPattern = instPatterns[idx2].get();
      nodes[nodeIdx].setNodeCost(accessPattern->getCost());
    }
  }
}

void FlexPA::genInstRowPattern_perform(std::vector<FlexDPNode>& nodes,
                                       const std::vector<frInst*>& insts)
{
  for (int currIdx1 = 0; currIdx1 <= (int) insts.size(); currIdx1++) {
    bool isSet = false;
    for (int currIdx2 = 0; currIdx2 < ACCESS_PATTERN_END_ITERATION_NUM;
         currIdx2++) {
      auto currNodeIdx
          = getFlatIdx(currIdx1, currIdx2, ACCESS_PATTERN_END_ITERATION_NUM);
      auto& currNode = nodes[currNodeIdx];
      if (currNode.getNodeCost() == std::numeric_limits<int>::max()) {
        continue;
      }
      int prevIdx1 = currIdx1 - 1;
      for (int prevIdx2 = 0; prevIdx2 < ACCESS_PATTERN_END_ITERATION_NUM;
           prevIdx2++) {
        int prevNodeIdx
            = getFlatIdx(prevIdx1, prevIdx2, ACCESS_PATTERN_END_ITERATION_NUM);
        auto& prevNode = nodes[prevNodeIdx];
        if (prevNode.getPathCost() == std::numeric_limits<int>::max()) {
          continue;
        }

        int edgeCost = getEdgeCost(prevNodeIdx, currNodeIdx, nodes, insts);
        if (currNode.getPathCost() == std::numeric_limits<int>::max()
            || currNode.getPathCost() > prevNode.getPathCost() + edgeCost) {
          currNode.setPathCost(prevNode.getPathCost() + edgeCost);
          currNode.setPrevNodeIdx(prevNodeIdx);
          isSet = true;
        }
      }
    }
    if (!isSet) {
      cout << "@@@ dead end inst\n";
    }
  }
}

void FlexPA::genInstRowPattern_commit(std::vector<FlexDPNode>& nodes,
                                      const std::vector<frInst*>& insts)
{
  // bool isDebugMode = true;
  bool isDebugMode = false;
  int currNodeIdx
      = getFlatIdx(insts.size(), 0, ACCESS_PATTERN_END_ITERATION_NUM);
  auto currNode = &(nodes[currNodeIdx]);
  int instCnt = insts.size();
  std::vector<int> instAccessPatternIdx(insts.size(), -1);
  while (currNode->getPrevNodeIdx() != -1) {
    // non-virtual node
    if (instCnt != (int) insts.size()) {
      int currIdx1, currIdx2;
      getNestedIdx(
          currNodeIdx, currIdx1, currIdx2, ACCESS_PATTERN_END_ITERATION_NUM);
      instAccessPatternIdx[currIdx1] = currIdx2;

      auto& inst = insts[currIdx1];
      int accessPointIdx = 0;
      auto& uniqueInst = inst2unique_[inst];
      auto& uniqueInstIdx = unique2Idx_[uniqueInst];
      auto accessPattern = uniqueInstPatterns_[uniqueInstIdx][currIdx2].get();
      auto& accessPoints = accessPattern->getPattern();

      // update instTerm ap
      for (auto& instTerm : inst->getInstTerms()) {
        if (isSkipInstTerm(instTerm.get())) {
          continue;
        }

        int pinIdx = 0;
        // to avoid unused variable warning in GCC
        for (int i = 0; i < (int) (instTerm->getTerm()->getPins().size());
             i++) {
          auto& accessPoint = accessPoints[accessPointIdx];
          instTerm->setAccessPoint(pinIdx, accessPoint);
          pinIdx++;
          accessPointIdx++;
        }
      }
    }
    currNodeIdx = currNode->getPrevNodeIdx();
    currNode = &(nodes[currNode->getPrevNodeIdx()]);
    instCnt--;
  }

  if (instCnt != -1) {
    std::string inst_names;
    for (frInst* inst : insts) {
      inst_names += '\n' + inst->getName();
    }
    logger_->error(DRT,
                   85,
                   "Valid access pattern combination not found for {}",
                   inst_names);
  }

  // for (int i = 0; i < (int)instAccessPatternIdx.size(); i++) {
  //   cout << instAccessPatternIdx[i] << " ";
  // }
  // cout << "\n";

  if (isDebugMode) {
    genInstRowPattern_print(nodes, insts);
  }
}

void FlexPA::genInstRowPattern_print(std::vector<FlexDPNode>& nodes,
                                     const std::vector<frInst*>& insts)
{
  int currNodeIdx
      = getFlatIdx(insts.size(), 0, ACCESS_PATTERN_END_ITERATION_NUM);
  auto currNode = &(nodes[currNodeIdx]);
  int instCnt = insts.size();
  std::vector<int> instAccessPatternIdx(insts.size(), -1);

  while (currNode->getPrevNodeIdx() != -1) {
    // non-virtual node
    if (instCnt != (int) insts.size()) {
      int currIdx1, currIdx2;
      getNestedIdx(
          currNodeIdx, currIdx1, currIdx2, ACCESS_PATTERN_END_ITERATION_NUM);
      instAccessPatternIdx[currIdx1] = currIdx2;

      // print debug information
      auto& inst = insts[currIdx1];
      int accessPointIdx = 0;
      auto& uniqueInst = inst2unique_[inst];
      auto& uniqueInstIdx = unique2Idx_[uniqueInst];
      auto accessPattern = uniqueInstPatterns_[uniqueInstIdx][currIdx2].get();
      auto& accessPoints = accessPattern->getPattern();

      for (auto& instTerm : inst->getInstTerms()) {
        if (isSkipInstTerm(instTerm.get())) {
          continue;
        }

        // for (auto &pin: instTerm->getTerm()->getPins()) {
        //  to avoid unused variable warning in GCC
        for (int i = 0; i < (int) (instTerm->getTerm()->getPins().size());
             i++) {
          auto& accessPoint = accessPoints[accessPointIdx];
          if (accessPoint) {
            Point pt(accessPoint->getPoint());
            if (instTerm->hasNet()) {
              cout << " gcclean2via " << inst->getName() << " "
                   << instTerm->getTerm()->getName() << " "
                   << accessPoint->getViaDef()->getName() << " " << pt.x()
                   << " " << pt.y() << " " << inst->getOrient().getString()
                   << "\n";
              instTermValidViaApCnt_++;
            }
          }
          accessPointIdx++;
        }
      }
    }
    currNodeIdx = currNode->getPrevNodeIdx();
    currNode = &(nodes[currNode->getPrevNodeIdx()]);
    instCnt--;
  }

  cout << flush;

  if (instCnt != -1) {
    logger_->error(DRT, 276, "Valid access pattern combination not found.");
  }
}

int FlexPA::getEdgeCost(int prevNodeIdx,
                        int currNodeIdx,
                        std::vector<FlexDPNode>& nodes,
                        const std::vector<frInst*>& insts)
{
  int edgeCost = 0;
  int prevIdx1, prevIdx2, currIdx1, currIdx2;
  getNestedIdx(
      prevNodeIdx, prevIdx1, prevIdx2, ACCESS_PATTERN_END_ITERATION_NUM);
  getNestedIdx(
      currNodeIdx, currIdx1, currIdx2, ACCESS_PATTERN_END_ITERATION_NUM);
  if (prevIdx1 == -1 || currIdx1 == (int) insts.size()) {
    return edgeCost;
  }

  bool hasVio = false;

  // check DRC
  std::vector<std::unique_ptr<frVia>> tempVias;
  std::vector<std::pair<frConnFig*, frBlockObject*>> objs;
  // push the vias from prev inst access pattern and curr inst access pattern
  auto prevInst = insts[prevIdx1];
  auto prevUniqueInstIdx = unique2Idx_[inst2unique_[prevInst]];
  auto currInst = insts[currIdx1];
  auto currUniqueInstIdx = unique2Idx_[inst2unique_[currInst]];
  auto prevPinAccessPattern
      = uniqueInstPatterns_[prevUniqueInstIdx][prevIdx2].get();
  auto currPinAccessPattern
      = uniqueInstPatterns_[currUniqueInstIdx][currIdx2].get();
  addAccessPatternObj(prevInst, prevPinAccessPattern, objs, tempVias, true);
  addAccessPatternObj(currInst, currPinAccessPattern, objs, tempVias, false);

  hasVio = !genPatterns_gc(nullptr, objs, Edge);
  if (!hasVio) {
    int prevNodeCost = nodes[prevNodeIdx].getNodeCost();
    int currNodeCost = nodes[currNodeIdx].getNodeCost();
    edgeCost = (prevNodeCost + currNodeCost) / 2;
  } else {
    edgeCost = 1000;
  }

  return edgeCost;
}

void FlexPA::addAccessPatternObj(
    frInst* inst,
    FlexPinAccessPattern* accessPattern,
    std::vector<std::pair<frConnFig*, frBlockObject*>>& objs,
    std::vector<std::unique_ptr<frVia>>& vias,
    bool isPrev)
{
  dbTransform xform;
  inst->getUpdatedXform(xform, true);
  int accessPointIdx = 0;
  auto& accessPoints = accessPattern->getPattern();

  for (auto& instTerm : inst->getInstTerms()) {
    if (isSkipInstTerm(instTerm.get())) {
      continue;
    }

    // to avoid unused variable warning in GCC
    for (int i = 0; i < (int) (instTerm->getTerm()->getPins().size()); i++) {
      auto& accessPoint = accessPoints[accessPointIdx];
      // cout <<"@@@test: isPrev = " <<isPrev <<", apoint "
      //      <<accessPoint <<", leftAPoint "
      //      <<accessPattern->getBoundaryAP(true) <<", rightAPoint "
      //      <<accessPattern->getBoundaryAP(false) <<endl <<flush;
      if (!accessPoint
          || (isPrev && accessPoint != accessPattern->getBoundaryAP(false))) {
        accessPointIdx++;
        continue;
      }
      if ((!isPrev) && accessPoint != accessPattern->getBoundaryAP(true)) {
        accessPointIdx++;
        continue;
      }
      if (accessPoint->hasAccess(frDirEnum::U)) {
        std::unique_ptr<frVia> via
            = std::make_unique<frVia>(accessPoint->getViaDef());
        Point pt(accessPoint->getPoint());
        xform.apply(pt);
        via->setOrigin(pt);
        auto rvia = via.get();
        if (instTerm->hasNet()) {
          objs.push_back(std::make_pair(rvia, instTerm->getNet()));
        } else {
          objs.push_back(std::make_pair(rvia, instTerm.get()));
        }
        vias.push_back(std::move(via));
      }
      accessPointIdx++;
    }
  }
}

void FlexPA::getInsts(std::vector<frInst*>& insts)
{
  std::set<frString> inst_names;
  for (auto inst : target_insts_)
    inst_names.insert(inst->getName());
  for (auto& inst : design_->getTopBlock()->getInsts()) {
    if (!inst_names.empty()
        && inst_names.find(inst->getName()) == inst_names.end())
      continue;
    if (inst2unique_.find(inst.get()) == inst2unique_.end())
      continue;
    dbMasterType masterType = inst->getMaster()->getMasterType();
    if (masterType != dbMasterType::CORE
        && masterType != dbMasterType::CORE_TIEHIGH
        && masterType != dbMasterType::CORE_TIELOW
        && masterType != dbMasterType::CORE_ANTENNACELL) {
      continue;
    }
    bool isSkip = true;
    for (auto& instTerm : inst->getInstTerms()) {
      if (!isSkipInstTerm(instTerm.get())) {
        isSkip = false;
        break;
      }
    }
    if (!isSkip) {
      insts.push_back(inst.get());
    }
  }
}

bool FlexPA::isSkipInstTerm(frInstTerm* in)
{
  if (in->getTerm()->getType().isSupply())
    return true;
  if (!in->getNet() || in->getNet()->isSpecial()) {
    auto instClass = inst2Class_[in->getInst()];
    if (instClass != nullptr) {
      for (auto& inst : *instClass) {
        frInstTerm* it = inst->getInstTerm(in->getTerm()->getName());
        if (!in->getNet()) {
          if (it->getNet()) {
            return false;
          }
        } else if (in->getNet()->isSpecial()) {
          if (it->getNet() && !it->getNet()->isSpecial()) {
            return false;
          }
        }
      }
    }
    return true;
  }
  return false;
}

// the input inst must be unique instance
int FlexPA::prepPattern_inst(frInst* inst,
                             const int currUniqueInstIdx,
                             const double xWeight)
{
  std::vector<std::pair<frCoord, std::pair<frMPin*, frInstTerm*>>> pins;
  // TODO: add assert in case input inst is not unique inst
  int paIdx = unique2paidx_[inst];
  for (auto& instTerm : inst->getInstTerms()) {
    if (isSkipInstTerm(instTerm.get())) {
      continue;
    }
    int nAps = 0;
    for (auto& pin : instTerm->getTerm()->getPins()) {
      // container of access points
      auto pinAccess = pin->getPinAccess(paIdx);
      int sumXCoord = 0;
      int sumYCoord = 0;
      int cnt = 0;
      // get avg x coord for sort
      for (auto& accessPoint : pinAccess->getAccessPoints()) {
        sumXCoord += accessPoint->getPoint().x();
        sumYCoord += accessPoint->getPoint().y();
        cnt++;
      }
      nAps += cnt;
      if (cnt != 0) {
        const double coord
            = (xWeight * sumXCoord + (1.0 - xWeight) * sumYCoord) / cnt;
        pins.push_back({coord, {pin.get(), instTerm.get()}});
      }
    }
    if (nAps == 0 && instTerm->getTerm()->getPins().size())
      logger_->error(DRT, 86, "Pin does not have an access point.");
  }
  std::sort(pins.begin(),
            pins.end(),
            [](const std::pair<frCoord, std::pair<frMPin*, frInstTerm*>>& lhs,
               const std::pair<frCoord, std::pair<frMPin*, frInstTerm*>>& rhs) {
              return lhs.first < rhs.first;
            });

  std::vector<std::pair<frMPin*, frInstTerm*>> pinInstTermPairs;
  for (auto& [x, m] : pins) {
    pinInstTermPairs.push_back(m);
  }

  return genPatterns(pinInstTermPairs, currUniqueInstIdx);
}

int FlexPA::genPatterns(
    const std::vector<std::pair<frMPin*, frInstTerm*>>& pins,
    int currUniqueInstIdx)
{
  if (pins.empty()) {
    return -1;
  }

  int maxAccessPointSize = 0;
  int paIdx = unique2paidx_[pins[0].second->getInst()];
  for (auto& [pin, instTerm] : pins) {
    maxAccessPointSize = std::max(
        maxAccessPointSize, pin->getPinAccess(paIdx)->getNumAccessPoints());
  }
  int numNode = (pins.size() + 2) * maxAccessPointSize;
  int numEdge = numNode * maxAccessPointSize;

  std::vector<FlexDPNode> nodes(numNode);
  std::vector<int> vioEdge(numEdge, -1);
  // moved for mt
  std::set<std::vector<int>> instAccessPatterns;
  std::set<std::pair<int, int>> usedAccessPoints;
  std::set<std::pair<int, int>> violAccessPoints;

  genPatterns_init(nodes,
                   pins,
                   instAccessPatterns,
                   usedAccessPoints,
                   violAccessPoints,
                   maxAccessPointSize);
  int numValidPattern = 0;
  for (int i = 0; i < ACCESS_PATTERN_END_ITERATION_NUM; i++) {
    genPatterns_reset(nodes, pins, maxAccessPointSize);
    genPatterns_perform(nodes,
                        pins,
                        vioEdge,
                        usedAccessPoints,
                        violAccessPoints,
                        currUniqueInstIdx,
                        maxAccessPointSize);
    bool isValid = false;
    if (genPatterns_commit(nodes,
                           pins,
                           isValid,
                           instAccessPatterns,
                           usedAccessPoints,
                           violAccessPoints,
                           currUniqueInstIdx,
                           maxAccessPointSize)) {
      if (isValid) {
        numValidPattern++;
      } else {
      }
    } else {
      break;
    }
  }

  // try reverse order if no valid pattern
  if (numValidPattern == 0) {
    auto reversedPins = pins;
    reverse(reversedPins.begin(), reversedPins.end());

    std::vector<FlexDPNode> nodes(numNode);
    std::vector<int> vioEdge(numEdge, -1);

    genPatterns_init(nodes,
                     reversedPins,
                     instAccessPatterns,
                     usedAccessPoints,
                     violAccessPoints,
                     maxAccessPointSize);
    for (int i = 0; i < ACCESS_PATTERN_END_ITERATION_NUM; i++) {
      genPatterns_reset(nodes, reversedPins, maxAccessPointSize);
      genPatterns_perform(nodes,
                          reversedPins,
                          vioEdge,
                          usedAccessPoints,
                          violAccessPoints,
                          currUniqueInstIdx,
                          maxAccessPointSize);
      bool isValid = false;
      if (genPatterns_commit(nodes,
                             reversedPins,
                             isValid,
                             instAccessPatterns,
                             usedAccessPoints,
                             violAccessPoints,
                             currUniqueInstIdx,
                             maxAccessPointSize)) {
        if (isValid) {
          numValidPattern++;
        } else {
        }
      } else {
        break;
      }
    }
  }

  return numValidPattern;
}

// init dp node array for valid access points
void FlexPA::genPatterns_init(
    std::vector<FlexDPNode>& nodes,
    const std::vector<std::pair<frMPin*, frInstTerm*>>& pins,
    std::set<std::vector<int>>& instAccessPatterns,
    std::set<std::pair<int, int>>& usedAccessPoints,
    std::set<std::pair<int, int>>& violAccessPoints,
    int maxAccessPointSize)
{
  // clear temp storage and flag
  instAccessPatterns.clear();
  usedAccessPoints.clear();
  violAccessPoints.clear();

  // init virtual nodes
  int startNodeIdx = getFlatIdx(-1, 0, maxAccessPointSize);
  int endNodeIdx = getFlatIdx(pins.size(), 0, maxAccessPointSize);
  nodes[startNodeIdx].setNodeCost(0);
  nodes[startNodeIdx].setPathCost(0);
  nodes[endNodeIdx].setNodeCost(0);
  // init pin nodes
  int pinIdx = 0;
  int apIdx = 0;
  int paIdx = unique2paidx_[pins[0].second->getInst()];

  for (auto& [pin, instTerm] : pins) {
    apIdx = 0;
    for (auto& ap : pin->getPinAccess(paIdx)->getAccessPoints()) {
      int nodeIdx = getFlatIdx(pinIdx, apIdx, maxAccessPointSize);
      nodes[nodeIdx].setNodeCost(ap->getCost());
      apIdx++;
    }
    pinIdx++;
  }
}

void FlexPA::genPatterns_reset(
    std::vector<FlexDPNode>& nodes,
    const std::vector<std::pair<frMPin*, frInstTerm*>>& pins,
    int maxAccessPointSize)
{
  for (int i = 0; i < (int) nodes.size(); i++) {
    auto node = &nodes[i];
    node->setPathCost(std::numeric_limits<int>::max());
    node->setPrevNodeIdx(-1);
  }

  int startNodeIdx = getFlatIdx(-1, 0, maxAccessPointSize);
  int endNodeIdx = getFlatIdx(pins.size(), 0, maxAccessPointSize);
  nodes[startNodeIdx].setNodeCost(0);
  nodes[startNodeIdx].setPathCost(0);
  nodes[endNodeIdx].setNodeCost(0);
}

// objs must hold at least 1 obj
bool FlexPA::genPatterns_gc(frBlockObject* targetObj,
                            vector<pair<frConnFig*, frBlockObject*>>& objs,
                            const PatternType patternType,
                            std::set<frBlockObject*>* owners)
{
  gcCallCnt++;
  if (objs.empty()) {
    if (VERBOSE > 1) {
      logger_->warn(DRT, 89, "genPattern_gc objs empty.");
    }
    return false;
  }

  FlexGCWorker gcWorker(getTech(), logger_);
  gcWorker.setIgnoreMinArea();
  // gcWorker.setIgnoreLongSideEOL();

  frCoord llx = std::numeric_limits<frCoord>::max();
  frCoord lly = std::numeric_limits<frCoord>::max();
  frCoord urx = std::numeric_limits<frCoord>::min();
  frCoord ury = std::numeric_limits<frCoord>::min();
  Rect bbox;
  for (auto& [connFig, owner] : objs) {
    connFig->getBBox(bbox);
    llx = std::min(llx, bbox.xMin());
    lly = std::min(llx, bbox.yMin());
    urx = std::max(llx, bbox.xMax());
    ury = std::max(llx, bbox.yMax());
  }
  Rect extBox(llx - 3000, lly - 3000, urx + 3000, ury + 3000);
  // Rect extBox(llx - 1000, lly - 1000, urx + 1000, ury + 1000);
  gcWorker.setExtBox(extBox);
  gcWorker.setDrcBox(extBox);

  gcWorker.setTargetObj(targetObj);
  gcWorker.setIgnoreDB();
  // cout <<flush;
  gcWorker.initPA0(getDesign());
  for (auto& [connFig, owner] : objs) {
    gcWorker.addPAObj(connFig, owner);
  }
  gcWorker.initPA1();
  gcWorker.main();
  gcWorker.end();

  bool sol = false;
  if (gcWorker.getMarkers().empty()) {
    sol = true;
  }
  if (owners) {
    for (auto& marker : gcWorker.getMarkers()) {
      for (auto& src : marker->getSrcs()) {
        owners->insert(src);
      }
    }
  }
  if (graphics_) {
    graphics_->setObjsAndMakers(objs, gcWorker.getMarkers(), patternType);
  }
  return sol;
}

void FlexPA::genPatterns_perform(
    std::vector<FlexDPNode>& nodes,
    const std::vector<std::pair<frMPin*, frInstTerm*>>& pins,
    std::vector<int>& vioEdges,
    const std::set<std::pair<int, int>>& usedAccessPoints,
    const std::set<std::pair<int, int>>& violAccessPoints,
    int currUniqueInstIdx,
    int maxAccessPointSize)
{
  for (int currIdx1 = 0; currIdx1 <= (int) pins.size(); currIdx1++) {
    for (int currIdx2 = 0; currIdx2 < maxAccessPointSize; currIdx2++) {
      auto currNodeIdx = getFlatIdx(currIdx1, currIdx2, maxAccessPointSize);
      auto& currNode = nodes[currNodeIdx];
      if (currNode.getNodeCost() == std::numeric_limits<int>::max()) {
        continue;
      }
      int prevIdx1 = currIdx1 - 1;
      for (int prevIdx2 = 0; prevIdx2 < maxAccessPointSize; prevIdx2++) {
        int prevNodeIdx = getFlatIdx(prevIdx1, prevIdx2, maxAccessPointSize);
        auto& prevNode = nodes[prevNodeIdx];
        if (prevNode.getPathCost() == std::numeric_limits<int>::max()) {
          continue;
        }

        int edgeCost = getEdgeCost(prevNodeIdx,
                                   currNodeIdx,
                                   nodes,
                                   pins,
                                   vioEdges,
                                   usedAccessPoints,
                                   violAccessPoints,
                                   currUniqueInstIdx,
                                   maxAccessPointSize);
        if (currNode.getPathCost() == std::numeric_limits<int>::max()
            || currNode.getPathCost() > prevNode.getPathCost() + edgeCost) {
          currNode.setPathCost(prevNode.getPathCost() + edgeCost);
          currNode.setPrevNodeIdx(prevNodeIdx);
        }
      }
    }
  }
}

int FlexPA::getEdgeCost(
    int prevNodeIdx,
    int currNodeIdx,
    const std::vector<FlexDPNode>& nodes,
    const std::vector<std::pair<frMPin*, frInstTerm*>>& pins,
    std::vector<int>& vioEdges,
    const std::set<std::pair<int, int>>& usedAccessPoints,
    const std::set<std::pair<int, int>>& violAccessPoints,
    int currUniqueInstIdx,
    int maxAccessPointSize)
{
  int edgeCost = 0;
  int prevIdx1, prevIdx2, currIdx1, currIdx2;
  getNestedIdx(prevNodeIdx, prevIdx1, prevIdx2, maxAccessPointSize);
  getNestedIdx(currNodeIdx, currIdx1, currIdx2, maxAccessPointSize);
  if (prevIdx1 == -1 || currIdx1 == (int) pins.size()) {
    return edgeCost;
  }

  bool hasVio = false;
  // check if the edge has been calculated
  int edgeIdx
      = getFlatEdgeIdx(prevIdx1, prevIdx2, currIdx2, maxAccessPointSize);
  if (vioEdges[edgeIdx] != -1) {
    hasVio = (vioEdges[edgeIdx] == 1);
  } else {
    auto& currUniqueInst = uniqueInstances_[currUniqueInstIdx];
    dbTransform xform;
    currUniqueInst->getUpdatedXform(xform, true);
    // check DRC
    vector<pair<frConnFig*, frBlockObject*>> objs;
    auto& [pin1, instTerm1] = pins[prevIdx1];
    auto targetObj = instTerm1->getInst();
    int paIdx = unique2paidx_[targetObj];
    auto pa1 = pin1->getPinAccess(paIdx);
    unique_ptr<frVia> via1;
    if (pa1->getAccessPoint(prevIdx2)->hasAccess(frDirEnum::U)) {
      via1 = make_unique<frVia>(pa1->getAccessPoint(prevIdx2)->getViaDef());
      Point pt1(pa1->getAccessPoint(prevIdx2)->getPoint());
      xform.apply(pt1);
      via1->setOrigin(pt1);
      if (instTerm1->hasNet()) {
        objs.push_back(make_pair(via1.get(), instTerm1->getNet()));
      } else {
        objs.push_back(make_pair(via1.get(), instTerm1));
      }
    }

    auto& [pin2, instTerm2] = pins[currIdx1];
    auto pa2 = pin2->getPinAccess(paIdx);
    unique_ptr<frVia> via2;
    if (pa2->getAccessPoint(currIdx2)->hasAccess(frDirEnum::U)) {
      via2 = make_unique<frVia>(pa2->getAccessPoint(currIdx2)->getViaDef());
      Point pt2(pa2->getAccessPoint(currIdx2)->getPoint());
      xform.apply(pt2);
      via2->setOrigin(pt2);
      if (instTerm2->hasNet()) {
        objs.push_back(make_pair(via2.get(), instTerm2->getNet()));
      } else {
        objs.push_back(make_pair(via2.get(), instTerm2));
      }
    }

    hasVio = !genPatterns_gc(targetObj, objs, Edge);
    vioEdges[edgeIdx] = hasVio;

    // look back for GN14
    if (!hasVio && prevNodeIdx != -1) {
      // check one more back
      auto prevPrevNodeIdx = nodes[prevNodeIdx].getPrevNodeIdx();
      if (prevPrevNodeIdx != -1) {
        int prevPrevIdx1, prevPrevIdx2;
        getNestedIdx(
            prevPrevNodeIdx, prevPrevIdx1, prevPrevIdx2, maxAccessPointSize);
        if (prevPrevIdx1 != -1) {
          auto& [pin3, instTerm3] = pins[prevPrevIdx1];
          auto pa3 = pin3->getPinAccess(paIdx);
          unique_ptr<frVia> via3;
          if (pa3->getAccessPoint(prevPrevIdx2)->hasAccess(frDirEnum::U)) {
            via3 = make_unique<frVia>(
                pa3->getAccessPoint(prevPrevIdx2)->getViaDef());
            Point pt3(pa3->getAccessPoint(prevPrevIdx2)->getPoint());
            xform.apply(pt3);
            via3->setOrigin(pt3);
            if (instTerm3->hasNet()) {
              objs.push_back(make_pair(via3.get(), instTerm3->getNet()));
            } else {
              objs.push_back(make_pair(via3.get(), instTerm3));
            }
          }

          hasVio = !genPatterns_gc(targetObj, objs, Edge);
        }
      }
    }
  }

  if (!hasVio) {
    if ((prevIdx1 == 0
         && usedAccessPoints.find(std::make_pair(prevIdx1, prevIdx2))
                != usedAccessPoints.end())
        || (currIdx1 == (int) pins.size() - 1
            && usedAccessPoints.find(std::make_pair(currIdx1, currIdx2))
                   != usedAccessPoints.end())) {
      edgeCost = 100;
    } else if (violAccessPoints.find(make_pair(prevIdx1, prevIdx2))
                   != violAccessPoints.end()
               || violAccessPoints.find(make_pair(currIdx1, currIdx2))
                      != violAccessPoints.end()) {
      edgeCost = 1000;
    } else {
      int prevNodeCost = nodes[prevNodeIdx].getNodeCost();
      int currNodeCost = nodes[currNodeIdx].getNodeCost();
      edgeCost = (prevNodeCost + currNodeCost) / 2;
    }
  } else {
    edgeCost = 1000 /*violation cost*/;
  }

  return edgeCost;
}

bool FlexPA::genPatterns_commit(
    std::vector<FlexDPNode>& nodes,
    const std::vector<std::pair<frMPin*, frInstTerm*>>& pins,
    bool& isValid,
    std::set<std::vector<int>>& instAccessPatterns,
    std::set<std::pair<int, int>>& usedAccessPoints,
    std::set<std::pair<int, int>>& violAccessPoints,
    int currUniqueInstIdx,
    int maxAccessPointSize)
{
  bool hasNewPattern = false;
  int currNodeIdx = getFlatIdx(pins.size(), 0, maxAccessPointSize);
  auto currNode = &(nodes[currNodeIdx]);
  int pinCnt = pins.size();
  std::vector<int> accessPattern(pinCnt, -1);
  while (currNode->getPrevNodeIdx() != -1) {
    // non-virtual node
    if (pinCnt != (int) pins.size()) {
      int currIdx1, currIdx2;
      getNestedIdx(currNodeIdx, currIdx1, currIdx2, maxAccessPointSize);
      accessPattern[currIdx1] = currIdx2;
      usedAccessPoints.insert(std::make_pair(currIdx1, currIdx2));
    }

    currNodeIdx = currNode->getPrevNodeIdx();
    currNode = &(nodes[currNode->getPrevNodeIdx()]);
    pinCnt--;
  }

  if (pinCnt != -1) {
    logger_->error(DRT, 90, "Valid access pattern not found.");
  }

  // add to pattern set if unique
  if (instAccessPatterns.find(accessPattern) == instAccessPatterns.end()) {
    instAccessPatterns.insert(accessPattern);
    // create new access pattern and push to uniqueInstances
    auto pinAccessPattern = std::make_unique<FlexPinAccessPattern>();
    std::map<frMPin*, frAccessPoint*> pin2AP;
    // check DRC for the whole pattern
    vector<pair<frConnFig*, frBlockObject*>> objs;
    vector<unique_ptr<frVia>> tempVias;
    frInst* targetObj = nullptr;
    for (int idx1 = 0; idx1 < (int) pins.size(); idx1++) {
      auto idx2 = accessPattern[idx1];
      auto& [pin, instTerm] = pins[idx1];
      auto inst = instTerm->getInst();
      targetObj = inst;
      int paIdx = unique2paidx_[inst];
      auto pa = pin->getPinAccess(paIdx);
      auto accessPoint = pa->getAccessPoint(idx2);
      pin2AP[pin] = accessPoint;

      // add objs
      unique_ptr<frVia> via;
      if (accessPoint->hasAccess(frDirEnum::U)) {
        via = make_unique<frVia>(accessPoint->getViaDef());
        auto rvia = via.get();
        tempVias.push_back(std::move(via));

        dbTransform xform;
        inst->getUpdatedXform(xform, true);
        Point pt(accessPoint->getPoint());
        xform.apply(pt);
        rvia->setOrigin(pt);
        if (instTerm->hasNet()) {
          objs.push_back(make_pair(rvia, instTerm->getNet()));
        } else {
          objs.push_back(make_pair(rvia, instTerm));
        }
      }
    }

    frAccessPoint* leftAP = nullptr;
    frAccessPoint* rightAP = nullptr;
    frCoord leftPt = std::numeric_limits<frCoord>::max();
    frCoord rightPt = std::numeric_limits<frCoord>::min();
    Point tmpPt;

    auto& [pin, instTerm] = pins[0];
    auto inst = instTerm->getInst();
    for (auto& instTerm : inst->getInstTerms()) {
      if (isSkipInstTerm(instTerm.get())) {
        continue;
      }
      long unsigned int nNoApPins = 0;
      for (auto& pin : instTerm->getTerm()->getPins()) {
        if (pin2AP.find(pin.get()) == pin2AP.end()) {
          nNoApPins++;
          pinAccessPattern->addAccessPoint(nullptr);
        } else {
          auto& ap = pin2AP[pin.get()];
          ap->getPoint(tmpPt);
          if (tmpPt.x() < leftPt) {
            leftAP = ap;
            leftPt = tmpPt.x();
          }
          if (tmpPt.x() > rightPt) {
            rightAP = ap;
            rightPt = tmpPt.x();
          }
          pinAccessPattern->addAccessPoint(ap);
        }
      }
      if (nNoApPins == instTerm->getTerm()->getPins().size())
        logger_->error(DRT, 91, "Pin does not have valid ap.");
    }
    // if (leftAP == nullptr) {
    //   cout <<"@@@Warning leftAP == nullptr " <<instTerm->getInst()->getName()
    //   <<endl;
    // }
    // if (rightAP == nullptr) {
    //   cout <<"@@@Warning rightAP == nullptr "
    //   <<instTerm->getInst()->getName() <<endl;
    // }
    pinAccessPattern->setBoundaryAP(true, leftAP);
    pinAccessPattern->setBoundaryAP(false, rightAP);

    set<frBlockObject*> owners;
    if (targetObj != nullptr
        && genPatterns_gc(targetObj, objs, Commit, &owners)) {
      pinAccessPattern->updateCost();
      // cout <<"commit ap:";
      // for (auto &ap: pinAccessPattern->getPattern()) {
      //   cout <<" " <<ap;
      // }
      // cout <<endl <<"l/r = "
      //      <<pinAccessPattern->getBoundaryAP(true) <<"/"
      //      <<pinAccessPattern->getBoundaryAP(false) <<", "
      //      <<currUniqueInstIdx <<", "
      //      <<uniqueInstances[currUniqueInstIdx]->getName() <<endl;
      uniqueInstPatterns_[currUniqueInstIdx].push_back(
          std::move(pinAccessPattern));
      // genPatterns_print(nodes, pins, maxAccessPointSize);
      isValid = true;
    } else {
      for (int idx1 = 0; idx1 < (int) pins.size(); idx1++) {
        auto idx2 = accessPattern[idx1];
        auto& [pin, instTerm] = pins[idx1];
        if (instTerm->hasNet()) {
          if (owners.find(instTerm->getNet()) != owners.end()) {
            violAccessPoints.insert(make_pair(idx1, idx2));  // idx ;
          }
        } else {
          if (owners.find(instTerm) != owners.end()) {
            violAccessPoints.insert(make_pair(idx1, idx2));  // idx ;
          }
        }
      }
    }

    hasNewPattern = true;
  } else {
    hasNewPattern = false;
  }

  return hasNewPattern;
}

void FlexPA::genPatterns_print_debug(
    std::vector<FlexDPNode>& nodes,
    const std::vector<std::pair<frMPin*, frInstTerm*>>& pins,
    int maxAccessPointSize)
{
  int currNodeIdx = getFlatIdx(pins.size(), 0, maxAccessPointSize);
  auto currNode = &(nodes[currNodeIdx]);
  int pinCnt = pins.size();

  dbTransform xform;
  auto& [pin, instTerm] = pins[0];
  if (instTerm) {
    frInst* inst = instTerm->getInst();
    inst->getTransform(xform);
    xform.setOrient(dbOrientType::R0);
  }

  cout << "failed pattern:";

  double dbu = getDesign()->getTopBlock()->getDBUPerUU();
  while (currNode->getPrevNodeIdx() != -1) {
    // non-virtual node
    if (pinCnt != (int) pins.size()) {
      auto& [pin, instTerm] = pins[pinCnt];
      auto inst = instTerm->getInst();
      cout << " " << instTerm->getTerm()->getName();
      int paIdx = unique2paidx_[inst];
      auto pa = pin->getPinAccess(paIdx);
      int currIdx1, currIdx2;
      getNestedIdx(currNodeIdx, currIdx1, currIdx2, maxAccessPointSize);
      Point pt(pa->getAccessPoint(currIdx2)->getPoint());
      xform.apply(pt);
      cout << " (" << pt.x() / dbu << ", " << pt.y() / dbu << ")";
    }

    currNodeIdx = currNode->getPrevNodeIdx();
    currNode = &(nodes[currNode->getPrevNodeIdx()]);
    pinCnt--;
  }
  cout << endl;
  if (pinCnt != -1) {
    logger_->error(DRT, 277, "Valid access pattern not found.");
  }
}

void FlexPA::genPatterns_print(
    std::vector<FlexDPNode>& nodes,
    const std::vector<std::pair<frMPin*, frInstTerm*>>& pins,
    int maxAccessPointSize)
{
  int currNodeIdx = getFlatIdx(pins.size(), 0, maxAccessPointSize);
  auto currNode = &(nodes[currNodeIdx]);
  int pinCnt = pins.size();

  cout << "new pattern\n";

  while (currNode->getPrevNodeIdx() != -1) {
    // non-virtual node
    if (pinCnt != (int) pins.size()) {
      auto& [pin, instTerm] = pins[pinCnt];
      auto inst = instTerm->getInst();
      int paIdx = unique2paidx_[inst];
      auto pa = pin->getPinAccess(paIdx);
      int currIdx1, currIdx2;
      getNestedIdx(currNodeIdx, currIdx1, currIdx2, maxAccessPointSize);
      unique_ptr<frVia> via
          = make_unique<frVia>(pa->getAccessPoint(currIdx2)->getViaDef());
      Point pt(pa->getAccessPoint(currIdx2)->getPoint());
      cout << " gccleanvia " << inst->getMaster()->getName() << " "
           << instTerm->getTerm()->getName() << " "
           << via->getViaDef()->getName() << " " << pt.x() << " " << pt.y()
           << " " << inst->getOrient().getString() << "\n";
    }

    currNodeIdx = currNode->getPrevNodeIdx();
    currNode = &(nodes[currNode->getPrevNodeIdx()]);
    pinCnt--;
  }
  if (pinCnt != -1) {
    logger_->error(DRT, 278, "Valid access pattern not found.");
  }
}

// get flat index
// idx1 is outer index and idx2 is inner index dpNodes[idx1][idx2]
int FlexPA::getFlatIdx(int idx1, int idx2, int idx2Dim)
{
  return ((idx1 + 1) * idx2Dim + idx2);
}

// get idx1 and idx2 from flat index
void FlexPA::getNestedIdx(int flatIdx, int& idx1, int& idx2, int idx2Dim)
{
  idx1 = flatIdx / idx2Dim - 1;
  idx2 = flatIdx % idx2Dim;
}

// get flat edge index
int FlexPA::getFlatEdgeIdx(int prevIdx1,
                           int prevIdx2,
                           int currIdx2,
                           int idx2Dim)
{
  return (((prevIdx1 + 1) * idx2Dim + prevIdx2) * idx2Dim + currIdx2);
}<|MERGE_RESOLUTION|>--- conflicted
+++ resolved
@@ -765,20 +765,6 @@
   if (!ap->hasAccess(dir)) {
     return;
   }
-<<<<<<< HEAD
-  bool isStdCellPin = false;
-  if (instTerm) {
-    // TODO there should be a better way to get this info by getting the master
-    // terms from OpenDB
-    dbMasterType masterType = instTerm->getInst()->getMaster()->getMasterType();
-    isStdCellPin = masterType == dbMasterType::CORE
-                   || masterType == dbMasterType::CORE_TIEHIGH
-                   || masterType == dbMasterType::CORE_TIELOW
-                   || masterType == dbMasterType::CORE_ANTENNACELL;
-  }
-=======
-
->>>>>>> e562e65f
   bool isOutSide = prepPoint_pin_checkPoint_planar_ep(
       ep, layerPolys, bp, ap->getLayerNum(), dir);
   // skip if two width within shape for standard cell
