--- conflicted
+++ resolved
@@ -28,11 +28,7 @@
 
 #include "ta/FlexTA.h"
 
-<<<<<<< HEAD
-using namespace fr;
-=======
 namespace fr {
->>>>>>> 17e2932b
 
 void FlexTAWorker::initTracks()
 {
@@ -88,15 +84,9 @@
 bool FlexTAWorker::initIroute_helper_pin(frGuide* guide,
                                          frCoord& maxBegin,
                                          frCoord& minEnd,
-<<<<<<< HEAD
                                          std::set<frCoord>& downViaCoordSet,
                                          std::set<frCoord>& upViaCoordSet,
-                                         int& wlen,
-=======
-                                         set<frCoord>& downViaCoordSet,
-                                         set<frCoord>& upViaCoordSet,
                                          int& nextIrouteDir,
->>>>>>> 17e2932b
                                          frCoord& pinCoord)
 {
   auto [bp, ep] = guide->getPoints();
@@ -222,15 +212,9 @@
 void FlexTAWorker::initIroute_helper(frGuide* guide,
                                      frCoord& maxBegin,
                                      frCoord& minEnd,
-<<<<<<< HEAD
                                      std::set<frCoord>& downViaCoordSet,
                                      std::set<frCoord>& upViaCoordSet,
-                                     int& wlen,
-=======
-                                     set<frCoord>& downViaCoordSet,
-                                     set<frCoord>& upViaCoordSet,
                                      int& nextIrouteDir,
->>>>>>> 17e2932b
                                      frCoord& pinCoord)
 {
   if (!initIroute_helper_pin(guide,
@@ -340,15 +324,9 @@
 void FlexTAWorker::initIroute_helper_generic(frGuide* guide,
                                              frCoord& minBegin,
                                              frCoord& maxEnd,
-<<<<<<< HEAD
                                              std::set<frCoord>& downViaCoordSet,
                                              std::set<frCoord>& upViaCoordSet,
-                                             int& wlen,
-=======
-                                             set<frCoord>& downViaCoordSet,
-                                             set<frCoord>& upViaCoordSet,
                                              int& nextIrouteDir,
->>>>>>> 17e2932b
                                              frCoord& pinCoord)
 {
   auto net = guide->getNet();
@@ -463,13 +441,8 @@
   }
 
   frCoord maxBegin, minEnd;
-<<<<<<< HEAD
   std::set<frCoord> downViaCoordSet, upViaCoordSet;
-  int wlen = 0;
-=======
-  set<frCoord> downViaCoordSet, upViaCoordSet;
   int nextIrouteDir = 0;
->>>>>>> 17e2932b
   frCoord pinCoord = std::numeric_limits<frCoord>::max();
   initIroute_helper(guide,
                     maxBegin,
@@ -526,12 +499,8 @@
     } else {
       viaDef
           = getDesign()->getTech()->getLayer(layerNum + 1)->getDefaultViaDef();
-<<<<<<< HEAD
-    std::unique_ptr<taPinFig> via = std::make_unique<taVia>(viaDef);
-=======
-    }
-    unique_ptr<taPinFig> via = make_unique<taVia>(viaDef);
->>>>>>> 17e2932b
+    }
+    std::unique_ptr<taPinFig> via = make_unique<taVia>(viaDef);
     via->setNet(guide->getNet());
     auto rViaPtr = static_cast<taVia*>(via.get());
     rViaPtr->setOrigin(isH ? Point(coord, trackLoc) : Point(trackLoc, coord));
@@ -545,12 +514,8 @@
     } else {
       viaDef
           = getDesign()->getTech()->getLayer(layerNum - 1)->getDefaultViaDef();
-<<<<<<< HEAD
-    std::unique_ptr<taPinFig> via = std::make_unique<taVia>(viaDef);
-=======
-    }
-    unique_ptr<taPinFig> via = make_unique<taVia>(viaDef);
->>>>>>> 17e2932b
+    }
+    std::unique_ptr<taPinFig> via = make_unique<taVia>(viaDef);
     via->setNet(guide->getNet());
     auto rViaPtr = static_cast<taVia*>(via.get());
     rViaPtr->setOrigin(isH ? Point(coord, trackLoc) : Point(trackLoc, coord));
@@ -780,7 +745,7 @@
         bloatDist = initFixedObjs_calcBloatDist(obj, layerNum, bounds);
         initFixedObjs_helper(box, bloatDist, layerNum, nullptr);
       } else {
-        cout << "Warning: unsupported type in initFixedObjs" << endl;
+        std::cout << "Warning: unsupported type in initFixedObjs" << std::endl;
       }
     }
     auto costResults = [this, layerNum, width](
@@ -827,11 +792,6 @@
           default:
             break;
         }
-<<<<<<< HEAD
-      } else {
-        std::cout << "Warning: unsupported type in initFixedObjs" << std::endl;
-=======
->>>>>>> 17e2932b
       }
     };
 
