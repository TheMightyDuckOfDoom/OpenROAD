--- conflicted
+++ resolved
@@ -534,23 +534,6 @@
   design->getTech()->addUConstraint(std::move(con));
 }
 
-<<<<<<< HEAD
-void Fixture::makeMinimumCut(frLayerNum layerNum,
-                             frCoord width,
-                             frCoord length,
-                             frCoord distance,
-                             frMinimumcutConnectionEnum connection)
-{
-  auto con = make_unique<frMinimumcutConstraint>();
-  auto layer = design->getTech()->getLayer(layerNum);
-  auto rptr = con.get();
-  con->setWidth(width);
-  con->setLength(length, distance);
-  con->setConnection(connection);
-  design->getTech()->addUConstraint(std::move(con));
-  layer->addMinimumcutConstraint(rptr);
-}
-=======
 frLef58CutSpacingConstraint* Fixture::makeLef58CutSpacingConstraint_adjacentCut(
     frLayerNum layer_num,
     frCoord spacing,
@@ -579,7 +562,21 @@
   return con;
 }
 
->>>>>>> cac9ba39
+void Fixture::makeMinimumCut(frLayerNum layerNum,
+                             frCoord width,
+                             frCoord length,
+                             frCoord distance,
+                             frMinimumcutConnectionEnum connection)
+{
+  auto con = make_unique<frMinimumcutConstraint>();
+  auto layer = design->getTech()->getLayer(layerNum);
+  auto rptr = con.get();
+  con->setWidth(width);
+  con->setLength(length, distance);
+  con->setConnection(connection);
+  design->getTech()->addUConstraint(std::move(con));
+  layer->addMinimumcutConstraint(rptr);
+}
 frNet* Fixture::makeNet(const char* name)
 {
   frBlock* block = design->getTopBlock();
