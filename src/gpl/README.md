# RePlAce

RePlAce: Advancing Solution Quality and Routability Validation in Global Placement

Features:

-   Analytic and nonlinear placement algorithm. Solves
    electrostatic force equations using Nesterov's method.
    ([link](https://cseweb.ucsd.edu/~jlu/papers/eplace-todaes14/paper.pdf))
-   Verified with various commercial technologies and research enablements using OpenDB
    (7/14/16/28/45/55/65nm).
-   Verified deterministic solution generation with various compilers and OS.
-   Supports Mixed-size placement mode.
-   Supports fast image drawing modes with CImg library.

| <img src="./doc/image/adaptec2.inf.gif" width=350px> | <img src="./doc/image/coyote_movie.gif" width=400px> |
|:--:|:--:|
| Visualized examples from ISPD 2006 contest; adaptec2.inf |Real-world Design: Coyote (TSMC16 7.5T) |

## Commands

```
global_placement
    [-timing_driven]
    [-routability_driven]
    [-skip_initial_place]
    [-disable_timing_driven]
    [-disable_routability_driven]
    [-incremental]
    [-bin_grid_count grid_count]
    [-density target_density]
    [-init_density_penalty init_density_penalty]
    [-init_wirelength_coef init_wirelength_coef]
    [-min_phi_coef min_phi_conef]
    [-max_phi_coef max_phi_coef]
    [-overflow overflow]
    [-initial_place_max_iter initial_place_max_iter]
    [-initial_place_max_fanout initial_place_max_fanout]
    [-routability_check_overflow routability_check_overflow]
    [-routability_max_density routability_max_density]
    [-routability_max_bloat_iter routability_max_bloat_iter]
    [-routability_max_inflation_iter routability_max_inflation_iter]
    [-routability_target_rc_metric routability_target_rc_metric]
    [-routability_inflation_ratio_coef routability_inflation_ratio_coef]
    [-routability_pitch_scale routability_pitch_scale]
    [-routability_max_inflation_ratio routability_max_inflation_ratio]
    [-routability_rc_coefficients routability_rc_coefficients]
    [-pad_left pad_left]
    [-pad_right pad_right]
    [-verbose_level level]
```

-   `-timing_driven`: Enable timing-driven mode
    -   `-skip_initial_place` : Skip the initial placement (BiCGSTAB
        solving) before Nesterov placement. IP improves HPWL by ~5% on large
        designs. Equal to '-initial_place_max_iter 0'
    -   `-incremental` : Enable the incremental global placement. Users
        would need to tune other parameters (e.g., init_density_penalty) with
        pre-placed solutions.
-   `-grid_count`: `[64,128,256,512,..., int]`. Default: Defined by internal
    heuristic.

### Tuning Parameters

- `-bin_grid_count`: set bin grid's counts. Default value is defined by internal heuristic. Allowed values are  `[64,128,256,512,..., int]`.
<<<<<<< HEAD
- `-density`: set target density. Default value is 0.70. Allowed values are `[ 0-1, float]`.
=======
- `-density`: set target density. Default value is 0.70. Allowed values are `[0-1, float]`.
>>>>>>> ab671abc
- `-init_density_penalty`: set initial density penalty. Default value is 8e-5. Allowed values are `[1e-6 - 1e6, float]`.
- `-init_wire_length_coef`: set initial wirelength coefficient. Default value is 0.25. Allowed values are `[unlimited, float]`.
- `-min_phi_coef`: set `pcof_min(µ_k Lower Bound)`. Default value is 0.95. Allowed values are `[0.95-1.05, float]`.
- `-max_phi_coef`: set `pcof_max(µ_k Upper Bound)`. Default value is 1.05. Allowed values are `[1.00-1.20, float]`.
- `-overflow`: set target overflow for termination condition. Default value is 0.1. Allowed values are `[0-1, float]`.
- `-initial_place_max_iter`: set maximum iterations in initial place. Default value is 20. Allowed values are `[0-MAX_INT, int]`.
- `-initial_place_max_fanout`: set net escape condition in initial place when 'fanout >= initial_place_max_fanout'. Default value is 200. Allowed values are `[1-MAX_INT, int]`.
<<<<<<< HEAD
- `-verbose_level`: set verbose level for RePlAce. Default value is 1. Allowed values are `[0-10, int]`.
=======
- `-verbose_level`: set verbose level for RePlAce. Default value is 1. Allowed values are `[0-5, int]`.
>>>>>>> ab671abc


`-timing_driven` does a virtual `repair_design` to find slacks and
weight nets with low slack.  Use the `set_wire_rc` command to set
resistance and capacitance of estimated wires used for timing.

## Example scripts

## Regression tests

## Limitations

## FAQs

Check out [GitHub discussion](https://github.com/The-OpenROAD-Project/OpenROAD/discussions/categories/q-a?discussions_q=category%3AQ%26A+replace+in%3Atitle)
about this tool.

## External references

-   C.-K. Cheng, A. B. Kahng, I. Kang and L. Wang, "RePlAce: Advancing
    Solution Quality and Routability Validation in Global Placement", IEEE
    Transactions on Computer-Aided Design of Integrated Circuits and Systems,
    38(9) (2019), pp. 1717-1730.
-   J. Lu, P. Chen, C.-C. Chang, L. Sha, D. J.-H. Huang, C.-C. Teng and
    C.-K. Cheng, "ePlace: Electrostatics based Placement using Fast Fourier
    Transform and Nesterov's Method", ACM TODAES 20(2) (2015), article 17.
-   J. Lu, H. Zhuang, P. Chen, H. Chang, C.-C. Chang, Y.-C. Wong, L. Sha,
    D. J.-H. Huang, Y. Luo, C.-C. Teng and C.-K. Cheng, "ePlace-MS:
    Electrostatics based Placement for Mixed-Size Circuits", IEEE TCAD 34(5)
    (2015), pp. 685-698.

-   The timing-driven mode has been implemented by
    Mingyu Woo (only available in [legacy repo in standalone
    branch](https://github.com/The-OpenROAD-Project/RePlAce/tree/standalone).)
-   The routability-driven mode has been implemented by Mingyu Woo.
-   Timing-driven mode re-implementation is ongoing with the current
    clean-code structure.

 ## Authors

-   Authors/maintainer since Jan 2020: Mingyu Woo (Ph.D. Advisor:
    Andrew. B. Kahng)
-   Original open-sourcing of RePlAce: August 2018, by Ilgweon Kang
    (Ph.D. Advisor: Chung-Kuan Cheng), Lutong Wang (Ph.D. Advisor: Andrew
    B. Kahng), and Mingyu Woo (Ph.D. Advisor: Andrew B. Kahng).
-   Also thanks to Dr. Jingwei Lu for open-sourcing the previous
    ePlace-MS/ePlace project code.

## License

BSD 3-Clause License. See [LICENSE](LICENSE) file.<|MERGE_RESOLUTION|>--- conflicted
+++ resolved
@@ -63,11 +63,7 @@
 ### Tuning Parameters
 
 - `-bin_grid_count`: set bin grid's counts. Default value is defined by internal heuristic. Allowed values are  `[64,128,256,512,..., int]`.
-<<<<<<< HEAD
-- `-density`: set target density. Default value is 0.70. Allowed values are `[ 0-1, float]`.
-=======
 - `-density`: set target density. Default value is 0.70. Allowed values are `[0-1, float]`.
->>>>>>> ab671abc
 - `-init_density_penalty`: set initial density penalty. Default value is 8e-5. Allowed values are `[1e-6 - 1e6, float]`.
 - `-init_wire_length_coef`: set initial wirelength coefficient. Default value is 0.25. Allowed values are `[unlimited, float]`.
 - `-min_phi_coef`: set `pcof_min(µ_k Lower Bound)`. Default value is 0.95. Allowed values are `[0.95-1.05, float]`.
@@ -75,11 +71,7 @@
 - `-overflow`: set target overflow for termination condition. Default value is 0.1. Allowed values are `[0-1, float]`.
 - `-initial_place_max_iter`: set maximum iterations in initial place. Default value is 20. Allowed values are `[0-MAX_INT, int]`.
 - `-initial_place_max_fanout`: set net escape condition in initial place when 'fanout >= initial_place_max_fanout'. Default value is 200. Allowed values are `[1-MAX_INT, int]`.
-<<<<<<< HEAD
-- `-verbose_level`: set verbose level for RePlAce. Default value is 1. Allowed values are `[0-10, int]`.
-=======
 - `-verbose_level`: set verbose level for RePlAce. Default value is 1. Allowed values are `[0-5, int]`.
->>>>>>> ab671abc
 
 
 `-timing_driven` does a virtual `repair_design` to find slacks and
