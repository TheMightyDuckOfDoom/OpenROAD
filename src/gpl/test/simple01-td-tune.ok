[INFO ODB-0227] LEF file: ./nangate45.lef, created 22 layers, 27 vias, 134 library cells
[INFO ODB-0128] Design: gcd
[INFO ODB-0130]     Created 54 pins.
[INFO ODB-0131]     Created 286 components and 1624 component-terminals.
[INFO ODB-0133]     Created 356 nets and 1052 connections.
[INFO GPL-0002] DBU: 2000
[INFO GPL-0003] SiteSize: (  0.190  1.400 ) um
[INFO GPL-0004] CoreBBox: (  0.000  0.000 ) ( 30.970 30.800 ) um
[INFO GPL-0006] NumInstances:               286
[INFO GPL-0007] NumPlaceInstances:          286
[INFO GPL-0008] NumFixedInstances:            0
[INFO GPL-0009] NumDummyInstances:            0
[INFO GPL-0010] NumNets:                    356
[INFO GPL-0011] NumPins:                   1106
[INFO GPL-0012] DieBBox:  (  0.000  0.000 ) ( 30.970 30.800 ) um
[INFO GPL-0013] CoreBBox: (  0.000  0.000 ) ( 30.970 30.800 ) um
[INFO GPL-0016] CoreArea:               953.876 um^2
[INFO GPL-0017] NonPlaceInstsArea:        0.000 um^2
[INFO GPL-0018] PlaceInstsArea:         553.280 um^2
[INFO GPL-0019] Util:                    58.003 %
[INFO GPL-0020] StdInstsArea:           553.280 um^2
[INFO GPL-0021] MacroInstsArea:           0.000 um^2
[InitialPlace]  Iter: 1 CG residual: 0.00000011 HPWL: 5614340
[InitialPlace]  Iter: 2 CG residual: 0.00000011 HPWL: 4984546
[InitialPlace]  Iter: 3 CG residual: 0.00000010 HPWL: 4974780
[InitialPlace]  Iter: 4 CG residual: 0.00000010 HPWL: 4982232
[InitialPlace]  Iter: 5 CG residual: 0.00000009 HPWL: 4985753
[INFO GPL-0031] FillerInit:NumGCells:       349
[INFO GPL-0032] FillerInit:NumGNets:        356
[INFO GPL-0033] FillerInit:NumGPins:       1106
[INFO GPL-0023] TargetDensity:            0.700
[INFO GPL-0024] AvrgPlaceInstArea:        1.935 um^2
[INFO GPL-0025] IdealBinArea:             2.764 um^2
[INFO GPL-0026] IdealBinCnt:                345
[INFO GPL-0027] TotalBinArea:           953.876 um^2
[INFO GPL-0028] BinCnt:        16     16
[INFO GPL-0029] BinSize: (  1.936  1.925 )
[INFO GPL-0030] NumBins: 256
[NesterovSolve] Iter:    1 overflow: 0.832 HPWL: 3651238
[INFO GPL-0100] Timing-driven iteration 1/7, virtual: true.
[INFO GPL-0101]    Iter: 3, overflow: 0.761, keep rsz at: 0.3, HPWL: 3932272
Iteration |   Area    | Resized | Buffers | Nets repaired | Remaining
---------------------------------------------------------------------
        0 |     +0.0% |       0 |       0 |             0 |       356
    final |    -12.8% |      75 |       0 |             0 |         0
---------------------------------------------------------------------
[INFO RSZ-0039] Resized 75 instances.
[INFO GPL-0106] Timing-driven: worst slack 1.41e-09
[INFO GPL-0103] Timing-driven: weighted 35 nets.
<<<<<<< HEAD
[NesterovSolve] Iter:   10 overflow: 0.785 HPWL: 3835918
[NesterovSolve] Iter:   20 overflow: 0.775 HPWL: 3857808
[NesterovSolve] Iter:   30 overflow: 0.773 HPWL: 3852528
[NesterovSolve] Iter:   40 overflow: 0.773 HPWL: 3850569
[NesterovSolve] Iter:   50 overflow: 0.773 HPWL: 3849543
[NesterovSolve] Iter:   60 overflow: 0.772 HPWL: 3850195
[NesterovSolve] Iter:   70 overflow: 0.772 HPWL: 3850745
[NesterovSolve] Iter:   80 overflow: 0.772 HPWL: 3851071
[NesterovSolve] Iter:   90 overflow: 0.772 HPWL: 3851860
[NesterovSolve] Iter:  100 overflow: 0.772 HPWL: 3853244
[NesterovSolve] Iter:  110 overflow: 0.771 HPWL: 3855463
[NesterovSolve] Iter:  120 overflow: 0.770 HPWL: 3859043
[NesterovSolve] Iter:  130 overflow: 0.768 HPWL: 3865162
[NesterovSolve] Iter:  140 overflow: 0.766 HPWL: 3874995
[NesterovSolve] Iter:  150 overflow: 0.763 HPWL: 3890066
[NesterovSolve] Iter:  160 overflow: 0.759 HPWL: 3911715
[NesterovSolve] Iter:  170 overflow: 0.752 HPWL: 3946971
[NesterovSolve] Iter:  180 overflow: 0.734 HPWL: 3996704
[NesterovSolve] Iter:  190 overflow: 0.714 HPWL: 4056432
[INFO GPL-0100] Timing-driven iteration 2/7, virtual: true.
[INFO GPL-0101]    Iter: 196, overflow: 0.692, keep rsz at: 0.3, HPWL: 4096852
Iteration |   Area    | Resized | Buffers | Nets repaired | Remaining
---------------------------------------------------------------------
        0 |     +0.0% |       0 |       0 |             0 |       356
    final |     -2.1% |      30 |       0 |             0 |         0
---------------------------------------------------------------------
[INFO RSZ-0039] Resized 30 instances.
[INFO GPL-0106] Timing-driven: worst slack 1.42e-09
[INFO GPL-0103] Timing-driven: weighted 35 nets.
[NesterovSolve] Iter:  200 overflow: 0.662 HPWL: 4198593
[NesterovSolve] Iter:  210 overflow: 0.649 HPWL: 4281362
[NesterovSolve] Iter:  220 overflow: 0.608 HPWL: 4364330
[INFO GPL-0100] Timing-driven iteration 3/7, virtual: true.
[INFO GPL-0101]    Iter: 224, overflow: 0.592, keep rsz at: 0.3, HPWL: 4386691
Iteration |   Area    | Resized | Buffers | Nets repaired | Remaining
---------------------------------------------------------------------
        0 |     +0.0% |       0 |       0 |             0 |       356
    final |     -1.8% |      29 |       0 |             0 |         0
---------------------------------------------------------------------
[INFO RSZ-0039] Resized 29 instances.
[INFO GPL-0106] Timing-driven: worst slack 1.42e-09
[INFO GPL-0103] Timing-driven: weighted 35 nets.
[NesterovSolve] Iter:  230 overflow: 0.581 HPWL: 4430705
[NesterovSolve] Iter:  240 overflow: 0.533 HPWL: 4542466
[INFO GPL-0100] Timing-driven iteration 4/7, virtual: true.
[INFO GPL-0101]    Iter: 249, overflow: 0.489, keep rsz at: 0.3, HPWL: 4595499
Iteration |   Area    | Resized | Buffers | Nets repaired | Remaining
---------------------------------------------------------------------
        0 |     +0.0% |       0 |       0 |             0 |       356
    final |     -1.8% |      29 |       0 |             0 |         0
---------------------------------------------------------------------
[INFO RSZ-0039] Resized 29 instances.
[INFO GPL-0106] Timing-driven: worst slack 1.42e-09
[INFO GPL-0103] Timing-driven: weighted 32 nets.
[NesterovSolve] Iter:  250 overflow: 0.486 HPWL: 4595493
[NesterovSolve] Iter:  260 overflow: 0.411 HPWL: 4639528
[INFO GPL-0100] Timing-driven iteration 5/7, virtual: true.
[INFO GPL-0101]    Iter: 263, overflow: 0.390, keep rsz at: 0.3, HPWL: 4620913
=======
[NesterovSolve] Iter:   10 overflow: 0.728 HPWL: 4021066
[NesterovSolve] Iter:   20 overflow: 0.730 HPWL: 4007578
[NesterovSolve] Iter:   30 overflow: 0.731 HPWL: 4003791
[NesterovSolve] Iter:   40 overflow: 0.731 HPWL: 4003983
[NesterovSolve] Iter:   50 overflow: 0.731 HPWL: 4004492
[NesterovSolve] Iter:   60 overflow: 0.731 HPWL: 4004740
[NesterovSolve] Iter:   70 overflow: 0.731 HPWL: 4004975
[NesterovSolve] Iter:   80 overflow: 0.731 HPWL: 4005361
[NesterovSolve] Iter:   90 overflow: 0.730 HPWL: 4005937
[NesterovSolve] Iter:  100 overflow: 0.730 HPWL: 4007220
[NesterovSolve] Iter:  110 overflow: 0.730 HPWL: 4009283
[NesterovSolve] Iter:  120 overflow: 0.729 HPWL: 4012585
[NesterovSolve] Iter:  130 overflow: 0.727 HPWL: 4017579
[NesterovSolve] Iter:  140 overflow: 0.725 HPWL: 4024943
[NesterovSolve] Iter:  150 overflow: 0.721 HPWL: 4035246
[NesterovSolve] Iter:  160 overflow: 0.714 HPWL: 4050680
[NesterovSolve] Iter:  170 overflow: 0.704 HPWL: 4073172
[INFO GPL-0100] Timing-driven iteration 2/7, virtual: true.
[INFO GPL-0101]    Iter: 176, overflow: 0.694, keep rsz at: 0.3, HPWL: 4089801
Iteration |   Area    | Resized | Buffers | Nets repaired | Remaining
---------------------------------------------------------------------
        0 |     +0.0% |       0 |       0 |             0 |       356
    final |    -12.7% |      76 |       0 |             0 |         0
---------------------------------------------------------------------
[INFO RSZ-0039] Resized 76 instances.
[INFO GPL-0106] Timing-driven: worst slack 1.4e-09
[INFO GPL-0103] Timing-driven: weighted 35 nets.
[NesterovSolve] Iter:  180 overflow: 0.688 HPWL: 4103758
[NesterovSolve] Iter:  190 overflow: 0.671 HPWL: 4143305
[NesterovSolve] Iter:  200 overflow: 0.649 HPWL: 4195861
[NesterovSolve] Iter:  210 overflow: 0.619 HPWL: 4257333
[INFO GPL-0100] Timing-driven iteration 3/7, virtual: true.
[INFO GPL-0101]    Iter: 218, overflow: 0.592, keep rsz at: 0.3, HPWL: 4309782
Iteration |   Area    | Resized | Buffers | Nets repaired | Remaining
---------------------------------------------------------------------
        0 |     +0.0% |       0 |       0 |             0 |       356
    final |    -12.6% |      76 |       0 |             0 |         0
---------------------------------------------------------------------
[INFO RSZ-0039] Resized 76 instances.
[INFO GPL-0106] Timing-driven: worst slack 1.4e-09
[INFO GPL-0103] Timing-driven: weighted 35 nets.
[NesterovSolve] Iter:  220 overflow: 0.584 HPWL: 4324409
[NesterovSolve] Iter:  230 overflow: 0.542 HPWL: 4388185
[NesterovSolve] Iter:  240 overflow: 0.498 HPWL: 4444123
[INFO GPL-0100] Timing-driven iteration 4/7, virtual: true.
[INFO GPL-0101]    Iter: 241, overflow: 0.493, keep rsz at: 0.3, HPWL: 4445843
Iteration |   Area    | Resized | Buffers | Nets repaired | Remaining
---------------------------------------------------------------------
        0 |     +0.0% |       0 |       0 |             0 |       356
    final |    -12.6% |      76 |       0 |             0 |         0
---------------------------------------------------------------------
[INFO RSZ-0039] Resized 76 instances.
[INFO GPL-0106] Timing-driven: worst slack 1.4e-09
[INFO GPL-0103] Timing-driven: weighted 35 nets.
[NesterovSolve] Iter:  250 overflow: 0.439 HPWL: 4444359
[INFO GPL-0100] Timing-driven iteration 5/7, virtual: true.
[INFO GPL-0101]    Iter: 258, overflow: 0.392, keep rsz at: 0.3, HPWL: 4432042
>>>>>>> ca1977f0
Iteration |   Area    | Resized | Buffers | Nets repaired | Remaining
---------------------------------------------------------------------
        0 |     +0.0% |       0 |       0 |             0 |       356
    final |    -12.6% |      76 |       0 |             0 |         0
---------------------------------------------------------------------
<<<<<<< HEAD
[INFO RSZ-0039] Resized 30 instances.
[INFO GPL-0106] Timing-driven: worst slack 1.41e-09
[INFO GPL-0103] Timing-driven: weighted 35 nets.
[NesterovSolve] Iter:  270 overflow: 0.359 HPWL: 4653255
[NesterovSolve] Iter:  280 overflow: 0.306 HPWL: 4672269
[INFO GPL-0100] Timing-driven iteration 6/7, virtual: false.
[INFO GPL-0101]    Iter: 283, overflow: 0.295, keep rsz at: 0.3, HPWL: 4675031
Iteration |   Area    | Resized | Buffers | Nets repaired | Remaining
---------------------------------------------------------------------
        0 |     +0.0% |       0 |       0 |             0 |       356
    final |     -2.1% |      30 |       0 |             0 |         0
---------------------------------------------------------------------
[INFO RSZ-0039] Resized 30 instances.
[INFO GPL-0106] Timing-driven: worst slack 1.41e-09
[INFO GPL-0103] Timing-driven: weighted 35 nets.
[INFO GPL-0107] Timing-driven: repair_design delta area: -11.438 um^2 (-2.07%)
[INFO GPL-0108] Timing-driven: repair_design, gpl cells created: 0 (+0.00%)
[INFO GPL-0109] Timing-driven: inserted buffers as reported by repair_design: 0
[INFO GPL-0110] Timing-driven: new target density: 0.6880089
[NesterovSolve] Iter:  290 overflow: 0.296 HPWL: 2889262
[NesterovSolve] Iter:  300 overflow: 0.267 HPWL: 2890491
[NesterovSolve] Iter:  310 overflow: 0.222 HPWL: 2889356
[NesterovSolve] Iter:  320 overflow: 0.204 HPWL: 2915382
[INFO GPL-0100] Timing-driven iteration 7/7, virtual: false.
[INFO GPL-0101]    Iter: 323, overflow: 0.191, keep rsz at: 0.3, HPWL: 2946857
=======
[INFO RSZ-0039] Resized 76 instances.
[INFO GPL-0106] Timing-driven: worst slack 1.4e-09
[INFO GPL-0103] Timing-driven: weighted 34 nets.
[NesterovSolve] Iter:  260 overflow: 0.385 HPWL: 4433170
[NesterovSolve] Iter:  270 overflow: 0.334 HPWL: 4463515
[NesterovSolve] Iter:  280 overflow: 0.301 HPWL: 4461794
[INFO GPL-0100] Timing-driven iteration 6/7, virtual: false.
[INFO GPL-0101]    Iter: 283, overflow: 0.294, keep rsz at: 0.3, HPWL: 4481604
Iteration |   Area    | Resized | Buffers | Nets repaired | Remaining
---------------------------------------------------------------------
        0 |     +0.0% |       0 |       0 |             0 |       356
    final |    -12.6% |      76 |       0 |             0 |         0
---------------------------------------------------------------------
[INFO RSZ-0039] Resized 76 instances.
[INFO GPL-0106] Timing-driven: worst slack 1.39e-09
[INFO GPL-0103] Timing-driven: weighted 35 nets.
[INFO GPL-0107] Timing-driven: repair_design delta area: -69.958 um^2 (-12.64%)
[INFO GPL-0108] Timing-driven: repair_design, gpl cells created: 0 (+0.00%)
[INFO GPL-0109] Timing-driven: inserted buffers as reported by repair_design: 0
[INFO GPL-0110] Timing-driven: new target density: 0.62665915
[NesterovSolve] Iter:  290 overflow: 0.309 HPWL: 2658180
[NesterovSolve] Iter:  300 overflow: 0.277 HPWL: 2600521
[NesterovSolve] Iter:  310 overflow: 0.240 HPWL: 2620506
[NesterovSolve] Iter:  320 overflow: 0.207 HPWL: 2630392
[INFO GPL-0100] Timing-driven iteration 7/7, virtual: false.
[INFO GPL-0101]    Iter: 327, overflow: 0.192, keep rsz at: 0.3, HPWL: 2638573
>>>>>>> ca1977f0
Iteration |   Area    | Resized | Buffers | Nets repaired | Remaining
---------------------------------------------------------------------
        0 |     +0.0% |       0 |       0 |             0 |       356
    final |     +1.0% |      43 |       1 |             1 |         0
---------------------------------------------------------------------
<<<<<<< HEAD
[INFO RSZ-0039] Resized 5 instances.
[INFO GPL-0106] Timing-driven: worst slack 1.41e-09
[INFO GPL-0103] Timing-driven: weighted 33 nets.
[INFO GPL-0107] Timing-driven: repair_design delta area: -6.650 um^2 (-1.23%)
[INFO GPL-0108] Timing-driven: repair_design, gpl cells created: 0 (+0.00%)
[INFO GPL-0109] Timing-driven: inserted buffers as reported by repair_design: 0
[INFO GPL-0110] Timing-driven: new target density: 0.68103737
[NesterovSolve] Iter:  330 overflow: 0.172 HPWL: 2940035
[NesterovSolve] Iter:  340 overflow: 0.147 HPWL: 2988651
[NesterovSolve] Iter:  350 overflow: 0.121 HPWL: 2977343
[NesterovSolve] Iter:  360 overflow: 0.104 HPWL: 2996820
[NesterovSolve] Finished with Overflow: 0.099250
worst slack 1.41
=======
[INFO RSZ-0036] Found 1 capacitance violations.
[INFO RSZ-0039] Resized 43 instances.
[INFO RSZ-0038] Inserted 1 buffers in 1 nets.
[INFO GPL-0106] Timing-driven: worst slack 1.4e-09
[INFO GPL-0103] Timing-driven: weighted 34 nets.
[INFO GPL-0107] Timing-driven: repair_design delta area: 5.054 um^2 (+1.05%)
[INFO GPL-0108] Timing-driven: repair_design, gpl cells created: 1 (+0.00%)
[INFO GPL-0109] Timing-driven: inserted buffers as reported by repair_design: 1
[INFO GPL-0110] Timing-driven: new target density: 0.6319576
[NesterovSolve] Iter:  330 overflow: 0.179 HPWL: 2655230
[NesterovSolve] Iter:  340 overflow: 0.160 HPWL: 2675988
[NesterovSolve] Iter:  350 overflow: 0.131 HPWL: 2698520
[NesterovSolve] Iter:  360 overflow: 0.101 HPWL: 2724525
[NesterovSolve] Finished with Overflow: 0.098508
worst slack 1.39
>>>>>>> ca1977f0
No differences found.<|MERGE_RESOLUTION|>--- conflicted
+++ resolved
@@ -47,66 +47,6 @@
 [INFO RSZ-0039] Resized 75 instances.
 [INFO GPL-0106] Timing-driven: worst slack 1.41e-09
 [INFO GPL-0103] Timing-driven: weighted 35 nets.
-<<<<<<< HEAD
-[NesterovSolve] Iter:   10 overflow: 0.785 HPWL: 3835918
-[NesterovSolve] Iter:   20 overflow: 0.775 HPWL: 3857808
-[NesterovSolve] Iter:   30 overflow: 0.773 HPWL: 3852528
-[NesterovSolve] Iter:   40 overflow: 0.773 HPWL: 3850569
-[NesterovSolve] Iter:   50 overflow: 0.773 HPWL: 3849543
-[NesterovSolve] Iter:   60 overflow: 0.772 HPWL: 3850195
-[NesterovSolve] Iter:   70 overflow: 0.772 HPWL: 3850745
-[NesterovSolve] Iter:   80 overflow: 0.772 HPWL: 3851071
-[NesterovSolve] Iter:   90 overflow: 0.772 HPWL: 3851860
-[NesterovSolve] Iter:  100 overflow: 0.772 HPWL: 3853244
-[NesterovSolve] Iter:  110 overflow: 0.771 HPWL: 3855463
-[NesterovSolve] Iter:  120 overflow: 0.770 HPWL: 3859043
-[NesterovSolve] Iter:  130 overflow: 0.768 HPWL: 3865162
-[NesterovSolve] Iter:  140 overflow: 0.766 HPWL: 3874995
-[NesterovSolve] Iter:  150 overflow: 0.763 HPWL: 3890066
-[NesterovSolve] Iter:  160 overflow: 0.759 HPWL: 3911715
-[NesterovSolve] Iter:  170 overflow: 0.752 HPWL: 3946971
-[NesterovSolve] Iter:  180 overflow: 0.734 HPWL: 3996704
-[NesterovSolve] Iter:  190 overflow: 0.714 HPWL: 4056432
-[INFO GPL-0100] Timing-driven iteration 2/7, virtual: true.
-[INFO GPL-0101]    Iter: 196, overflow: 0.692, keep rsz at: 0.3, HPWL: 4096852
-Iteration |   Area    | Resized | Buffers | Nets repaired | Remaining
----------------------------------------------------------------------
-        0 |     +0.0% |       0 |       0 |             0 |       356
-    final |     -2.1% |      30 |       0 |             0 |         0
----------------------------------------------------------------------
-[INFO RSZ-0039] Resized 30 instances.
-[INFO GPL-0106] Timing-driven: worst slack 1.42e-09
-[INFO GPL-0103] Timing-driven: weighted 35 nets.
-[NesterovSolve] Iter:  200 overflow: 0.662 HPWL: 4198593
-[NesterovSolve] Iter:  210 overflow: 0.649 HPWL: 4281362
-[NesterovSolve] Iter:  220 overflow: 0.608 HPWL: 4364330
-[INFO GPL-0100] Timing-driven iteration 3/7, virtual: true.
-[INFO GPL-0101]    Iter: 224, overflow: 0.592, keep rsz at: 0.3, HPWL: 4386691
-Iteration |   Area    | Resized | Buffers | Nets repaired | Remaining
----------------------------------------------------------------------
-        0 |     +0.0% |       0 |       0 |             0 |       356
-    final |     -1.8% |      29 |       0 |             0 |         0
----------------------------------------------------------------------
-[INFO RSZ-0039] Resized 29 instances.
-[INFO GPL-0106] Timing-driven: worst slack 1.42e-09
-[INFO GPL-0103] Timing-driven: weighted 35 nets.
-[NesterovSolve] Iter:  230 overflow: 0.581 HPWL: 4430705
-[NesterovSolve] Iter:  240 overflow: 0.533 HPWL: 4542466
-[INFO GPL-0100] Timing-driven iteration 4/7, virtual: true.
-[INFO GPL-0101]    Iter: 249, overflow: 0.489, keep rsz at: 0.3, HPWL: 4595499
-Iteration |   Area    | Resized | Buffers | Nets repaired | Remaining
----------------------------------------------------------------------
-        0 |     +0.0% |       0 |       0 |             0 |       356
-    final |     -1.8% |      29 |       0 |             0 |         0
----------------------------------------------------------------------
-[INFO RSZ-0039] Resized 29 instances.
-[INFO GPL-0106] Timing-driven: worst slack 1.42e-09
-[INFO GPL-0103] Timing-driven: weighted 32 nets.
-[NesterovSolve] Iter:  250 overflow: 0.486 HPWL: 4595493
-[NesterovSolve] Iter:  260 overflow: 0.411 HPWL: 4639528
-[INFO GPL-0100] Timing-driven iteration 5/7, virtual: true.
-[INFO GPL-0101]    Iter: 263, overflow: 0.390, keep rsz at: 0.3, HPWL: 4620913
-=======
 [NesterovSolve] Iter:   10 overflow: 0.728 HPWL: 4021066
 [NesterovSolve] Iter:   20 overflow: 0.730 HPWL: 4007578
 [NesterovSolve] Iter:   30 overflow: 0.731 HPWL: 4003791
@@ -164,39 +104,11 @@
 [NesterovSolve] Iter:  250 overflow: 0.439 HPWL: 4444359
 [INFO GPL-0100] Timing-driven iteration 5/7, virtual: true.
 [INFO GPL-0101]    Iter: 258, overflow: 0.392, keep rsz at: 0.3, HPWL: 4432042
->>>>>>> ca1977f0
 Iteration |   Area    | Resized | Buffers | Nets repaired | Remaining
 ---------------------------------------------------------------------
         0 |     +0.0% |       0 |       0 |             0 |       356
     final |    -12.6% |      76 |       0 |             0 |         0
 ---------------------------------------------------------------------
-<<<<<<< HEAD
-[INFO RSZ-0039] Resized 30 instances.
-[INFO GPL-0106] Timing-driven: worst slack 1.41e-09
-[INFO GPL-0103] Timing-driven: weighted 35 nets.
-[NesterovSolve] Iter:  270 overflow: 0.359 HPWL: 4653255
-[NesterovSolve] Iter:  280 overflow: 0.306 HPWL: 4672269
-[INFO GPL-0100] Timing-driven iteration 6/7, virtual: false.
-[INFO GPL-0101]    Iter: 283, overflow: 0.295, keep rsz at: 0.3, HPWL: 4675031
-Iteration |   Area    | Resized | Buffers | Nets repaired | Remaining
----------------------------------------------------------------------
-        0 |     +0.0% |       0 |       0 |             0 |       356
-    final |     -2.1% |      30 |       0 |             0 |         0
----------------------------------------------------------------------
-[INFO RSZ-0039] Resized 30 instances.
-[INFO GPL-0106] Timing-driven: worst slack 1.41e-09
-[INFO GPL-0103] Timing-driven: weighted 35 nets.
-[INFO GPL-0107] Timing-driven: repair_design delta area: -11.438 um^2 (-2.07%)
-[INFO GPL-0108] Timing-driven: repair_design, gpl cells created: 0 (+0.00%)
-[INFO GPL-0109] Timing-driven: inserted buffers as reported by repair_design: 0
-[INFO GPL-0110] Timing-driven: new target density: 0.6880089
-[NesterovSolve] Iter:  290 overflow: 0.296 HPWL: 2889262
-[NesterovSolve] Iter:  300 overflow: 0.267 HPWL: 2890491
-[NesterovSolve] Iter:  310 overflow: 0.222 HPWL: 2889356
-[NesterovSolve] Iter:  320 overflow: 0.204 HPWL: 2915382
-[INFO GPL-0100] Timing-driven iteration 7/7, virtual: false.
-[INFO GPL-0101]    Iter: 323, overflow: 0.191, keep rsz at: 0.3, HPWL: 2946857
-=======
 [INFO RSZ-0039] Resized 76 instances.
 [INFO GPL-0106] Timing-driven: worst slack 1.4e-09
 [INFO GPL-0103] Timing-driven: weighted 34 nets.
@@ -223,27 +135,11 @@
 [NesterovSolve] Iter:  320 overflow: 0.207 HPWL: 2630392
 [INFO GPL-0100] Timing-driven iteration 7/7, virtual: false.
 [INFO GPL-0101]    Iter: 327, overflow: 0.192, keep rsz at: 0.3, HPWL: 2638573
->>>>>>> ca1977f0
 Iteration |   Area    | Resized | Buffers | Nets repaired | Remaining
 ---------------------------------------------------------------------
         0 |     +0.0% |       0 |       0 |             0 |       356
     final |     +1.0% |      43 |       1 |             1 |         0
 ---------------------------------------------------------------------
-<<<<<<< HEAD
-[INFO RSZ-0039] Resized 5 instances.
-[INFO GPL-0106] Timing-driven: worst slack 1.41e-09
-[INFO GPL-0103] Timing-driven: weighted 33 nets.
-[INFO GPL-0107] Timing-driven: repair_design delta area: -6.650 um^2 (-1.23%)
-[INFO GPL-0108] Timing-driven: repair_design, gpl cells created: 0 (+0.00%)
-[INFO GPL-0109] Timing-driven: inserted buffers as reported by repair_design: 0
-[INFO GPL-0110] Timing-driven: new target density: 0.68103737
-[NesterovSolve] Iter:  330 overflow: 0.172 HPWL: 2940035
-[NesterovSolve] Iter:  340 overflow: 0.147 HPWL: 2988651
-[NesterovSolve] Iter:  350 overflow: 0.121 HPWL: 2977343
-[NesterovSolve] Iter:  360 overflow: 0.104 HPWL: 2996820
-[NesterovSolve] Finished with Overflow: 0.099250
-worst slack 1.41
-=======
 [INFO RSZ-0036] Found 1 capacitance violations.
 [INFO RSZ-0039] Resized 43 instances.
 [INFO RSZ-0038] Inserted 1 buffers in 1 nets.
@@ -259,5 +155,4 @@
 [NesterovSolve] Iter:  360 overflow: 0.101 HPWL: 2724525
 [NesterovSolve] Finished with Overflow: 0.098508
 worst slack 1.39
->>>>>>> ca1977f0
 No differences found.