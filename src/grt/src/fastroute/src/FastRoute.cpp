////////////////////////////////////////////////////////////////////////////////
// Authors: Vitor Bandeira, Eder Matheus Monteiro e Isadora Oliveira
//          (Advisor: Ricardo Reis)
//
// BSD 3-Clause License
//
// Copyright (c) 2019, Federal University of Rio Grande do Sul (UFRGS)
// All rights reserved.
//
// Redistribution and use in source and binary forms, with or without
// modification, are permitted provided that the following conditions are met:
//
// * Redistributions of source code must retain the above copyright notice, this
//   list of conditions and the following disclaimer.
//
// * Redistributions in binary form must reproduce the above copyright notice,
//   this list of conditions and the following disclaimer in the documentation
//   and/or other materials provided with the distribution.
//
// * Neither the name of the copyright holder nor the names of its
//   contributors may be used to endorse or promote products derived from
//   this software without specific prior written permission.
//
// THIS SOFTWARE IS PROVIDED BY THE COPYRIGHT HOLDERS AND CONTRIBUTORS "AS IS"
// AND ANY EXPRESS OR IMPLIED WARRANTIES, INCLUDING, BUT NOT LIMITED TO, THE
// IMPLIED WARRANTIES OF MERCHANTABILITY AND FITNESS FOR A PARTICULAR PURPOSE
// ARE DISCLAIMED. IN NO EVENT SHALL THE COPYRIGHT HOLDER OR CONTRIBUTORS BE
// LIABLE FOR ANY DIRECT, INDIRECT, INCIDENTAL, SPECIAL, EXEMPLARY, OR
// CONSEQUENTIAL DAMAGES (INCLUDING, BUT NOT LIMITED TO, PROCUREMENT OF
// SUBSTITUTE GOODS OR SERVICES; LOSS OF USE, DATA, OR PROFITS; OR BUSINESS
// INTERRUPTION) HOWEVER CAUSED AND ON ANY THEORY OF LIABILITY, WHETHER IN
// CONTRACT, STRICT LIABILITY, OR TORT (INCLUDING NEGLIGENCE OR OTHERWISE)
// ARISING IN ANY WAY OUT OF THE USE OF THIS SOFTWARE, EVEN IF ADVISED OF THE
// POSSIBILITY OF SUCH DAMAGE.
////////////////////////////////////////////////////////////////////////////////

#include "FastRoute.h"

#include <math.h>
#include <stdio.h>
#include <stdlib.h>
#include <string.h>
#include <time.h>

#include <algorithm>
#include <fstream>
#include <iostream>
#include <string>
#include <utility>

#include "DataType.h"
#include "utl/Logger.h"
#include "opendb/db.h"

namespace grt {

using utl::GRT;

<<<<<<< HEAD
FastRouteCore::FastRouteCore(odb::dbDatabase* db, utl::Logger* log, stt::SteinerTreeBuilder* stt_builder)
{
  new_net_id_ = 0;
  seg_count_ = 0;
  pin_ind_ = 0;
  num_adjust_ = 0;
  v_capacity_ = 0;
  h_capacity_ = 0;
  num_nets_ = 0;
  max_degree_ = 0;
  logger_ = log;
  stt_builder_ = stt_builder;
  db_ = db;
  allow_overflow_ = false;
  overflow_iterations_ = 0;
  layer_orientation_ = 0;
  sttrees_ = nullptr;
  heap1_ = nullptr;
  heap2_ = nullptr;
=======
FastRouteCore::FastRouteCore(odb::dbDatabase* db, utl::Logger* log) :
  new_net_id_(0),
  seg_count_(0),
  pin_ind_(0),
  num_adjust_(0),
  v_capacity_(0),
  h_capacity_(0),
  num_nets_(0),
  max_degree_(0),
  logger_(log),
  db_(db),
  allow_overflow_(false),
  overflow_iterations_(0),
  layer_orientation_(0),
  sttrees_(nullptr),
  heap1_(nullptr),
  heap2_(nullptr),
  x_range_(0),
  y_range_(0),
  x_grid_(0),
  y_grid_(0),
  x_corner_(0),
  y_corner_(0),
  w_tile_(0),
  h_tile_(0),
  enlarge_(0),
  costheight_(0),
  ahth_(0),
  num_valid_nets_(0),
  num_layers_(0),
  total_overflow_(0),
  grid_hv_(0),
  grid_h_(0),
  grid_v_(0),
  verbose_(0),
  via_cost_(0),
  mazeedge_threshold_(0),
  v_capacity_lb_(0),
  h_capacity_lb_(0),
  sttrees_bk_(nullptr),
  heap1_3D_(nullptr),
  heap2_3D_(nullptr)
{
>>>>>>> c22e0c62
}

FastRouteCore::~FastRouteCore()
{
  deleteComponents();
}

void FastRouteCore::clear()
{
  deleteComponents();
}

void FastRouteCore::deleteComponents()
{
  if (!nets_.empty()) {
    for (FrNet* net : nets_) {
      if (net != nullptr)
        delete net;
      net = nullptr;
    }
  
    nets_.clear();
  }

  h_edges_.clear();
  v_edges_.clear();
  seglist_.clear();
  seglist_index_.clear();
  seglist_cnt_.clear();

  gxs_.clear();
  gys_.clear();
  gs_.clear();

  tree_order_pv_.clear();
  tree_order_cong_.clear();

  h_edges_3D_.clear();
  v_edges_3D_.clear();

  if (sttrees_ != nullptr) {
    for (int i = 0; i < num_valid_nets_; i++) {
      int deg = sttrees_[i].deg;
      int numEdges = 2 * deg - 3;
      for (int edgeID = 0; edgeID < numEdges; edgeID++) {
        TreeEdge* treeedge = &(sttrees_[i].edges[edgeID]);
        if (treeedge->len > 0) {
          if (treeedge->route.gridsX != nullptr)
            free(treeedge->route.gridsX);
          if (treeedge->route.gridsY != nullptr)
            free(treeedge->route.gridsY);
          if (treeedge->route.gridsL != nullptr)
            free(treeedge->route.gridsL);
          treeedge->route.gridsX = nullptr;
          treeedge->route.gridsY = nullptr;
          treeedge->route.gridsL = nullptr;
        }
      }

      if (sttrees_[i].nodes != nullptr)
        delete[] sttrees_[i].nodes;
      sttrees_[i].nodes = nullptr;

      if (sttrees_[i].edges != nullptr)
        delete[] sttrees_[i].edges;
      sttrees_[i].edges = nullptr;
    }
    delete[] sttrees_;
    sttrees_ = nullptr;
  }
  
  parent_x1_.resize(boost::extents[0][0]);
  parent_y1_.resize(boost::extents[0][0]);
  parent_x3_.resize(boost::extents[0][0]);
  parent_y3_.resize(boost::extents[0][0]);

  if (heap1_ != nullptr)
    delete[] heap1_;
  if (heap2_ != nullptr)
    delete[] heap2_;
  heap1_ = nullptr;
  heap2_ = nullptr;

  pop_heap2_.clear();

  net_eo_.clear();

  xcor_.clear();
  ycor_.clear();
  dcor_.clear();

  hv_.resize(boost::extents[0][0]);
  hyper_v_.resize(boost::extents[0][0]);
  hyper_h_.resize(boost::extents[0][0]);
  corr_edge_.resize(boost::extents[0][0]);
  
  in_region_.resize(boost::extents[0][0]);

  d1_3D_.resize(boost::extents[0][0][0]);
  d2_3D_.resize(boost::extents[0][0][0]);
  d1_.resize(boost::extents[0][0]);
  d2_.resize(boost::extents[0][0]);

  v_capacity_3D_.clear();
  h_capacity_3D_.clear();

  grid_hs_.clear();
  grid_vs_.clear();

  layer_grid_.resize(boost::extents[0][0]);
  via_link_.resize(boost::extents[0][0]);

  cost_hvh_.clear();
  cost_vhv_.clear();
  cost_h_.clear();
  cost_v_.clear();
  cost_lr_.clear();
  cost_tb_.clear();
  cost_hvh_test_.clear();
  cost_v_test_.clear();
  cost_tb_test_.clear();

  new_net_id_ = 0;
  seg_count_ = 0;
  pin_ind_ = 0;
  num_adjust_ = 0;
  v_capacity_ = 0;
  h_capacity_ = 0;
  num_nets_ = 0;
}

void FastRouteCore::setGridsAndLayers(int x, int y, int nLayers)
{
  x_grid_ = x;
  y_grid_ = y;
  num_layers_ = nLayers;
  if (std::max(x_grid_, y_grid_) >= 1000) {
    x_range_ = std::max(x_grid_, y_grid_);
    y_range_ = std::max(x_grid_, y_grid_);
  } else {
    x_range_ = 1000;
    y_range_ = 1000;
  }

  v_capacity_3D_.resize(num_layers_);
  h_capacity_3D_.resize(num_layers_);

  for (int i = 0; i < num_layers_; i++) {
    v_capacity_3D_[i] = 0;
    h_capacity_3D_[i] = 0;
  }

  grid_hs_.resize(num_layers_);
  grid_vs_.resize(num_layers_);

  layer_grid_.resize(boost::extents[num_layers_][MAXLEN]);
  via_link_.resize(boost::extents[num_layers_][MAXLEN]);

  d1_3D_.resize(boost::extents[num_layers_][y_range_][x_range_]);
  d2_3D_.resize(boost::extents[num_layers_][y_range_][x_range_]);

  d1_.resize(boost::extents[y_range_][x_range_]);
  d2_.resize(boost::extents[y_range_][x_range_]);

  hv_.resize(boost::extents[y_range_][x_range_]);
  hyper_v_.resize(boost::extents[y_range_][x_range_]);
  hyper_h_.resize(boost::extents[y_range_][x_range_]);
  corr_edge_.resize(boost::extents[y_range_][x_range_]);

  in_region_.resize(boost::extents[y_range_][x_range_]);

  cost_hvh_.resize(x_range_);  // Horizontal first Z
  cost_vhv_.resize(y_range_);  // Vertical first Z
  cost_h_.resize(y_range_);    // Horizontal segment cost
  cost_v_.resize(x_range_);    // Vertical segment cost
  cost_lr_.resize(y_range_);   // Left and right boundary cost
  cost_tb_.resize(x_range_);   // Top and bottom boundary cost

  cost_hvh_test_.resize(y_range_);  // Vertical first Z
  cost_v_test_.resize(x_range_);    // Vertical segment cost
  cost_tb_test_.resize(x_range_);   // Top and bottom boundary cost
}

void FastRouteCore::addVCapacity(short verticalCapacity, int layer)
{
  v_capacity_3D_[layer - 1] = verticalCapacity;
  v_capacity_ += v_capacity_3D_[layer - 1];
}

void FastRouteCore::addHCapacity(short horizontalCapacity, int layer)
{
  h_capacity_3D_[layer - 1] = horizontalCapacity;
  h_capacity_ += h_capacity_3D_[layer - 1];
}

void FastRouteCore::setNumberNets(int nNets)
{
  num_nets_ = nNets;
  nets_.resize(num_nets_);
  for (int i = 0; i < num_nets_; i++)
    nets_[i] = new FrNet;
  seglist_index_.resize(num_nets_ + 1);
}

void FastRouteCore::setLowerLeft(int x, int y)
{
  x_corner_ = x;
  y_corner_ = y;
}

void FastRouteCore::setTileSize(int width, int height)
{
  w_tile_ = width;
  h_tile_ = height;
}

void FastRouteCore::setLayerOrientation(int x)
{
  layer_orientation_ = x;
}

void FastRouteCore::addPin(int netID, int x, int y, int layer)
{
  FrNet* net = nets_[netID];
  net->pinX.push_back(x);
  net->pinY.push_back(y);
  net->pinL.push_back(layer);
}

int FastRouteCore::addNet(odb::dbNet* db_net,
                          int num_pins,
                          bool is_clock,
                          int driver_idx,
                          int cost,
                          std::vector<int> edge_cost_per_layer)
{
  int netID = new_net_id_;
  FrNet* net = nets_[new_net_id_];
  pin_ind_ = num_pins;
  net->db_net = db_net;
  net->numPins = num_pins;
  net->deg = pin_ind_;
  net->is_clock = is_clock;
  net->driver_idx = driver_idx;
  net->edgeCost = cost;
  net->edge_cost_per_layer = edge_cost_per_layer;

  seglist_index_[new_net_id_] = seg_count_;
  new_net_id_++;
  // at most (2*num_pins-2) nodes -> (2*num_pins-3) segs_ for a net
  seg_count_ += 2 * pin_ind_ - 3;
  return netID;
}

void FastRouteCore::init_usage()
{
  for (int i = 0; i < y_grid_ * (x_grid_ - 1); i++)
    h_edges_[i].usage = 0;
  for (int i = 0; i < (y_grid_ - 1) * x_grid_; i++)
    v_edges_[i].usage = 0;
}

void FastRouteCore::initEdges()
{
  const float LB = 0.9;
  const float UB = 1.3;
  v_capacity_lb_ = LB * v_capacity_;
  h_capacity_lb_ = LB * h_capacity_;

  // TODO: check this, there was an if pin_ind_ > 1 && pin_ind_ < 2000
  if (pin_ind_ > 1) {
    seglist_index_[new_net_id_] = seg_count_;  // the end pointer of the seglist
  }
  num_valid_nets_ = new_net_id_;

  // allocate memory and initialize for edges

  h_edges_.resize((x_grid_ - 1) * y_grid_);
  v_edges_.resize(x_grid_ * (y_grid_ - 1));

  init_usage();

  v_edges_3D_.resize(num_layers_ * x_grid_ * y_grid_);
  h_edges_3D_.resize(num_layers_ * x_grid_ * y_grid_);

  // 2D edge initialization
  int TC = 0;
  for (int i = 0; i < y_grid_; i++) {
    for (int j = 0; j < x_grid_ - 1; j++) {
      int grid = i * (x_grid_ - 1) + j;
      h_edges_[grid].cap = h_capacity_;
      TC += h_capacity_;
      h_edges_[grid].usage = 0;
      h_edges_[grid].est_usage = 0;
      h_edges_[grid].red = 0;
      h_edges_[grid].last_usage = 0;
    }
  }
  for (int i = 0; i < y_grid_ - 1; i++) {
    for (int j = 0; j < x_grid_; j++) {
      int grid = i * x_grid_ + j;
      v_edges_[grid].cap = v_capacity_;
      TC += v_capacity_;
      v_edges_[grid].usage = 0;
      v_edges_[grid].est_usage = 0;
      v_edges_[grid].red = 0;
      v_edges_[grid].last_usage = 0;
    }
  }

  // 3D edge initialization
  for (int k = 0; k < num_layers_; k++) {
    for (int i = 0; i < y_grid_; i++) {
      for (int j = 0; j < x_grid_; j++) {
        int grid = i * (x_grid_ - 1) + j + k * (x_grid_ - 1) * y_grid_;
        h_edges_3D_[grid].cap = h_capacity_3D_[k];
        h_edges_3D_[grid].usage = 0;
        h_edges_3D_[grid].red = 0;
      }
    }
    for (int i = 0; i < y_grid_; i++) {
      for (int j = 0; j < x_grid_; j++) {
        int grid = i * x_grid_ + j + k * x_grid_ * (y_grid_ - 1);
        v_edges_3D_[grid].cap = v_capacity_3D_[k];
        v_edges_3D_[grid].usage = 0;
        v_edges_3D_[grid].red = 0;
      }
    }
  }
}

void FastRouteCore::setNumAdjustments(int nAdjustments)
{
  num_adjust_ = nAdjustments;
}

int FastRouteCore::getEdgeCurrentResource(long x1,
                                          long y1,
                                          int l1,
                                          long x2,
                                          long y2,
                                          int l2)
{
  int grid, k;
  int resource = 0;

  k = l1 - 1;
  if (y1 == y2) {
    grid = y1 * (x_grid_ - 1) + x1 + k * (x_grid_ - 1) * y_grid_;
    resource = h_edges_3D_[grid].cap - h_edges_3D_[grid].usage;
  } else if (x1 == x2) {
    grid = y1 * x_grid_ + x1 + k * x_grid_ * (y_grid_ - 1);
    resource = v_edges_3D_[grid].cap - v_edges_3D_[grid].usage;
  } else
  {
    logger_->error(GRT, 212, "Cannot get edge resource: edge is not vertical or horizontal.");
  }

  return resource;
}

int FastRouteCore::getEdgeCurrentUsage(long x1,
                                       long y1,
                                       int l1,
                                       long x2,
                                       long y2,
                                       int l2)
{
  int grid, k;
  int usage = 0;

  k = l1 - 1;
  if (y1 == y2) {
    grid = y1 * (x_grid_ - 1) + x1 + k * (x_grid_ - 1) * y_grid_;
    usage = h_edges_3D_[grid].usage;
  } else if (x1 == x2) {
    grid = y1 * x_grid_ + x1 + k * x_grid_ * (y_grid_ - 1);
    usage = v_edges_3D_[grid].usage;
  } else
  {
    logger_->error(GRT, 213, "Cannot get edge usage: edge is not vertical or horizontal.");
  }

  return usage;
}

void FastRouteCore::setMaxNetDegree(int deg)
{
  max_degree_ = deg;
}

void FastRouteCore::addAdjustment(long x1,
                                  long y1,
                                  int l1,
                                  long x2,
                                  long y2,
                                  int l2,
                                  int reducedCap,
                                  bool isReduce)
{
  const int k = l1 - 1;

  if (y1 == y2)  // horizontal edge
  {
    int grid = y1 * (x_grid_ - 1) + x1 + k * (x_grid_ - 1) * y_grid_;
    int cap = h_edges_3D_[grid].cap;
    int reduce;

    if (((int) cap - reducedCap) < 0) {
      if (isReduce) {
        logger_->warn(GRT, 113, "Underflow in reduce: cap, reducedCap: {}, {}", cap, reducedCap);
      }
      reduce = 0;
    } else {
      reduce = cap - reducedCap;
    }

    h_edges_3D_[grid].cap = reducedCap;
    h_edges_3D_[grid].red = reduce;

    grid = y1 * (x_grid_ - 1) + x1;
    if (!isReduce) {
      int increase = reducedCap - cap;
      h_edges_[grid].cap += increase;
    }

    h_edges_[grid].cap -= reduce;
    h_edges_[grid].red += reduce;

  } else if (x1 == x2)  // vertical edge
  {
    int grid = y1 * x_grid_ + x1 + k * x_grid_ * (y_grid_ - 1);
    int cap = v_edges_3D_[grid].cap;
    int reduce;

    if (((int) cap - reducedCap) < 0) {
      if (isReduce) {
        logger_->warn(GRT, 114, "Underflow in reduce: cap, reducedCap: {}, {}", cap, reducedCap);
      }
      reduce = 0;
    } else {
      reduce = cap - reducedCap;
    }

    v_edges_3D_[grid].cap = reducedCap;
    v_edges_3D_[grid].red = reduce;

    grid = y1 * x_grid_ + x1;
    if (!isReduce) {
      int increase = reducedCap - cap;
      v_edges_[grid].cap += increase;
    }

    v_edges_[grid].cap -= reduce;
    v_edges_[grid].red += reduce;
  }
}

int FastRouteCore::getEdgeCapacity(long x1,
                                   long y1,
                                   int l1,
                                   long x2,
                                   long y2,
                                   int l2)
{
  int cap = 0;

  const int k = l1 - 1;

  if (y1 == y2)  // horizontal edge
  {
    int grid = y1 * (x_grid_ - 1) + x1 + k * (x_grid_ - 1) * y_grid_;
    cap = h_edges_3D_[grid].cap;
  } else if (x1 == x2)  // vertical edge
  {
    int grid = y1 * x_grid_ + x1 + k * x_grid_ * (y_grid_ - 1);
    cap = v_edges_3D_[grid].cap;
  } else
  {
    logger_->error(GRT, 214, "Cannot get edge capacity: edge is not vertical or horizontal.");
  }

  return cap;
}

void FastRouteCore::setEdgeCapacity(long x1,
                                    long y1,
                                    int l1,
                                    long x2,
                                    long y2,
                                    int l2,
                                    int newCap)
{
  const int k = l1 - 1;
  int grid;
  int reduce;

  if (y1 == y2)  // horizontal edge
  {
    grid = y1 * (x_grid_ - 1) + x1 + k * (x_grid_ - 1) * y_grid_;
    int currCap = h_edges_3D_[grid].cap;
    h_edges_3D_[grid].cap = newCap;

    grid = y1 * (x_grid_ - 1) + x1;
    reduce = currCap - newCap;
    h_edges_[grid].cap -= reduce;
  } else if (x1 == x2)  // vertical edge
  {
    grid = y1 * x_grid_ + x1 + k * x_grid_ * (y_grid_ - 1);
    int currCap = v_edges_3D_[grid].cap;
    v_edges_3D_[grid].cap = newCap;

    grid = y1 * x_grid_ + x1;
    reduce = currCap - newCap;
    v_edges_[grid].cap -= reduce;
  }
}

void FastRouteCore::setEdgeUsage(long x1,
                                 long y1,
                                 int l1,
                                 long x2,
                                 long y2,
                                 int l2,
                                 int newUsage)
{
  const int k = l1 - 1;
  int grid;

  if (y1 == y2)  // horizontal edge
  {
    grid = y1 * (x_grid_ - 1) + x1 + k * (x_grid_ - 1) * y_grid_;
    h_edges_3D_[grid].usage = newUsage;

    grid = y1 * (x_grid_ - 1) + x1;
    h_edges_[grid].usage += newUsage;
  } else if (x1 == x2)  // vertical edge
  {
    grid = y1 * x_grid_ + x1 + k * x_grid_ * (y_grid_ - 1);
    v_edges_3D_[grid].usage = newUsage;

    grid = y1 * x_grid_ + x1;
    v_edges_[grid].usage += newUsage;
  }
}

void FastRouteCore::initAuxVar()
{
  tree_order_cong_.clear();

  seglist_cnt_.resize(num_valid_nets_);
  seglist_.resize(seg_count_);
  sttrees_ = new StTree[num_valid_nets_];
  gxs_.resize(num_valid_nets_);
  gys_.resize(num_valid_nets_);
  gs_.resize(num_valid_nets_);

  grid_hv_ = x_range_ * y_range_;
  grid_h_ = (x_grid_ - 1) * y_grid_;
  grid_v_ = x_grid_ * (y_grid_ - 1);
  for (int k = 0; k < num_layers_; k++) {
    grid_hs_[k] = k * grid_h_;
    grid_vs_[k] = k * grid_v_;
  }

  parent_x1_.resize(boost::extents[y_grid_][x_grid_]);
  parent_y1_.resize(boost::extents[y_grid_][x_grid_]);
  parent_x3_.resize(boost::extents[y_grid_][x_grid_]);
  parent_y3_.resize(boost::extents[y_grid_][x_grid_]);

  pop_heap2_.resize(y_grid_ * x_range_);

  // allocate memory for priority queue
  heap1_ = new float*[y_grid_ * x_grid_];
  heap2_ = new float*[y_grid_ * x_grid_];

  sttrees_bk_ = NULL;
}

NetRouteMap FastRouteCore::getRoutes()
{
  NetRouteMap routes;
  for (int netID = 0; netID < num_valid_nets_; netID++) {
    odb::dbNet* db_net = nets_[netID]->db_net;
    GRoute& route = routes[db_net];

    TreeEdge* treeedges = sttrees_[netID].edges;
    int deg = sttrees_[netID].deg;

    for (int edgeID = 0; edgeID < 2 * deg - 3; edgeID++) {
      TreeEdge* treeedge = &(treeedges[edgeID]);
      if (treeedge->len > 0) {
        int routeLen = treeedge->route.routelen;
        short* gridsX = treeedge->route.gridsX;
        short* gridsY = treeedge->route.gridsY;
        short* gridsL = treeedge->route.gridsL;
        int lastX = w_tile_ * (gridsX[0] + 0.5) + x_corner_;
        int lastY = h_tile_ * (gridsY[0] + 0.5) + y_corner_;
        int lastL = gridsL[0];
        for (int i = 1; i <= routeLen; i++) {
          int xreal = w_tile_ * (gridsX[i] + 0.5) + x_corner_;
          int yreal = h_tile_ * (gridsY[i] + 0.5) + y_corner_;

          GSegment segment
              = GSegment(lastX, lastY, lastL + 1, xreal, yreal, gridsL[i] + 1);
          lastX = xreal;
          lastY = yreal;
          lastL = gridsL[i];
          route.push_back(segment);
        }
      }
    }
  }

  return routes;
}

void FastRouteCore::updateDbCongestion()
{
  auto block = db_->getChip()->getBlock();
  auto db_gcell = odb::dbGCellGrid::create(block);
  if(db_gcell == nullptr)
  {
    db_gcell = block->getGCellGrid();
    logger_->warn(utl::GRT, 211, "dbGcellGrid already exists in db. Clearing existing dbGCellGrid");
    db_gcell->resetGrid();
  }
  db_gcell->addGridPatternX(x_corner_, x_grid_, w_tile_);
  db_gcell->addGridPatternY(y_corner_, y_grid_ + 1, h_tile_);
  for (int k = 0; k < num_layers_; k++) {
    auto layer = db_->getTech()->findRoutingLayer(k+1);
    if(layer == nullptr)
    {
      logger_->warn(utl::GRT, 215, "skipping layer {} not found in db", k+1);
      continue;
    }

    for (int y = 0; y < y_grid_; y++) {
      for (int x = 0; x < x_grid_ - 1; x++) {
        int grid_h_ = y * (x_grid_ - 1) + x + k * (x_grid_ - 1) * y_grid_;

        unsigned short capH = h_capacity_3D_[k];
        unsigned short blockageH = (h_capacity_3D_[k] - h_edges_3D_[grid_h_].cap);
        unsigned short usageH = h_edges_3D_[grid_h_].usage + blockageH;

        db_gcell->setHorizontalCapacity(layer, x, y, (uint) capH);
        db_gcell->setHorizontalUsage(layer, x, y, (uint) usageH);
        db_gcell->setHorizontalBlockage(layer, x, y, (uint) blockageH);
      }
    }

    for (int y = 0; y < y_grid_ - 1; y++) {
      for (int x = 0; x < x_grid_; x++) {
        int grid_v_ = y * x_grid_ + x + k * x_grid_ * (y_grid_ - 1);

        unsigned short capV = v_capacity_3D_[k];
        unsigned short blockageV = (v_capacity_3D_[k] - v_edges_3D_[grid_v_].cap);
        unsigned short usageV = v_edges_3D_[grid_v_].usage + blockageV;

        db_gcell->setVerticalCapacity(layer, x, y, (uint) capV);
        db_gcell->setVerticalUsage(layer, x, y, (uint) usageV);
        db_gcell->setVerticalBlockage(layer, x, y, (uint) blockageV);
      }
    }
  }
}

NetRouteMap FastRouteCore::run()
{
  int tUsage;
  int cost_step;
  int maxOverflow;
  int minoflrnd = 0;
  int bwcnt = 0;

  // TODO: check this size
  max_degree_ = 2 * max_degree_;
  xcor_.resize(max_degree_);
  ycor_.resize(max_degree_);
  dcor_.resize(max_degree_);
  net_eo_.reserve(max_degree_);

  int SLOPE = 5;
  int THRESH_M = 20;
  int ENLARGE = 15;     // 5
  int ESTEP1 = 10;  // 10
  int ESTEP2 = 5;   // 5
  int ESTEP3 = 5;   // 5
  int CSTEP1 = 2;   // 5
  int CSTEP2 = 2;   // 3
  int CSTEP3 = 5;   // 15
  int COSHEIGHT = 4;
  int L = 0;
  int VIA = 2;
  int Ripvalue = -1;
  int ripupTH3D = 10;
  bool goingLV = true;
  bool noADJ = false;
  int thStep1 = 10;
  int thStep2 = 4;
  int LVIter = 3;
  int mazeRound = 500;
  int bmfl = BIG_INT;
  int minofl = BIG_INT;
  float LOGIS_COF;
  int slope;
  int max_adj;

  // call FLUTE to generate RSMT and break the nets into segments (2-pin nets)

  clock_t t1 = clock();

  VIA = 2;

  via_cost_ = 0;
  gen_brk_RSMT(false, false, false, false, noADJ);
  if (verbose_ > 1)
    logger_->info(GRT, 97, "First L Route.");
  routeLAll(true);
  gen_brk_RSMT(true, true, true, false, noADJ);
  getOverflow2D(&maxOverflow);
  if (verbose_ > 1)
    logger_->info(GRT, 98, "Second L Route.");
  newrouteLAll(false, true);
  getOverflow2D(&maxOverflow);
  spiralRouteAll();
  newrouteZAll(10);
  if (verbose_ > 1)
    logger_->info(GRT, 99, "First Z Route.");
  int past_cong = getOverflow2D(&maxOverflow);

  convertToMazeroute();

  int enlarge_ = 10;
  int newTH = 10;
  int healingTrigger = 0;
  bool stopDEC = false;
  int upType = 1;

  costheight_ = COSHEIGHT;
  if (maxOverflow > 700) {
    costheight_ = 8;
    LOGIS_COF = 1.33;
    VIA = 0;
    THRESH_M = 0;
    CSTEP1 = 30;
  }

  for (int i = 0; i < LVIter; i++) {
    LOGIS_COF = std::max<float>(2.0 / (1 + log(maxOverflow)), LOGIS_COF);
    LOGIS_COF = 2.0 / (1 + log(maxOverflow));
    if (verbose_ > 1)
      logger_->info(GRT, 100, "LV routing round {}, enlarge {}.", i, enlarge_);
    routeLVAll(newTH, enlarge_, LOGIS_COF);

    past_cong = getOverflow2Dmaze(&maxOverflow, &tUsage);

    enlarge_ += 5;
    newTH -= 5;
    if (newTH < 1) {
      newTH = 1;
    }
  }

  //  past_cong = getOverflow2Dmaze( &maxOverflow);

  clock_t t3 = clock();
  InitEstUsage();

  int i = 1;
  costheight_ = COSHEIGHT;
  enlarge_ = ENLARGE;
  int ripup_threshold = Ripvalue;

  minofl = total_overflow_;
  stopDEC = false;

  slope = 20;
  L = 1;
  int cost_type = 1;

  InitLastUsage(upType);
  if (total_overflow_ > 0 && overflow_iterations_ > 0) {
    logger_->info(GRT, 101, "Running extra iterations to remove overflow.");
  }

  static const int max_overflow_increases_ = 15;

  // set overflow_increases as -1 since the first iteration always sum 1
  int overflow_increases = -1;
  int last_total_overflow = 0;
  while (total_overflow_ > 0 &&
         i <= overflow_iterations_ &&
         overflow_increases <= max_overflow_increases_) {
    if (THRESH_M > 15) {
      THRESH_M -= thStep1;
    } else if (THRESH_M >= 2) {
      THRESH_M -= thStep2;
    } else {
      THRESH_M = 0;
    }
    if (THRESH_M <= 0) {
      THRESH_M = 0;
    }

    if (total_overflow_ > 2000) {
      enlarge_ += ESTEP1;  // ENLARGE+(i-1)*ESTEP;
      cost_step = CSTEP1;
      updateCongestionHistory(i, upType, stopDEC, max_adj);
    } else if (total_overflow_ < 500) {
      cost_step = CSTEP3;
      enlarge_ += ESTEP3;
      ripup_threshold = -1;
      updateCongestionHistory(i, upType, stopDEC, max_adj);
    } else {
      cost_step = CSTEP2;
      enlarge_ += ESTEP2;
      updateCongestionHistory(i, upType, stopDEC, max_adj);
    }

    if (total_overflow_ > 15000 && maxOverflow > 400) {
      enlarge_ = std::max(x_grid_, y_grid_) / 30;
      slope = BIG_INT;
      if (i == 5) {
        VIA = 0;
        LOGIS_COF = 1.33;
        ripup_threshold = -1;
        //  cost_type = 3;

      } else if (i > 6) {
        if (i % 2 == 0) {
          LOGIS_COF += 0.5;
        }
        if (i > 40) {
          break;
        }
      }
      if (i > 10) {
        cost_type = 1;
        ripup_threshold = 0;
      }
    }

    enlarge_ = std::min(enlarge_, x_grid_ / 2);
    costheight_ += cost_step;
    mazeedge_threshold_ = THRESH_M;

    if (upType == 3) {
      LOGIS_COF
          = std::max<float>(2.0 / (1 + log(maxOverflow + max_adj)), LOGIS_COF);
    } else {
      LOGIS_COF = std::max<float>(2.0 / (1 + log(maxOverflow)), LOGIS_COF);
    }

    if (i == 8) {
      L = 0;
      upType = 2;
      InitLastUsage(upType);
    }

    if (maxOverflow == 1) {
      // L = 0;
      ripup_threshold = -1;
      slope = 5;
    }

    if (maxOverflow > 300 && past_cong > 15000) {
      L = 0;
    }

    mazeRouteMSMD(i,
                  enlarge_,
                  costheight_,
                  ripup_threshold,
                  mazeedge_threshold_,
                  !(i % 3),
                  cost_type,
                  LOGIS_COF,
                  VIA,
                  slope,
                  L);
    int last_cong = past_cong;
    past_cong = getOverflow2Dmaze(&maxOverflow, &tUsage);

    if (minofl > past_cong) {
      minofl = past_cong;
      minoflrnd = i;
    }

    if (i == 8) {
      L = 1;
    }

    i++;

    if (past_cong < 200 && i > 30 && upType == 2 && max_adj <= 20) {
      upType = 4;
      stopDEC =true;
    }

    if (maxOverflow < 150) {
      if (i == 20 && past_cong > 200) {
        logger_->info(GRT, 103, "Extra Run for hard benchmark.");
        L = 0;
        upType = 3;
        stopDEC = true;
        slope = 5;
        mazeRouteMSMD(i,
                      enlarge_,
                      costheight_,
                      ripup_threshold,
                      mazeedge_threshold_,
                      !(i % 3),
                      cost_type,
                      LOGIS_COF,
                      VIA,
                      slope,
                      L);
        last_cong = past_cong;
        past_cong = getOverflow2Dmaze(&maxOverflow, &tUsage);

        str_accu(12);
        L = 1;
        stopDEC = false;
        slope = 3;
        upType = 2;
      }
      if (i == 35 && tUsage > 800000) {
        str_accu(25);
      }
      if (i == 50 && tUsage > 800000) {
        str_accu(40);
      }
    }

    if (i > 50) {
      upType = 4;
      if (i > 70) {
        stopDEC = true;
      }
    }

    if (past_cong > 0.7 * last_cong) {
      costheight_ += CSTEP3;
    }

    if (past_cong >= last_cong) {
      VIA = 0;
      healingTrigger++;
    }

    if (past_cong < bmfl) {
      bwcnt = 0;
      if (i > 140 || (i > 80 && past_cong < 20)) {
        copyRS();
        bmfl = past_cong;

        L = 0;
        SLOPE = BIG_INT;
        mazeRouteMSMD(i,
                      enlarge_,
                      costheight_,
                      ripup_threshold,
                      mazeedge_threshold_,
                      !(i % 3),
                      cost_type,
                      LOGIS_COF,
                      VIA,
                      slope,
                      L);
        last_cong = past_cong;
        past_cong = getOverflow2Dmaze(&maxOverflow, &tUsage);
        if (past_cong < last_cong) {
          copyRS();
          bmfl = past_cong;
        }
        L = 1;
        SLOPE = 5;
        if (minofl > past_cong) {
          minofl = past_cong;
          minoflrnd = i;
        }
      }
    } else {
      bwcnt++;
    }

    if (bmfl > 10) {
      if (bmfl > 30 && bmfl < 72 && bwcnt > 50) {
        break;
      }
      if (bmfl < 30 && bwcnt > 50) {
        break;
      }
      if (i >= mazeRound) {
        getOverflow2Dmaze(&maxOverflow, &tUsage);
        break;
      }
    }

    if (i >= mazeRound) {
      getOverflow2Dmaze(&maxOverflow, &tUsage);
      break;
    }

    if (total_overflow_ > last_total_overflow) {
      overflow_increases++;
    }
    last_total_overflow = total_overflow_;
  } // end overflow iterations

  bool has_2D_overflow = total_overflow_ > 0;

  if (minofl > 0) {
    logger_->info(GRT, 104, "Minimal overflow {} occurring at round {}.", minofl, minoflrnd);
    copyBR();
  }

  if (overflow_increases > max_overflow_increases_) {
    logger_->warn(GRT,
                 230,
                 "Congestion iterations reached the maximum number of total overflow increases.");
  }

  freeRR();

  checkUsage();

  if (verbose_ > 1)
    logger_->info(GRT, 105, "Maze routing finished.");

  if (verbose_ > 1) {
    logger_->report("Final 2D results:");
  }
  getOverflow2Dmaze(&maxOverflow, &tUsage);

  if (verbose_ > 1)
    logger_->info(GRT, 106, "Layer assignment begins.");
  newLA();
  if (verbose_ > 1)
    logger_->info(GRT, 107, "Layer assignment finished.");

  clock_t t2 = clock();
  float gen_brk_Time = (float) (t2 - t1) / CLOCKS_PER_SEC;

  costheight_ = 3;
  via_cost_ = 1;

  if (gen_brk_Time < 60) {
    ripupTH3D = 15;
  } else if (gen_brk_Time < 120) {
    ripupTH3D = 18;
  } else {
    ripupTH3D = 20;
  }

  if (goingLV && past_cong == 0) {
    if (verbose_ > 1)
      logger_->info(GRT, 108, "Post-processing begins.");
    mazeRouteMSMDOrder3D(enlarge_, 0, ripupTH3D, layer_orientation_);

    if (gen_brk_Time > 120) {
      mazeRouteMSMDOrder3D(enlarge_, 0, 12, layer_orientation_);
    }
    if (verbose_ > 1)
      logger_->info(GRT, 109, "Post-processing finished.\n Starting via filling.");
  }

  fillVIA();
  int finallength = getOverflow3D();
  int numVia = threeDVIA();
  checkRoute3D();

  logger_->info(GRT, 111, "Final number of vias: {}", numVia);
  logger_->info(GRT, 112, "Final usage 3D: {}", (finallength + 3 * numVia));

  NetRouteMap routes = getRoutes();

  net_eo_.clear();

  updateDbCongestion();

  if (has_2D_overflow && !allow_overflow_) {
    logger_->error(GRT, 118, "Routing congestion too high.");
  }

  if (total_overflow_ > 0) {
    logger_->warn(GRT, 115, "Global routing finished with overflow.");
  }

  return routes;
}

void FastRouteCore::setVerbose(int v)
{
  verbose_ = v;
}

void FastRouteCore::setOverflowIterations(int iterations)
{
  overflow_iterations_ = iterations;
}

void FastRouteCore::setAllowOverflow(bool allow)
{
  allow_overflow_ = allow;
}

std::vector<int> FastRouteCore::getOriginalResources()
{
  std::vector<int> original_resources;
  original_resources.resize(num_layers_);
  for (int l = 0; l < num_layers_; l++) {
    original_resources[l] += (v_capacity_3D_[l]+h_capacity_3D_[l])*y_grid_*x_grid_;
  }

  return original_resources;
}

void FastRouteCore::computeCongestionInformation()
{
  cap_per_layer_.resize(num_layers_);
  usage_per_layer_.resize(num_layers_);
  overflow_per_layer_.resize(num_layers_);
  max_h_overflow_.resize(num_layers_);
  max_v_overflow_.resize(num_layers_);

  for (int l = 0; l < num_layers_; l++) {
    cap_per_layer_[l] = 0;
    usage_per_layer_[l] = 0;
    overflow_per_layer_[l] = 0;
    max_h_overflow_[l] = 0;
    max_v_overflow_[l] = 0;

    for (int i = 0; i < y_grid_; i++) {
      for (int j = 0; j < x_grid_ - 1; j++) {
        int grid = i * (x_grid_ - 1) + j + l * (x_grid_ - 1) * y_grid_;
        cap_per_layer_[l] += h_edges_3D_[grid].cap;
        usage_per_layer_[l] += h_edges_3D_[grid].usage;

        int overflow = h_edges_3D_[grid].usage - h_edges_3D_[grid].cap;
        if (overflow > 0) {
          overflow_per_layer_[l] += overflow;
          max_h_overflow_[l] = std::max(max_h_overflow_[l], overflow);
        }
      }
    }
    for (int i = 0; i < y_grid_ - 1; i++) {
      for (int j = 0; j < x_grid_; j++) {
        int grid = i * x_grid_ + j + l * x_grid_ * (y_grid_ - 1);
        cap_per_layer_[l] += v_edges_3D_[grid].cap;
        usage_per_layer_[l] += v_edges_3D_[grid].usage;

        int overflow = v_edges_3D_[grid].usage - v_edges_3D_[grid].cap;
        if (overflow > 0) {
          overflow_per_layer_[l] += overflow;
          max_v_overflow_[l] = std::max(max_v_overflow_[l], overflow);
        }
      }
    }
  }
}

////////////////////////////////////////////////////////////////

const char* getNetName(odb::dbNet* db_net);

const char* netName(FrNet* net)
{
  return getNetName(net->db_net);
}

}  // namespace grt<|MERGE_RESOLUTION|>--- conflicted
+++ resolved
@@ -56,28 +56,7 @@
 
 using utl::GRT;
 
-<<<<<<< HEAD
-FastRouteCore::FastRouteCore(odb::dbDatabase* db, utl::Logger* log, stt::SteinerTreeBuilder* stt_builder)
-{
-  new_net_id_ = 0;
-  seg_count_ = 0;
-  pin_ind_ = 0;
-  num_adjust_ = 0;
-  v_capacity_ = 0;
-  h_capacity_ = 0;
-  num_nets_ = 0;
-  max_degree_ = 0;
-  logger_ = log;
-  stt_builder_ = stt_builder;
-  db_ = db;
-  allow_overflow_ = false;
-  overflow_iterations_ = 0;
-  layer_orientation_ = 0;
-  sttrees_ = nullptr;
-  heap1_ = nullptr;
-  heap2_ = nullptr;
-=======
-FastRouteCore::FastRouteCore(odb::dbDatabase* db, utl::Logger* log) :
+FastRouteCore::FastRouteCore(odb::dbDatabase* db, utl::Logger* log, stt::SteinerTreeBuilder* stt_builder) :
   new_net_id_(0),
   seg_count_(0),
   pin_ind_(0),
@@ -87,6 +66,7 @@
   num_nets_(0),
   max_degree_(0),
   logger_(log),
+  stt_builder_(stt_builder),
   db_(db),
   allow_overflow_(false),
   overflow_iterations_(0),
@@ -120,7 +100,6 @@
   heap1_3D_(nullptr),
   heap2_3D_(nullptr)
 {
->>>>>>> c22e0c62
 }
 
 FastRouteCore::~FastRouteCore()
