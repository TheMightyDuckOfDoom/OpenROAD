////////////////////////////////////////////////////////////////////////////////
// Authors: Vitor Bandeira, Eder Matheus Monteiro e Isadora Oliveira
//          (Advisor: Ricardo Reis)
//
// BSD 3-Clause License
//
// Copyright (c) 2019, Federal University of Rio Grande do Sul (UFRGS)
// All rights reserved.
//
// Redistribution and use in source and binary forms, with or without
// modification, are permitted provided that the following conditions are met:
//
// * Redistributions of source code must retain the above copyright notice, this
//   list of conditions and the following disclaimer.
//
// * Redistributions in binary form must reproduce the above copyright notice,
//   this list of conditions and the following disclaimer in the documentation
//   and/or other materials provided with the distribution.
//
// * Neither the name of the copyright holder nor the names of its
//   contributors may be used to endorse or promote products derived from
//   this software without specific prior written permission.
//
// THIS SOFTWARE IS PROVIDED BY THE COPYRIGHT HOLDERS AND CONTRIBUTORS "AS IS"
// AND ANY EXPRESS OR IMPLIED WARRANTIES, INCLUDING, BUT NOT LIMITED TO, THE
// IMPLIED WARRANTIES OF MERCHANTABILITY AND FITNESS FOR A PARTICULAR PURPOSE
// ARE DISCLAIMED. IN NO EVENT SHALL THE COPYRIGHT HOLDER OR CONTRIBUTORS BE
// LIABLE FOR ANY DIRECT, INDIRECT, INCIDENTAL, SPECIAL, EXEMPLARY, OR
// CONSEQUENTIAL DAMAGES (INCLUDING, BUT NOT LIMITED TO, PROCUREMENT OF
// SUBSTITUTE GOODS OR SERVICES; LOSS OF USE, DATA, OR PROFITS; OR BUSINESS
// INTERRUPTION) HOWEVER CAUSED AND ON ANY THEORY OF LIABILITY, WHETHER IN
// CONTRACT, STRICT LIABILITY, OR TORT (INCLUDING NEGLIGENCE OR OTHERWISE)
// ARISING IN ANY WAY OUT OF THE USE OF THIS SOFTWARE, EVEN IF ADVISED OF THE
// POSSIBILITY OF SUCH DAMAGE.
////////////////////////////////////////////////////////////////////////////////

#include "FastRoute.h"

#include <algorithm>
#include <unordered_set>

#include "DataType.h"
#include "gui/gui.h"
#include "odb/db.h"
#include "utl/Logger.h"

namespace grt {

using utl::GRT;

FastRouteCore::FastRouteCore(odb::dbDatabase* db,
                             utl::Logger* log,
                             stt::SteinerTreeBuilder* stt_builder,
                             gui::Gui* gui)
    : max_degree_(0),
      db_(db),
      gui_(gui),
      overflow_iterations_(0),
      layer_orientation_(0),
      x_range_(0),
      y_range_(0),
      num_adjust_(0),
      v_capacity_(0),
      h_capacity_(0),
      x_grid_(0),
      y_grid_(0),
      x_corner_(0),
      y_corner_(0),
      tile_size_(0),
      enlarge_(0),
      costheight_(0),
      ahth_(0),
      num_layers_(0),
      total_overflow_(0),
      has_2D_overflow_(false),
      grid_hv_(0),
      verbose_(false),
      via_cost_(0),
      mazeedge_threshold_(0),
      v_capacity_lb_(0),
      h_capacity_lb_(0),
      logger_(log),
      stt_builder_(stt_builder),
      fastrouteRender_(nullptr),
      debug_(new DebugSetting())
{
}

FastRouteCore::~FastRouteCore()
{
  clearNets();
}

void FastRouteCore::clear()
{
  clearNets();

  num_adjust_ = 0;
  v_capacity_ = 0;
  h_capacity_ = 0;
  total_overflow_ = 0;
  has_2D_overflow_ = false;

  h_edges_.resize(boost::extents[0][0]);
  v_edges_.resize(boost::extents[0][0]);
  seglist_.clear();

  gxs_.clear();
  gys_.clear();
  gs_.clear();

  tree_order_pv_.clear();
  tree_order_cong_.clear();

  h_edges_3D_.resize(boost::extents[0][0][0]);
  v_edges_3D_.resize(boost::extents[0][0][0]);

  parent_x1_.resize(boost::extents[0][0]);
  parent_y1_.resize(boost::extents[0][0]);
  parent_x3_.resize(boost::extents[0][0]);
  parent_y3_.resize(boost::extents[0][0]);

  net_eo_.clear();

  xcor_.clear();
  ycor_.clear();
  dcor_.clear();

  hv_.resize(boost::extents[0][0]);
  hyper_v_.resize(boost::extents[0][0]);
  hyper_h_.resize(boost::extents[0][0]);
  corr_edge_.resize(boost::extents[0][0]);

  in_region_.resize(boost::extents[0][0]);

  v_capacity_3D_.clear();
  h_capacity_3D_.clear();

  layer_grid_.resize(boost::extents[0][0]);
  via_link_.resize(boost::extents[0][0]);

  cost_hvh_.clear();
  cost_vhv_.clear();
  cost_h_.clear();
  cost_v_.clear();
  cost_lr_.clear();
  cost_tb_.clear();
  cost_hvh_test_.clear();
  cost_v_test_.clear();
  cost_tb_test_.clear();

  vertical_blocked_intervals_.clear();
  horizontal_blocked_intervals_.clear();
}

void FastRouteCore::clearNets()
{
  if (!sttrees_.empty()) {
    sttrees_.clear();
  }

  for (FrNet* net : nets_) {
    delete net;
  }
  nets_.clear();
  seglist_.clear();
  db_net_id_map_.clear();
}

void FastRouteCore::setGridsAndLayers(int x, int y, int nLayers)
{
  x_grid_ = x;
  y_grid_ = y;
  num_layers_ = nLayers;
  if (std::max(x_grid_, y_grid_) >= 1000) {
    x_range_ = std::max(x_grid_, y_grid_);
    y_range_ = std::max(x_grid_, y_grid_);
  } else {
    x_range_ = 1000;
    y_range_ = 1000;
  }

  v_capacity_3D_.resize(num_layers_);
  h_capacity_3D_.resize(num_layers_);

  for (int i = 0; i < num_layers_; i++) {
    v_capacity_3D_[i] = 0;
    h_capacity_3D_[i] = 0;
  }

  layer_grid_.resize(boost::extents[num_layers_][MAXLEN]);
  via_link_.resize(boost::extents[num_layers_][MAXLEN]);

  hv_.resize(boost::extents[y_range_][x_range_]);
  hyper_v_.resize(boost::extents[y_range_][x_range_]);
  hyper_h_.resize(boost::extents[y_range_][x_range_]);
  corr_edge_.resize(boost::extents[y_range_][x_range_]);

  in_region_.resize(boost::extents[y_range_][x_range_]);

  cost_hvh_.resize(x_range_);  // Horizontal first Z
  cost_vhv_.resize(y_range_);  // Vertical first Z
  cost_h_.resize(y_range_);    // Horizontal segment cost
  cost_v_.resize(x_range_);    // Vertical segment cost
  cost_lr_.resize(y_range_);   // Left and right boundary cost
  cost_tb_.resize(x_range_);   // Top and bottom boundary cost

  cost_hvh_test_.resize(y_range_);  // Vertical first Z
  cost_v_test_.resize(x_range_);    // Vertical segment cost
  cost_tb_test_.resize(x_range_);   // Top and bottom boundary cost
}

void FastRouteCore::addVCapacity(short verticalCapacity, int layer)
{
  v_capacity_3D_[layer - 1] = verticalCapacity;
  v_capacity_ += v_capacity_3D_[layer - 1];
}

void FastRouteCore::addHCapacity(short horizontalCapacity, int layer)
{
  h_capacity_3D_[layer - 1] = horizontalCapacity;
  h_capacity_ += h_capacity_3D_[layer - 1];
}

void FastRouteCore::setLowerLeft(int x, int y)
{
  x_corner_ = x;
  y_corner_ = y;
}

void FastRouteCore::setTileSize(int size)
{
  tile_size_ = size;
}

void FastRouteCore::setLayerOrientation(int x)
{
  layer_orientation_ = x;
}

FrNet* FastRouteCore::addNet(odb::dbNet* db_net,
                             bool is_clock,
                             int driver_idx,
                             int cost,
                             int min_layer,
                             int max_layer,
                             float slack,
                             std::vector<int>* edge_cost_per_layer)
{
  int netID;
  bool exists;
  FrNet* net;
  getNetId(db_net, netID, exists);
  if (exists) {
    net = nets_[netID];
    clearNetRoute(netID);
    seglist_[netID].clear();
  } else {
    net = new FrNet;
    nets_.push_back(net);
    netID = nets_.size() - 1;
    db_net_id_map_[db_net] = netID;
    // at most (2*num_pins-2) nodes -> (2*num_pins-3) segs_ for a net
  }
  net->reset(db_net,
             is_clock,
             driver_idx,
             cost,
             min_layer,
             max_layer,
             slack,
             edge_cost_per_layer);

  return net;
}

void FastRouteCore::getNetId(odb::dbNet* db_net, int& net_id, bool& exists)
{
  auto itr = db_net_id_map_.find(db_net);
  exists = itr != db_net_id_map_.end();
  net_id = exists ? itr->second : 0;
}

void FastRouteCore::clearNetRoute(const int netID)
{
  // clear used resources for the net route
  releaseNetResources(netID);

  // clear stree
  sttrees_[netID].nodes.reset();
  sttrees_[netID].edges.reset();
}

void FastRouteCore::initEdges()
{
  const float LB = 0.9;
  v_capacity_lb_ = LB * v_capacity_;
  h_capacity_lb_ = LB * h_capacity_;

  // allocate memory and initialize for edges

  h_edges_.resize(boost::extents[y_grid_][x_grid_ - 1]);
  v_edges_.resize(boost::extents[y_grid_ - 1][x_grid_]);

  v_edges_3D_.resize(boost::extents[num_layers_][y_grid_][x_grid_]);
  h_edges_3D_.resize(boost::extents[num_layers_][y_grid_][x_grid_]);

  for (int i = 0; i < y_grid_; i++) {
    for (int j = 0; j < x_grid_ - 1; j++) {
      // 2D edge initialization
      h_edges_[i][j].cap = h_capacity_;
      h_edges_[i][j].usage = 0;
      h_edges_[i][j].est_usage = 0;
      h_edges_[i][j].red = 0;
      h_edges_[i][j].last_usage = 0;

      // 3D edge initialization
      for (int k = 0; k < num_layers_; k++) {
        h_edges_3D_[k][i][j].cap = h_capacity_3D_[k];
        h_edges_3D_[k][i][j].usage = 0;
      }
    }
  }
  for (int i = 0; i < y_grid_ - 1; i++) {
    for (int j = 0; j < x_grid_; j++) {
      // 2D edge initialization
      v_edges_[i][j].cap = v_capacity_;
      v_edges_[i][j].usage = 0;
      v_edges_[i][j].est_usage = 0;
      v_edges_[i][j].red = 0;
      v_edges_[i][j].last_usage = 0;

      // 3D edge initialization
      for (int k = 0; k < num_layers_; k++) {
        v_edges_3D_[k][i][j].cap = v_capacity_3D_[k];
        v_edges_3D_[k][i][j].usage = 0;
      }
    }
  }
}

void FastRouteCore::setNumAdjustments(int nAdjustments)
{
  num_adjust_ = nAdjustments;
}

void FastRouteCore::setMaxNetDegree(int deg)
{
  max_degree_ = deg;
}

void FastRouteCore::addAdjustment(int x1,
                                  int y1,
                                  int x2,
                                  int y2,
                                  int layer,
                                  int reducedCap,
                                  bool isReduce)
{
  const int k = layer - 1;

  if (y1 == y2) {
    // horizontal edge
    const int cap = h_edges_3D_[k][y1][x1].cap;
    int reduce;

    if (cap - reducedCap < 0) {
      if (isReduce) {
        if (verbose_)
          logger_->warn(GRT,
                        113,
                        "Underflow in reduce: cap, reducedCap: {}, {}",
                        cap,
                        reducedCap);
      }
      reduce = 0;
    } else {
      reduce = cap - reducedCap;
    }

    h_edges_3D_[k][y1][x1].cap = reducedCap;

    if (!isReduce) {
      const int increase = reducedCap - cap;
      h_edges_[y1][x1].cap += increase;
    }

    h_edges_[y1][x1].cap -= reduce;
    h_edges_[y1][x1].red += reduce;

  } else if (x1 == x2) {  // vertical edge
    const int cap = v_edges_3D_[k][y1][x1].cap;
    int reduce;

    if (cap - reducedCap < 0) {
      if (isReduce) {
        if (verbose_)
          logger_->warn(GRT,
                        114,
                        "Underflow in reduce: cap, reducedCap: {}, {}",
                        cap,
                        reducedCap);
      }
      reduce = 0;
    } else {
      reduce = cap - reducedCap;
    }

    v_edges_3D_[k][y1][x1].cap = reducedCap;

    if (!isReduce) {
      int increase = reducedCap - cap;
      v_edges_[y1][x1].cap += increase;
    }

    v_edges_[y1][x1].cap -= reduce;
    v_edges_[y1][x1].red += reduce;
  }
}

void FastRouteCore::applyVerticalAdjustments(const odb::Point& first_tile,
                                             const odb::Point& last_tile,
                                             int layer,
                                             int first_tile_reduce,
                                             int last_tile_reduce)
{
  for (int x = first_tile.getX(); x <= last_tile.getX(); x++) {
    for (int y = first_tile.getY(); y < last_tile.getY(); y++) {
      if (x == first_tile.getX()) {
        int edge_cap = getEdgeCapacity(x, y, x, y + 1, layer);
        edge_cap -= first_tile_reduce;
        if (edge_cap < 0)
          edge_cap = 0;
        addAdjustment(x, y, x, y + 1, layer, edge_cap, true);
      } else if (x == last_tile.getX()) {
        int edge_cap = getEdgeCapacity(x, y, x, y + 1, layer);
        edge_cap -= last_tile_reduce;
        if (edge_cap < 0)
          edge_cap = 0;
        addAdjustment(x, y, x, y + 1, layer, edge_cap, true);
      } else {
        addAdjustment(x, y, x, y + 1, layer, 0, true);
      }
    }
  }
}

void FastRouteCore::applyHorizontalAdjustments(const odb::Point& first_tile,
                                               const odb::Point& last_tile,
                                               int layer,
                                               int first_tile_reduce,
                                               int last_tile_reduce)
{
  for (int x = first_tile.getX(); x < last_tile.getX(); x++) {
    for (int y = first_tile.getY(); y <= last_tile.getY(); y++) {
      if (y == first_tile.getY()) {
        int edge_cap = getEdgeCapacity(x, y, x + 1, y, layer);
        edge_cap -= first_tile_reduce;
        if (edge_cap < 0)
          edge_cap = 0;
        addAdjustment(x, y, x + 1, y, layer, edge_cap, true);
      } else if (y == last_tile.getY()) {
        int edge_cap = getEdgeCapacity(x, y, x + 1, y, layer);
        edge_cap -= last_tile_reduce;
        if (edge_cap < 0)
          edge_cap = 0;
        addAdjustment(x, y, x + 1, y, layer, edge_cap, true);
      } else {
        addAdjustment(x, y, x + 1, y, layer, 0, true);
      }
    }
  }
}

void FastRouteCore::addVerticalAdjustments(
    const odb::Point& first_tile,
    const odb::Point& last_tile,
    const int layer,
    const interval<int>::type& first_tile_reduce_interval,
    const interval<int>::type& last_tile_reduce_interval)
{
  // add intervals to set for each tile
  for (int x = first_tile.getX(); x <= last_tile.getX(); x++) {
    for (int y = first_tile.getY(); y < last_tile.getY(); y++) {
      if (x == first_tile.getX()) {
        vertical_blocked_intervals_[std::make_tuple(x, y, layer)]
            += first_tile_reduce_interval;
      } else if (x == last_tile.getX()) {
        vertical_blocked_intervals_[std::make_tuple(x, y, layer)]
            += last_tile_reduce_interval;
      } else {
        addAdjustment(x, y, x, y + 1, layer, 0, true);
      }
    }
  }
}

void FastRouteCore::addHorizontalAdjustments(
    const odb::Point& first_tile,
    const odb::Point& last_tile,
    const int layer,
    const interval<int>::type& first_tile_reduce_interval,
    const interval<int>::type& last_tile_reduce_interval)
{
  // add intervals to each tiles
  for (int x = first_tile.getX(); x < last_tile.getX(); x++) {
    for (int y = first_tile.getY(); y <= last_tile.getY(); y++) {
      if (y == first_tile.getY()) {
        horizontal_blocked_intervals_[std::make_tuple(x, y, layer)]
            += first_tile_reduce_interval;
      } else if (y == last_tile.getY()) {
        horizontal_blocked_intervals_[std::make_tuple(x, y, layer)]
            += last_tile_reduce_interval;
      } else {
        addAdjustment(x, y, x + 1, y, layer, 0, true);
      }
    }
  }
}

void FastRouteCore::initBlockedIntervals(std::vector<int>& track_space)
{
  // Calculate reduce for vertical tiles
  for (const auto& [tile, intervals] : vertical_blocked_intervals_) {
    int x = std::get<0>(tile);
    int y = std::get<1>(tile);
    int layer = std::get<2>(tile);
    int edge_cap = getEdgeCapacity(x, y, x, y + 1, layer);
    if (edge_cap > 0) {
      int reduce = 0;
      for (auto interval_it : intervals) {
        reduce += ceil(static_cast<float>(
                           std::abs(interval_it.upper() - interval_it.lower()))
                       / track_space[layer - 1]);
      }
      edge_cap -= reduce;
      if (edge_cap < 0)
        edge_cap = 0;
      addAdjustment(x, y, x, y + 1, layer, edge_cap, true);
    }
  }
  // Calculate reduce for horizontal tiles
  for (const auto& [tile, intervals] : horizontal_blocked_intervals_) {
    int x = std::get<0>(tile);
    int y = std::get<1>(tile);
    int layer = std::get<2>(tile);
    int edge_cap = getEdgeCapacity(x, y, x + 1, y, layer);
    if (edge_cap > 0) {
      int reduce = 0;
      for (const auto& interval_it : intervals) {
        reduce += ceil(static_cast<float>(
                           std::abs(interval_it.upper() - interval_it.lower()))
                       / track_space[layer - 1]);
      }
      edge_cap -= reduce;
      if (edge_cap < 0)
        edge_cap = 0;
      addAdjustment(x, y, x + 1, y, layer, edge_cap, true);
    }
  }
}

int FastRouteCore::getEdgeCapacity(int x1, int y1, int x2, int y2, int layer)
{
  const int k = layer - 1;

  if (y1 == y2) {  // horizontal edge
    return h_edges_3D_[k][y1][x1].cap;
  } else if (x1 == x2) {  // vertical edge
    return v_edges_3D_[k][y1][x1].cap;
  } else {
    logger_->error(
        GRT,
        214,
        "Cannot get edge capacity: edge is not vertical or horizontal.");
    return 0;
  }
}

int FastRouteCore::getEdgeCapacity(FrNet* net,
                                   int x1,
                                   int y1,
                                   EdgeDirection direction)
{
  int cap = 0;

  // get 2D edge capacity respecting layer restrictions
  for (int l = net->getMinLayer(); l <= net->getMaxLayer(); l++) {
    if (direction == EdgeDirection::Horizontal) {
      cap += h_edges_3D_[l][y1][x1].cap;
    } else {
      cap += v_edges_3D_[l][y1][x1].cap;
    }
  }

  return cap;
}

void FastRouteCore::incrementEdge3DUsage(int x1,
                                         int y1,
                                         int x2,
                                         int y2,
                                         int layer)
{
  const int k = layer - 1;

  if (y1 == y2) {  // horizontal edge
    for (int x = x1; x < x2; x++) {
      h_edges_3D_[k][y1][x].usage++;
    }
  } else if (x1 == x2) {  // vertical edge
    for (int y = y1; y < y2; y++) {
      v_edges_3D_[k][y][x1].usage++;
    }
  }
}

void FastRouteCore::initAuxVar()
{
  tree_order_cong_.clear();

  initNetAuxVars();

  grid_hv_ = x_range_ * y_range_;

  parent_x1_.resize(boost::extents[y_grid_][x_grid_]);
  parent_y1_.resize(boost::extents[y_grid_][x_grid_]);
  parent_x3_.resize(boost::extents[y_grid_][x_grid_]);
  parent_y3_.resize(boost::extents[y_grid_][x_grid_]);
}

void FastRouteCore::initNetAuxVars()
{
  int node_count = netCount();
  seglist_.resize(node_count);
  sttrees_.resize(node_count);
  gxs_.resize(node_count);
  gys_.resize(node_count);
  gs_.resize(node_count);
}

NetRouteMap FastRouteCore::getRoutes()
{
  NetRouteMap routes;
  for (int netID = 0; netID < netCount(); netID++) {
    if (nets_[netID]->isRouted())
      continue;

    nets_[netID]->setIsRouted(true);
    odb::dbNet* db_net = nets_[netID]->getDbNet();
    GRoute& route = routes[db_net];
    std::unordered_set<GSegment, GSegmentHash> net_segs;

    const auto& treeedges = sttrees_[netID].edges;
    const int num_edges = sttrees_[netID].num_edges();

    for (int edgeID = 0; edgeID < num_edges; edgeID++) {
      const TreeEdge* treeedge = &(treeedges[edgeID]);
      if (treeedge->len > 0) {
        int routeLen = treeedge->route.routelen;
        const std::vector<short>& gridsX = treeedge->route.gridsX;
        const std::vector<short>& gridsY = treeedge->route.gridsY;
        const std::vector<short>& gridsL = treeedge->route.gridsL;
        int lastX = tile_size_ * (gridsX[0] + 0.5) + x_corner_;
        int lastY = tile_size_ * (gridsY[0] + 0.5) + y_corner_;
        int lastL = gridsL[0];
        for (int i = 1; i <= routeLen; i++) {
          const int xreal = tile_size_ * (gridsX[i] + 0.5) + x_corner_;
          const int yreal = tile_size_ * (gridsY[i] + 0.5) + y_corner_;

          GSegment segment
              = GSegment(lastX, lastY, lastL + 1, xreal, yreal, gridsL[i] + 1);
          lastX = xreal;
          lastY = yreal;
          lastL = gridsL[i];
          if (net_segs.find(segment) == net_segs.end()) {
            net_segs.insert(segment);
            route.push_back(segment);
          }
        }
      }
    }
  }

  return routes;
}

void FastRouteCore::updateDbCongestion()
{
  auto block = db_->getChip()->getBlock();
  auto db_gcell = block->getGCellGrid();
  if (db_gcell)
    db_gcell->resetGrid();
  else
    db_gcell = odb::dbGCellGrid::create(block);

  db_gcell->addGridPatternX(x_corner_, x_grid_, tile_size_);
  db_gcell->addGridPatternY(y_corner_, y_grid_, tile_size_);
  auto db_tech = db_->getTech();
  for (int k = 0; k < num_layers_; k++) {
    auto layer = db_tech->findRoutingLayer(k + 1);
    if (layer == nullptr) {
      continue;
    }

    const unsigned short capH = h_capacity_3D_[k];
    const unsigned short capV = v_capacity_3D_[k];
    for (int y = 0; y < y_grid_; y++) {
      for (int x = 0; x < x_grid_ - 1; x++) {
        const unsigned short blockageH = capH - h_edges_3D_[k][y][x].cap;
        const unsigned short blockageV = capV - v_edges_3D_[k][y][x].cap;
        const unsigned short usageH = h_edges_3D_[k][y][x].usage + blockageH;
        const unsigned short usageV = v_edges_3D_[k][y][x].usage + blockageV;
        db_gcell->setCapacity(layer, x, y, capH, capV, 0);
        db_gcell->setUsage(layer, x, y, usageH, usageV, 0);
        db_gcell->setBlockage(layer, x, y, blockageH, blockageV, 0);
      }
    }
  }
}

NetRouteMap FastRouteCore::run()
{
  int tUsage;
  int cost_step;
  int maxOverflow = 0;
  int minoflrnd = 0;
  int bwcnt = 0;

  // TODO: check this size
  int max_degree2 = 2 * max_degree_;
  xcor_.resize(max_degree2);
  ycor_.resize(max_degree2);
  dcor_.resize(max_degree2);
  net_eo_.reserve(max_degree2);

  int THRESH_M = 20;
  const int ENLARGE = 15;  // 5
  const int ESTEP1 = 10;   // 10
  const int ESTEP2 = 5;    // 5
  const int ESTEP3 = 5;    // 5
  int CSTEP1 = 2;          // 5
  const int CSTEP2 = 2;    // 3
  const int CSTEP3 = 5;    // 15
  const int COSHEIGHT = 4;
  int L = 0;
  int VIA = 2;
  const int Ripvalue = -1;
  const bool goingLV = true;
  const bool noADJ = false;
  const int thStep1 = 10;
  const int thStep2 = 4;
  const int LVIter = 3;
  const int mazeRound = 500;
  int bmfl = BIG_INT;
  int minofl = BIG_INT;
  float LOGIS_COF = 0;
  int slope;
  int max_adj;

  // call FLUTE to generate RSMT and break the nets into segments (2-pin nets)

  via_cost_ = 0;
  gen_brk_RSMT(false, false, false, false, noADJ);
  routeLAll(true);
  gen_brk_RSMT(true, true, true, false, noADJ);

  getOverflow2D(&maxOverflow);
  newrouteLAll(false, true);
  getOverflow2D(&maxOverflow);
  spiralRouteAll();
  newrouteZAll(10);
  int past_cong = getOverflow2D(&maxOverflow);

  // verify2DEdgesUsage();
  convertToMazeroute();
  // verifyEdgeUsage();
  int enlarge_ = 10;
  int newTH = 10;
  bool stopDEC = false;
  int upType = 1;

  costheight_ = COSHEIGHT;
  if (maxOverflow > 700) {
    costheight_ = 8;
    LOGIS_COF = 1.33;
    VIA = 0;
    THRESH_M = 0;
    CSTEP1 = 30;
  }

  for (int i = 0; i < LVIter; i++) {
    LOGIS_COF = std::max<float>(2.0 / (1 + log(maxOverflow)), LOGIS_COF);
    LOGIS_COF = 2.0 / (1 + log(maxOverflow));
    debugPrint(logger_,
               GRT,
               "patternRouting",
               1,
               "LV routing round {}, enlarge {}.",
               i,
               enlarge_);
    routeLVAll(newTH, enlarge_, LOGIS_COF);

    past_cong = getOverflow2Dmaze(&maxOverflow, &tUsage, false);

    enlarge_ += 5;
    newTH -= 5;
    if (newTH < 1) {
      newTH = 1;
    }
  }

  // check and fix invalid embedded trees
  fixEmbeddedTrees();
  //  past_cong = getOverflow2Dmaze( &maxOverflow);

  InitEstUsage();

  int i = 1;
  costheight_ = COSHEIGHT;
  enlarge_ = ENLARGE;
  int ripup_threshold = Ripvalue;

  minofl = total_overflow_;
  stopDEC = false;

  slope = 20;
  L = 1;
  int cost_type = 1;

  InitLastUsage(upType);
  if (total_overflow_ > 0 && overflow_iterations_ > 0 && verbose_) {
    logger_->info(GRT, 101, "Running extra iterations to remove overflow.");
  }

  // debug mode Rectilinear Steiner Tree before overflow iterations
  if (debug_->isOn_ && debug_->rectilinearSTree_) {
    for (int netID = 0; netID < netCount(); netID++) {
      if (nets_[netID]->getDbNet() == debug_->net_
          && !nets_[netID]->isRouted()) {
        StTreeVisualization(sttrees_[netID], nets_[netID], false);
      }
    }
  }

  const int max_overflow_increases = 25;

  // set overflow_increases as -1 since the first iteration always sum 1
  int overflow_increases = -1;
  int last_total_overflow = 0;
  float overflow_reduction_percent = -1;
  while (total_overflow_ > 0 && i <= overflow_iterations_
         && overflow_increases <= max_overflow_increases) {
    if (THRESH_M > 15) {
      THRESH_M -= thStep1;
    } else if (THRESH_M >= 2) {
      THRESH_M -= thStep2;
    } else {
      THRESH_M = 0;
    }
    if (THRESH_M <= 0) {
      THRESH_M = 0;
    }

    if (total_overflow_ > 2000) {
      enlarge_ += ESTEP1;  // ENLARGE+(i-1)*ESTEP;
      cost_step = CSTEP1;
      updateCongestionHistory(upType, stopDEC, max_adj);
    } else if (total_overflow_ < 500) {
      cost_step = CSTEP3;
      enlarge_ += ESTEP3;
      ripup_threshold = -1;
      updateCongestionHistory(upType, stopDEC, max_adj);
    } else {
      cost_step = CSTEP2;
      enlarge_ += ESTEP2;
      updateCongestionHistory(upType, stopDEC, max_adj);
    }

    if (total_overflow_ > 15000 && maxOverflow > 400) {
      enlarge_ = std::max(x_grid_, y_grid_) / 30;
      slope = BIG_INT;
      if (i == 5) {
        VIA = 0;
        LOGIS_COF = 1.33;
        ripup_threshold = -1;
        //  cost_type = 3;

      } else if (i > 6) {
        if (i % 2 == 0) {
          LOGIS_COF += 0.5;
        }
        if (i > 40) {
          break;
        }
      }
      if (i > 10) {
        cost_type = 1;
        ripup_threshold = 0;
      }
    }

    enlarge_ = std::min(enlarge_, x_grid_ / 2);
    costheight_ += cost_step;
    mazeedge_threshold_ = THRESH_M;

    if (upType == 3) {
      LOGIS_COF
          = std::max<float>(2.0 / (1 + log(maxOverflow + max_adj)), LOGIS_COF);
    } else {
      LOGIS_COF = std::max<float>(2.0 / (1 + log(maxOverflow)), LOGIS_COF);
    }

    if (i == 8) {
      L = 0;
      upType = 2;
      InitLastUsage(upType);
    }

    if (maxOverflow == 1) {
      // L = 0;
      ripup_threshold = -1;
      slope = 5;
    }

    if (maxOverflow > 300 && past_cong > 15000) {
      L = 0;
    }

    mazeRouteMSMD(i,
                  enlarge_,
                  costheight_,
                  ripup_threshold,
                  mazeedge_threshold_,
                  !(i % 3),
                  cost_type,
                  LOGIS_COF,
                  VIA,
                  slope,
                  L);
    int last_cong = past_cong;
    past_cong = getOverflow2Dmaze(&maxOverflow, &tUsage, false);

    if (minofl > past_cong) {
      minofl = past_cong;
      minoflrnd = i;
    }

    if (i == 8) {
      L = 1;
    }

    i++;

    if (past_cong < 200 && i > 30 && upType == 2 && max_adj <= 20) {
      upType = 4;
      stopDEC = true;
    }

    if (maxOverflow < 150) {
      if (i == 20 && past_cong > 200) {
        if (verbose_) {
          logger_->info(GRT, 103, "Extra Run for hard benchmark.");
        }
        L = 0;
        upType = 3;
        stopDEC = true;
        slope = 5;
        mazeRouteMSMD(i,
                      enlarge_,
                      costheight_,
                      ripup_threshold,
                      mazeedge_threshold_,
                      !(i % 3),
                      cost_type,
                      LOGIS_COF,
                      VIA,
                      slope,
                      L);
        last_cong = past_cong;
        past_cong = getOverflow2Dmaze(&maxOverflow, &tUsage, false);

        str_accu(12);
        L = 1;
        stopDEC = false;
        slope = 3;
        upType = 2;
      }
      if (i == 35 && tUsage > 800000) {
        str_accu(25);
      }
      if (i == 50 && tUsage > 800000) {
        str_accu(40);
      }
    }

    if (i > 50) {
      upType = 4;
      if (i > 70) {
        stopDEC = true;
      }
    }

    if (past_cong > 0.7 * last_cong) {
      costheight_ += CSTEP3;
    }

    if (past_cong >= last_cong) {
      VIA = 0;
    }

    if (past_cong < bmfl) {
      bwcnt = 0;
      if (i > 140 || (i > 80 && past_cong < 20)) {
        copyRS();
        bmfl = past_cong;

        L = 0;
        mazeRouteMSMD(i,
                      enlarge_,
                      costheight_,
                      ripup_threshold,
                      mazeedge_threshold_,
                      !(i % 3),
                      cost_type,
                      LOGIS_COF,
                      VIA,
                      slope,
                      L);
        last_cong = past_cong;
        past_cong = getOverflow2Dmaze(&maxOverflow, &tUsage, false);
        if (past_cong < last_cong) {
          copyRS();
          bmfl = past_cong;
        }
        L = 1;
        if (minofl > past_cong) {
          minofl = past_cong;
          minoflrnd = i;
        }
      }
    } else {
      bwcnt++;
    }

    if (bmfl > 10) {
      if (bmfl > 30 && bmfl < 72 && bwcnt > 50) {
        break;
      }
      if (bmfl < 30 && bwcnt > 50) {
        break;
      }
      if (i >= mazeRound) {
        getOverflow2Dmaze(&maxOverflow, &tUsage, false);
        break;
      }
    }

    if (i >= mazeRound) {
      getOverflow2Dmaze(&maxOverflow, &tUsage, false);
      break;
    }

    if (total_overflow_ > last_total_overflow) {
      overflow_increases++;
    }
    if (last_total_overflow > 0) {
      overflow_reduction_percent
          = std::max(overflow_reduction_percent,
                     1 - ((float) total_overflow_ / last_total_overflow));
    }

    last_total_overflow = total_overflow_;
  }  // end overflow iterations

  // Debug mode Tree 2D after overflow iterations
  if (debug_->isOn_ && debug_->tree2D_) {
    for (int netID = 0; netID < netCount(); netID++) {
      if (nets_[netID]->getDbNet() == debug_->net_
          && !nets_[netID]->isRouted()) {
        StTreeVisualization(sttrees_[netID], nets_[netID], false);
      }
    }
  }
  has_2D_overflow_ = total_overflow_ > 0;

  if (minofl > 0) {
    debugPrint(logger_,
               GRT,
               "congestionIterations",
               1,
               "Minimal overflow {} occurring at round {}.",
               minofl,
               minoflrnd);
    copyBR();
  }
  if (overflow_increases > max_overflow_increases) {
    if (verbose_)
      logger_->warn(
          GRT,
          230,
          "Congestion iterations cannot increase overflow, reached the "
          "maximum number of times the total overflow can be increased.");
  }

  freeRR();

  removeLoops();

  getOverflow2Dmaze(&maxOverflow, &tUsage, true);

  layerAssignment();

  // verifyEdgeUsage();

  costheight_ = 3;
  via_cost_ = 1;

  // Debug mode Tree 3D after layer assignament
  if (debug_->isOn_ && debug_->tree3D_) {
    for (int netID = 0; netID < netCount(); netID++) {
      if (nets_[netID]->getDbNet() == debug_->net_
          && !nets_[netID]->isRouted()) {
        StTreeVisualization(sttrees_[netID], nets_[netID], true);
      }
    }
  }

  if (goingLV && past_cong == 0) {
    mazeRouteMSMDOrder3D(enlarge_, 0, 20, layer_orientation_);
    mazeRouteMSMDOrder3D(enlarge_, 0, 12, layer_orientation_);
  }

  fillVIA();
  const int finallength = getOverflow3D();
  const int numVia = threeDVIA();
  checkRoute3D();

  if (verbose_) {
    logger_->info(GRT, 111, "Final number of vias: {}", numVia);
    logger_->info(GRT, 112, "Final usage 3D: {}", (finallength + 3 * numVia));
  }

  // Debug mode Tree 3D after layer assignament
  if (debug_->isOn_ && debug_->tree3D_) {
    for (int netID = 0; netID < netCount(); netID++) {
      if (nets_[netID]->getDbNet() == debug_->net_
          && !nets_[netID]->isRouted()) {
        StTreeVisualization(sttrees_[netID], nets_[netID], true);
      }
    }
  }
  // verifyEdgeUsage();
  NetRouteMap routes = getRoutes();
  net_eo_.clear();
  return routes;
}

void FastRouteCore::setVerbose(bool v)
{
  verbose_ = v;
}

void FastRouteCore::setOverflowIterations(int iterations)
{
  overflow_iterations_ = iterations;
}

std::vector<int> FastRouteCore::getOriginalResources()
{
  std::vector<int> original_resources(num_layers_);
  for (int l = 0; l < num_layers_; l++) {
    original_resources[l]
        += (v_capacity_3D_[l] + h_capacity_3D_[l]) * y_grid_ * x_grid_;
  }

  return original_resources;
}

void FastRouteCore::computeCongestionInformation()
{
  cap_per_layer_.resize(num_layers_);
  usage_per_layer_.resize(num_layers_);
  overflow_per_layer_.resize(num_layers_);
  max_h_overflow_.resize(num_layers_);
  max_v_overflow_.resize(num_layers_);

  for (int l = 0; l < num_layers_; l++) {
    cap_per_layer_[l] = 0;
    usage_per_layer_[l] = 0;
    overflow_per_layer_[l] = 0;
    max_h_overflow_[l] = 0;
    max_v_overflow_[l] = 0;

    for (int i = 0; i < y_grid_; i++) {
      for (int j = 0; j < x_grid_ - 1; j++) {
        cap_per_layer_[l] += h_edges_3D_[l][i][j].cap;
        usage_per_layer_[l] += h_edges_3D_[l][i][j].usage;

        const int overflow
            = h_edges_3D_[l][i][j].usage - h_edges_3D_[l][i][j].cap;
        if (overflow > 0) {
          overflow_per_layer_[l] += overflow;
          max_h_overflow_[l] = std::max(max_h_overflow_[l], overflow);
        }
      }
    }
    for (int i = 0; i < y_grid_ - 1; i++) {
      for (int j = 0; j < x_grid_; j++) {
        cap_per_layer_[l] += v_edges_3D_[l][i][j].cap;
        usage_per_layer_[l] += v_edges_3D_[l][i][j].usage;

        const int overflow
            = v_edges_3D_[l][i][j].usage - v_edges_3D_[l][i][j].cap;
        if (overflow > 0) {
          overflow_per_layer_[l] += overflow;
          max_v_overflow_[l] = std::max(max_v_overflow_[l], overflow);
        }
      }
    }
  }
}

////////////////////////////////////////////////////////////////

const char* getNetName(odb::dbNet* db_net);

const char* FrNet::getName() const
{
  return getNetName(getDbNet());
}

////////////////////////////////////////////////////////////////////////////////////////////

enum class TreeStructure
{
  steinerTreeByStt,
  steinerTreeByFastroute
};

class FastRouteRenderer : public gui::Renderer
{
 public:
  FastRouteRenderer(odb::dbTech* tech,
                    int tile_size,
                    int x_corner,
                    int y_corner);
  void highlight(const FrNet* net);
  void setSteinerTree(const stt::Tree& stree);
  void setStTreeValues(const StTree& stree);
  void setIs3DVisualization(bool is3DVisualization);
  void setTreeStructure(TreeStructure treeStructure);

  virtual void drawObjects(gui::Painter& /* painter */) override;

 private:
  void drawTreeEdges(gui::Painter& painter);
  void drawCircleObjects(gui::Painter& painter);
  void drawLineObject(int x1,
                      int y1,
                      int l1,
                      int x2,
                      int y2,
                      int l2,
                      gui::Painter& painter);

  TreeStructure treeStructure_;

  // Steiner Tree by stt
  stt::Tree stree_;

  // Steiner tree by fastroute
  std::vector<TreeEdge> treeEdges_;
  bool is3DVisualization_;

  // net data of pins
  std::vector<int> pinX_;  // array of X coordinates of pins
  std::vector<int> pinY_;  // array of Y coordinates of pins
  std::vector<int> pinL_;  // array of L coordinates of pins

  odb::dbTech* tech_;
  int tile_size_, x_corner_, y_corner_;
};

FastRouteRenderer::FastRouteRenderer(odb::dbTech* tech,
                                     int tile_size,
                                     int x_corner,
                                     int y_corner)
    : treeStructure_(TreeStructure::steinerTreeByStt),
      is3DVisualization_(false),
      tech_(tech),
      tile_size_(tile_size),
      x_corner_(x_corner),
      y_corner_(y_corner)
{
}
void FastRouteRenderer::setTreeStructure(TreeStructure treeStructure)
{
  treeStructure_ = treeStructure;
}
void FastRouteRenderer::highlight(const FrNet* net)
{
  pinX_ = net->getPinX();
  pinY_ = net->getPinY();
  pinL_ = net->getPinL();
}
void FastRouteRenderer::setSteinerTree(const stt::Tree& stree)
{
  stree_ = stree;
}

void FastRouteRenderer::setStTreeValues(const StTree& stree)
{
  treeEdges_.clear();
  const int num_edges = stree.num_edges();
  for (int edgeID = 0; edgeID < num_edges; edgeID++) {
    treeEdges_.push_back(stree.edges[edgeID]);
  }
}
void FastRouteRenderer::setIs3DVisualization(bool is3DVisualization)
{
  is3DVisualization_ = is3DVisualization;
}

void FastRouteRenderer::drawLineObject(int x1,
                                       int y1,
                                       int layer1,
                                       int x2,
                                       int y2,
                                       int layer2,
                                       gui::Painter& painter)
{
  if (layer1 == layer2) {
    if (is3DVisualization_) {
      odb::dbTechLayer* layer = tech_->findRoutingLayer(layer1);
      painter.setPen(layer);
      painter.setBrush(layer);
    } else {
      painter.setPen(painter.cyan);
      painter.setBrush(painter.cyan);
    }
    painter.setPenWidth(700);
    painter.drawLine(x1, y1, x2, y2);
  }
}
void FastRouteRenderer::drawTreeEdges(gui::Painter& painter)
{
  int lastL = 0;
  for (TreeEdge treeEdge : treeEdges_) {
    if (treeEdge.len == 0) {
      continue;
    }

    int routeLen = treeEdge.route.routelen;
    const std::vector<short>& gridsX = treeEdge.route.gridsX;
    const std::vector<short>& gridsY = treeEdge.route.gridsY;
    const std::vector<short>& gridsL = treeEdge.route.gridsL;
    int lastX = tile_size_ * (gridsX[0] + 0.5) + x_corner_;
    int lastY = tile_size_ * (gridsY[0] + 0.5) + y_corner_;

    if (is3DVisualization_)
      lastL = gridsL[0];

    for (int i = 1; i <= routeLen; i++) {
      const int xreal = tile_size_ * (gridsX[i] + 0.5) + x_corner_;
      const int yreal = tile_size_ * (gridsY[i] + 0.5) + y_corner_;

      if (is3DVisualization_) {
        drawLineObject(
            lastX, lastY, lastL + 1, xreal, yreal, gridsL[i] + 1, painter);
        lastL = gridsL[i];
      } else {
        drawLineObject(
            lastX, lastY, -1, xreal, yreal, -1, painter);  // -1 to 2D Trees
      }
      lastX = xreal;
      lastY = yreal;
    }
  }
}
void FastRouteRenderer::drawCircleObjects(gui::Painter& painter)
{
  painter.setPenWidth(700);
  for (auto i = 0; i < pinX_.size(); i++) {
    const int xreal = tile_size_ * (pinX_[i] + 0.5) + x_corner_;
    const int yreal = tile_size_ * (pinY_[i] + 0.5) + y_corner_;

    odb::dbTechLayer* layer = tech_->findRoutingLayer(pinL_[i] + 1);
    painter.setPen(layer);
    painter.setBrush(layer);
    painter.drawCircle(xreal, yreal, 1500);
  }
}

void FastRouteRenderer::drawObjects(gui::Painter& painter)
{
  if (treeStructure_ == TreeStructure::steinerTreeByStt) {
    painter.setPen(painter.white);
    painter.setBrush(painter.white);
    painter.setPenWidth(700);

<<<<<<< HEAD
    for (int i = 0; i < stree_.branchCount() /*2 * deg - 2*/; i++) {
=======
    for (int i = 0; i < stree_.branchCount(); i++) {
>>>>>>> 4306ece5
      const int x1 = tile_size_ * (stree_.branch[i].x + 0.5) + x_corner_;
      const int y1 = tile_size_ * (stree_.branch[i].y + 0.5) + y_corner_;
      const int n = stree_.branch[i].n;
      const int x2 = tile_size_ * (stree_.branch[n].x + 0.5) + x_corner_;
      const int y2 = tile_size_ * (stree_.branch[n].y + 0.5) + y_corner_;
      const int len = abs(x1 - x2) + abs(y1 - y2);
      if (len > 0) {
        painter.drawLine(x1, y1, x2, y2);
      }
    }

    drawCircleObjects(painter);
  } else if (treeStructure_ == TreeStructure::steinerTreeByFastroute) {
    drawTreeEdges(painter);

    drawCircleObjects(painter);
  }
}

////////////////////////////////////////////////////////////////
void FastRouteCore::setDebugOn(bool isOn)
{
  debug_->isOn_ = isOn;
}
void FastRouteCore::setDebugSteinerTree(bool steinerTree)
{
  debug_->steinerTree_ = steinerTree;
}
void FastRouteCore::setDebugTree2D(bool tree2D)
{
  debug_->tree2D_ = tree2D;
}
void FastRouteCore::setDebugTree3D(bool tree3D)
{
  debug_->tree3D_ = tree3D;
}
void FastRouteCore::setDebugNet(const odb::dbNet* net)
{
  debug_->net_ = net;
}
void FastRouteCore::setDebugRectilinearSTree(bool rectiliniarSTree)
{
  debug_->rectilinearSTree_ = rectiliniarSTree;
}
void FastRouteCore::setSttInputFilename(const char* file_name)
{
  debug_->sttInputFileName_ = std::string(file_name);
}
bool FastRouteCore::hasSaveSttInput()
{
  return (debug_->sttInputFileName_ != "");
}
std::string FastRouteCore::getSttInputFileName()
{
  return debug_->sttInputFileName_;
}
const odb::dbNet* FastRouteCore::getDebugNet()
{
  return debug_->net_;
}

void FastRouteCore::steinerTreeVisualization(const stt::Tree& stree, FrNet* net)
{
  // init FastRouteRender
  if (gui::Gui::enabled()) {
    if (fastrouteRender_ == nullptr) {
      fastrouteRender_ = new FastRouteRenderer(
          db_->getTech(), tile_size_, x_corner_, y_corner_);
      gui_->registerRenderer(fastrouteRender_);
    }
    fastrouteRender_->highlight(net);
    fastrouteRender_->setIs3DVisualization(
        false);  // isnt 3D because is steiner tree generated by stt
    fastrouteRender_->setSteinerTree(stree);
    fastrouteRender_->setTreeStructure(TreeStructure::steinerTreeByStt);
    gui_->redraw();
    gui_->pause();
  }
}

void FastRouteCore::StTreeVisualization(const StTree& stree,
                                        FrNet* net,
                                        bool is3DVisualization)
{
  // init FastRouteRender
  if (gui_) {
    if (fastrouteRender_ == nullptr) {
      fastrouteRender_ = new FastRouteRenderer(
          db_->getTech(), tile_size_, x_corner_, y_corner_);
      gui_->registerRenderer(fastrouteRender_);
    }
    fastrouteRender_->highlight(net);
    fastrouteRender_->setIs3DVisualization(is3DVisualization);
    fastrouteRender_->setStTreeValues(stree);
    fastrouteRender_->setTreeStructure(TreeStructure::steinerTreeByFastroute);
    gui_->redraw();
    gui_->pause();
  }
}

////////////////////////////////////////////////////////////////

int FrNet::getLayerEdgeCost(int layer) const
{
  if (edge_cost_per_layer_)
    return (*edge_cost_per_layer_)[layer];
  else
    return 1;
}

void FrNet::addPin(int x, int y, int layer)
{
  pin_x_.push_back(x);
  pin_y_.push_back(y);
  pin_l_.push_back(layer);
}

void FrNet::reset(odb::dbNet* db_net,
                  bool is_clock,
                  int driver_idx,
                  int edge_cost,
                  int min_layer,
                  int max_layer,
                  float slack,
                  std::vector<int>* edge_cost_per_layer)
{
  db_net_ = db_net;
  is_routed_ = false;
  is_clock_ = is_clock;
  driver_idx_ = driver_idx;
  edge_cost_ = edge_cost;
  min_layer_ = min_layer;
  max_layer_ = max_layer;
  slack_ = slack;
  edge_cost_per_layer_.reset(edge_cost_per_layer);
  pin_x_.clear();
  pin_y_.clear();
  pin_l_.clear();
}

}  // namespace grt<|MERGE_RESOLUTION|>--- conflicted
+++ resolved
@@ -1399,11 +1399,7 @@
     painter.setBrush(painter.white);
     painter.setPenWidth(700);
 
-<<<<<<< HEAD
-    for (int i = 0; i < stree_.branchCount() /*2 * deg - 2*/; i++) {
-=======
     for (int i = 0; i < stree_.branchCount(); i++) {
->>>>>>> 4306ece5
       const int x1 = tile_size_ * (stree_.branch[i].x + 0.5) + x_corner_;
       const int y1 = tile_size_ * (stree_.branch[i].y + 0.5) + y_corner_;
       const int n = stree_.branch[i].n;
