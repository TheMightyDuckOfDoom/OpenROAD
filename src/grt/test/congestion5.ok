[INFO ODB-0222] Reading LEF file: Nangate45/Nangate45.lef
[INFO ODB-0223]     Created 22 technology layers
[INFO ODB-0224]     Created 27 technology vias
[INFO ODB-0225]     Created 134 library cells
[INFO ODB-0226] Finished LEF file:  Nangate45/Nangate45.lef
[INFO ODB-0127] Reading DEF file: gcd.def
[INFO ODB-0128] Design: gcd
[INFO ODB-0130]     Created 54 pins.
[INFO ODB-0131]     Created 676 components and 2850 component-terminals.
[INFO ODB-0133]     Created 579 nets and 1498 connections.
[INFO ODB-0134] Finished DEF file: gcd.def
[INFO GRT-0020] Min routing layer: metal2
[INFO GRT-0021] Max routing layer: metal10
[INFO GRT-0022] Global adjustment: 0%
[INFO GRT-0023] Grid origin: (0, 0)
[WARNING GRT-0043] No OR_DEFAULT vias defined.
[INFO GRT-0224] Chose via via1_4 as default.
[INFO GRT-0224] Chose via via2_8 as default.
[INFO GRT-0224] Chose via via3_2 as default.
[INFO GRT-0224] Chose via via4_0 as default.
[INFO GRT-0224] Chose via via5_0 as default.
[INFO GRT-0224] Chose via via6_0 as default.
[INFO GRT-0224] Chose via via7_0 as default.
[INFO GRT-0224] Chose via via8_0 as default.
[INFO GRT-0224] Chose via via9_0 as default.
[INFO GRT-0088] Layer metal1  Track-Pitch = 0.1400  line-2-Via Pitch: 0.1350
[INFO GRT-0088] Layer metal2  Track-Pitch = 0.1900  line-2-Via Pitch: 0.1400
[INFO GRT-0088] Layer metal3  Track-Pitch = 0.1400  line-2-Via Pitch: 0.1400
[INFO GRT-0088] Layer metal4  Track-Pitch = 0.2800  line-2-Via Pitch: 0.2800
[INFO GRT-0088] Layer metal5  Track-Pitch = 0.2800  line-2-Via Pitch: 0.2800
[INFO GRT-0088] Layer metal6  Track-Pitch = 0.2800  line-2-Via Pitch: 0.2800
[INFO GRT-0088] Layer metal7  Track-Pitch = 0.8000  line-2-Via Pitch: 0.8000
[INFO GRT-0088] Layer metal8  Track-Pitch = 0.8000  line-2-Via Pitch: 0.8000
[INFO GRT-0088] Layer metal9  Track-Pitch = 1.6000  line-2-Via Pitch: 1.6000
[INFO GRT-0088] Layer metal10 Track-Pitch = 1.6000  line-2-Via Pitch: 1.6000
[INFO GRT-0003] Macros: 0
[INFO GRT-0004] Blockages: 0
[INFO GRT-0019] Found 0 clock nets.
[INFO GRT-0001] Minimum degree: 2
[INFO GRT-0002] Maximum degree: 36

[INFO GRT-0053] Routing resources analysis:
          Routing      Original      Derated      Resource
Layer     Direction    Resources     Resources    Reduction (%)
---------------------------------------------------------------
metal1     Horizontal          0             0          0.00%
metal2     Vertical        24816          3008          87.88%
metal3     Horizontal      33840          2806          91.71%
metal4     Vertical        15792           564          96.43%
metal5     Horizontal      15792           276          98.25%
metal6     Vertical        15792           564          96.43%
metal7     Horizontal       4512            46          98.98%
metal8     Vertical         4512           188          95.83%
metal9     Horizontal       2256             0          100.00%
metal10    Vertical         2256            47          97.92%
---------------------------------------------------------------

[INFO GRT-0101] Running extra iterations to remove overflow.
[INFO GRT-0103] Extra Run for hard benchmark.
<<<<<<< HEAD
[INFO GRT-0104] Minimal overflow 1095 occurring at round 13.
[INFO GRT-0111] Final number of vias: 2697
[INFO GRT-0112] Final usage 3D: 13541
=======
[INFO GRT-0104] Minimal overflow 1097 occurring at round 13.
[INFO GRT-0111] Final number of vias: 3396
[INFO GRT-0112] Final usage 3D: 15780
>>>>>>> 6a4a1f56
[ERROR GRT-0118] Routing congestion too high.
GRT-0118<|MERGE_RESOLUTION|>--- conflicted
+++ resolved
@@ -57,14 +57,8 @@
 
 [INFO GRT-0101] Running extra iterations to remove overflow.
 [INFO GRT-0103] Extra Run for hard benchmark.
-<<<<<<< HEAD
-[INFO GRT-0104] Minimal overflow 1095 occurring at round 13.
-[INFO GRT-0111] Final number of vias: 2697
-[INFO GRT-0112] Final usage 3D: 13541
-=======
 [INFO GRT-0104] Minimal overflow 1097 occurring at round 13.
 [INFO GRT-0111] Final number of vias: 3396
 [INFO GRT-0112] Final usage 3D: 15780
->>>>>>> 6a4a1f56
 [ERROR GRT-0118] Routing congestion too high.
 GRT-0118