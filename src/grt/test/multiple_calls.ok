[INFO ODB-0222] Reading LEF file: Nangate45/Nangate45.lef
[INFO ODB-0223]     Created 22 technology layers
[INFO ODB-0224]     Created 27 technology vias
[INFO ODB-0225]     Created 134 library cells
[INFO ODB-0226] Finished LEF file:  Nangate45/Nangate45.lef
[INFO ODB-0127] Reading DEF file: multiple_calls.def
[INFO ODB-0128] Design: gcd
[INFO ODB-0130]     Created 54 pins.
[INFO ODB-0131]     Created 676 components and 2850 component-terminals.
[INFO ODB-0133]     Created 87 nets and 250 connections.
[INFO ODB-0134] Finished DEF file: multiple_calls.def
Min routing layer: metal1
Max routing layer: metal10
Global adjustment: 0%
Grid origin: (0, 0)
[WARNING GRT-0043] No OR_DEFAULT vias defined.
[INFO GRT-0088] Layer metal1  Track-Pitch = 0.1400  line-2-Via Pitch: 0.1400
[INFO GRT-0088] Layer metal2  Track-Pitch = 0.1900  line-2-Via Pitch: 0.1900
[INFO GRT-0088] Layer metal3  Track-Pitch = 0.1400  line-2-Via Pitch: 0.1750
[INFO GRT-0088] Layer metal4  Track-Pitch = 0.2800  line-2-Via Pitch: 0.2800
[INFO GRT-0088] Layer metal5  Track-Pitch = 0.2800  line-2-Via Pitch: 0.2800
[INFO GRT-0088] Layer metal6  Track-Pitch = 0.2800  line-2-Via Pitch: 0.2800
[INFO GRT-0088] Layer metal7  Track-Pitch = 0.8000  line-2-Via Pitch: 0.8000
[INFO GRT-0088] Layer metal8  Track-Pitch = 0.8000  line-2-Via Pitch: 0.8000
[INFO GRT-0088] Layer metal9  Track-Pitch = 1.600  line-2-Via Pitch: 1.600
[INFO GRT-0088] Layer metal10 Track-Pitch = 1.600  line-2-Via Pitch: 1.600
[INFO GRT-0003] Macros: 0
[INFO GRT-0004] Blockages: 2874
[INFO GRT-0017] Found 0 clock nets.
[INFO GRT-0001] Minimum degree: 2
[INFO GRT-0002] Maximum degree: 36
[INFO GRT-0018] Processing 8469 blockages on layer metal1.
[INFO GRT-0146] Final usage/overflow report:
[INFO GRT-0155] Overflow Report:
[INFO GRT-0156] Total Usage   : 629
<<<<<<< HEAD
[INFO GRT-0157] Total Capacity: 143156
=======
[INFO GRT-0157] Total Capacity: 149550
>>>>>>> be6efe10
[INFO GRT-0158] Max H Overflow: 0
[INFO GRT-0159] Max V Overflow: 0
[INFO GRT-0160] Max Overflow  : 0
[INFO GRT-0161] H   Overflow  : 0
[INFO GRT-0162] V   Overflow  : 0
[INFO GRT-0163] Final Overflow: 0

[INFO GRT-0110] Final usage: 629
[INFO GRT-0111] Final number of vias: 250
[INFO GRT-0112] Final usage 3D: 1379
[INFO GRT-0018] Total wirelength: 2312 um
[INFO GRT-0014] Num routed nets: 87
Min routing layer: metal1
Max routing layer: metal10
Global adjustment: 80%
Grid origin: (0, 0)
[WARNING GRT-0043] No OR_DEFAULT vias defined.
[INFO GRT-0088] Layer metal1  Track-Pitch = 0.1400  line-2-Via Pitch: 0.1400
[INFO GRT-0088] Layer metal2  Track-Pitch = 0.1900  line-2-Via Pitch: 0.1900
[INFO GRT-0088] Layer metal3  Track-Pitch = 0.1400  line-2-Via Pitch: 0.1750
[INFO GRT-0088] Layer metal4  Track-Pitch = 0.2800  line-2-Via Pitch: 0.2800
[INFO GRT-0088] Layer metal5  Track-Pitch = 0.2800  line-2-Via Pitch: 0.2800
[INFO GRT-0088] Layer metal6  Track-Pitch = 0.2800  line-2-Via Pitch: 0.2800
[INFO GRT-0088] Layer metal7  Track-Pitch = 0.8000  line-2-Via Pitch: 0.8000
[INFO GRT-0088] Layer metal8  Track-Pitch = 0.8000  line-2-Via Pitch: 0.8000
[INFO GRT-0088] Layer metal9  Track-Pitch = 1.600  line-2-Via Pitch: 1.600
[INFO GRT-0088] Layer metal10 Track-Pitch = 1.600  line-2-Via Pitch: 1.600
[INFO GRT-0003] Macros: 0
[INFO GRT-0004] Blockages: 2874
[INFO GRT-0017] Found 0 clock nets.
[INFO GRT-0001] Minimum degree: 2
[INFO GRT-0002] Maximum degree: 36
[INFO GRT-0018] Processing 8469 blockages on layer metal1.
[INFO GRT-0024] Reducing resources of layer metal1 by 80%.
[INFO GRT-0025] Reducing resources of layer metal2 by 80%.
[INFO GRT-0026] Reducing resources of layer metal3 by 80%.
[INFO GRT-0027] Reducing resources of layer metal4 by 80%.
[INFO GRT-0028] Reducing resources of layer metal5 by 80%.
[INFO GRT-0029] Reducing resources of layer metal6 by 80%.
[INFO GRT-0030] Reducing resources of layer metal7 by 80%.
[INFO GRT-0031] Reducing resources of layer metal8 by 80%.
[INFO GRT-0032] Reducing resources of layer metal9 by 80%.
[INFO GRT-0033] Reducing resources of layer metal10 by 80%.
[INFO GRT-0146] Final usage/overflow report:
[INFO GRT-0155] Overflow Report:
[INFO GRT-0156] Total Usage   : 626
<<<<<<< HEAD
[INFO GRT-0157] Total Capacity: 23069
=======
[INFO GRT-0157] Total Capacity: 23253
>>>>>>> be6efe10
[INFO GRT-0158] Max H Overflow: 0
[INFO GRT-0159] Max V Overflow: 0
[INFO GRT-0160] Max Overflow  : 0
[INFO GRT-0161] H   Overflow  : 0
[INFO GRT-0162] V   Overflow  : 0
[INFO GRT-0163] Final Overflow: 0

[INFO GRT-0110] Final usage: 626
[INFO GRT-0111] Final number of vias: 266
[INFO GRT-0112] Final usage 3D: 1424
[WARNING GRT-0211] dbGcellGrid already exists in db. Clearing existing dbGCellGrid
[INFO GRT-0018] Total wirelength: 2310 um
[INFO GRT-0014] Num routed nets: 87
Differences found at line 65.
105000 134400 109200 138600 metal1
105000 130200 109200 134400 metal1<|MERGE_RESOLUTION|>--- conflicted
+++ resolved
@@ -14,14 +14,14 @@
 Global adjustment: 0%
 Grid origin: (0, 0)
 [WARNING GRT-0043] No OR_DEFAULT vias defined.
-[INFO GRT-0088] Layer metal1  Track-Pitch = 0.1400  line-2-Via Pitch: 0.1400
-[INFO GRT-0088] Layer metal2  Track-Pitch = 0.1900  line-2-Via Pitch: 0.1900
-[INFO GRT-0088] Layer metal3  Track-Pitch = 0.1400  line-2-Via Pitch: 0.1750
-[INFO GRT-0088] Layer metal4  Track-Pitch = 0.2800  line-2-Via Pitch: 0.2800
-[INFO GRT-0088] Layer metal5  Track-Pitch = 0.2800  line-2-Via Pitch: 0.2800
-[INFO GRT-0088] Layer metal6  Track-Pitch = 0.2800  line-2-Via Pitch: 0.2800
-[INFO GRT-0088] Layer metal7  Track-Pitch = 0.8000  line-2-Via Pitch: 0.8000
-[INFO GRT-0088] Layer metal8  Track-Pitch = 0.8000  line-2-Via Pitch: 0.8000
+[INFO GRT-0088] Layer metal1  Track-Pitch = 0.14  line-2-Via Pitch: 0.17
+[INFO GRT-0088] Layer metal2  Track-Pitch = 0.19  line-2-Via Pitch: 0.19
+[INFO GRT-0088] Layer metal3  Track-Pitch = 0.14  line-2-Via Pitch: 0.175
+[INFO GRT-0088] Layer metal4  Track-Pitch = 0.28  line-2-Via Pitch: 0.28
+[INFO GRT-0088] Layer metal5  Track-Pitch = 0.28  line-2-Via Pitch: 0.28
+[INFO GRT-0088] Layer metal6  Track-Pitch = 0.28  line-2-Via Pitch: 0.28
+[INFO GRT-0088] Layer metal7  Track-Pitch = 0.8  line-2-Via Pitch: 0.8
+[INFO GRT-0088] Layer metal8  Track-Pitch = 0.8  line-2-Via Pitch: 0.8
 [INFO GRT-0088] Layer metal9  Track-Pitch = 1.600  line-2-Via Pitch: 1.600
 [INFO GRT-0088] Layer metal10 Track-Pitch = 1.600  line-2-Via Pitch: 1.600
 [INFO GRT-0003] Macros: 0
@@ -32,12 +32,8 @@
 [INFO GRT-0018] Processing 8469 blockages on layer metal1.
 [INFO GRT-0146] Final usage/overflow report:
 [INFO GRT-0155] Overflow Report:
-[INFO GRT-0156] Total Usage   : 629
-<<<<<<< HEAD
-[INFO GRT-0157] Total Capacity: 143156
-=======
-[INFO GRT-0157] Total Capacity: 149550
->>>>>>> be6efe10
+[INFO GRT-0156] Total Usage   : 627
+[INFO GRT-0157] Total Capacity: 136578
 [INFO GRT-0158] Max H Overflow: 0
 [INFO GRT-0159] Max V Overflow: 0
 [INFO GRT-0160] Max Overflow  : 0
@@ -45,24 +41,24 @@
 [INFO GRT-0162] V   Overflow  : 0
 [INFO GRT-0163] Final Overflow: 0
 
-[INFO GRT-0110] Final usage: 629
-[INFO GRT-0111] Final number of vias: 250
-[INFO GRT-0112] Final usage 3D: 1379
-[INFO GRT-0018] Total wirelength: 2312 um
+[INFO GRT-0110] Final usage: 627
+[INFO GRT-0111] Final number of vias: 252
+[INFO GRT-0112] Final usage 3D: 1383
+[INFO GRT-0018] Total wirelength: 2310 um
 [INFO GRT-0014] Num routed nets: 87
 Min routing layer: metal1
 Max routing layer: metal10
 Global adjustment: 80%
 Grid origin: (0, 0)
 [WARNING GRT-0043] No OR_DEFAULT vias defined.
-[INFO GRT-0088] Layer metal1  Track-Pitch = 0.1400  line-2-Via Pitch: 0.1400
-[INFO GRT-0088] Layer metal2  Track-Pitch = 0.1900  line-2-Via Pitch: 0.1900
-[INFO GRT-0088] Layer metal3  Track-Pitch = 0.1400  line-2-Via Pitch: 0.1750
-[INFO GRT-0088] Layer metal4  Track-Pitch = 0.2800  line-2-Via Pitch: 0.2800
-[INFO GRT-0088] Layer metal5  Track-Pitch = 0.2800  line-2-Via Pitch: 0.2800
-[INFO GRT-0088] Layer metal6  Track-Pitch = 0.2800  line-2-Via Pitch: 0.2800
-[INFO GRT-0088] Layer metal7  Track-Pitch = 0.8000  line-2-Via Pitch: 0.8000
-[INFO GRT-0088] Layer metal8  Track-Pitch = 0.8000  line-2-Via Pitch: 0.8000
+[INFO GRT-0088] Layer metal1  Track-Pitch = 0.14  line-2-Via Pitch: 0.17
+[INFO GRT-0088] Layer metal2  Track-Pitch = 0.19  line-2-Via Pitch: 0.19
+[INFO GRT-0088] Layer metal3  Track-Pitch = 0.14  line-2-Via Pitch: 0.175
+[INFO GRT-0088] Layer metal4  Track-Pitch = 0.28  line-2-Via Pitch: 0.28
+[INFO GRT-0088] Layer metal5  Track-Pitch = 0.28  line-2-Via Pitch: 0.28
+[INFO GRT-0088] Layer metal6  Track-Pitch = 0.28  line-2-Via Pitch: 0.28
+[INFO GRT-0088] Layer metal7  Track-Pitch = 0.8  line-2-Via Pitch: 0.8
+[INFO GRT-0088] Layer metal8  Track-Pitch = 0.8  line-2-Via Pitch: 0.8
 [INFO GRT-0088] Layer metal9  Track-Pitch = 1.600  line-2-Via Pitch: 1.600
 [INFO GRT-0088] Layer metal10 Track-Pitch = 1.600  line-2-Via Pitch: 1.600
 [INFO GRT-0003] Macros: 0
@@ -83,12 +79,8 @@
 [INFO GRT-0033] Reducing resources of layer metal10 by 80%.
 [INFO GRT-0146] Final usage/overflow report:
 [INFO GRT-0155] Overflow Report:
-[INFO GRT-0156] Total Usage   : 626
-<<<<<<< HEAD
-[INFO GRT-0157] Total Capacity: 23069
-=======
-[INFO GRT-0157] Total Capacity: 23253
->>>>>>> be6efe10
+[INFO GRT-0156] Total Usage   : 629
+[INFO GRT-0157] Total Capacity: 22819
 [INFO GRT-0158] Max H Overflow: 0
 [INFO GRT-0159] Max V Overflow: 0
 [INFO GRT-0160] Max Overflow  : 0
@@ -96,12 +88,12 @@
 [INFO GRT-0162] V   Overflow  : 0
 [INFO GRT-0163] Final Overflow: 0
 
-[INFO GRT-0110] Final usage: 626
-[INFO GRT-0111] Final number of vias: 266
-[INFO GRT-0112] Final usage 3D: 1424
+[INFO GRT-0110] Final usage: 629
+[INFO GRT-0111] Final number of vias: 298
+[INFO GRT-0112] Final usage 3D: 1523
 [WARNING GRT-0211] dbGcellGrid already exists in db. Clearing existing dbGCellGrid
-[INFO GRT-0018] Total wirelength: 2310 um
+[INFO GRT-0018] Total wirelength: 2326 um
 [INFO GRT-0014] Num routed nets: 87
-Differences found at line 65.
-105000 134400 109200 138600 metal1
-105000 130200 109200 134400 metal1+Differences found at line 3.
+54600 105000 63000 109200 metal1
+54600 105000 58800 109200 metal1