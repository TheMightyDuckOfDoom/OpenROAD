--- conflicted
+++ resolved
@@ -134,44 +134,24 @@
 ---------------------------------------------------------------
 
 [INFO GRT-0101] Running extra iterations to remove overflow.
-<<<<<<< HEAD
-[INFO GRT-0197] Via related to pin nodes: 42942
+[INFO GRT-0197] Via related to pin nodes: 42937
 [INFO GRT-0198] Via related Steiner nodes: 1066
 [INFO GRT-0199] Via filling finished.
-[INFO GRT-0111] Final number of vias: 55975
-[INFO GRT-0112] Final usage 3D: 216659
-=======
-[INFO GRT-0197] Via related to pin nodes: 42710
-[INFO GRT-0198] Via related Steiner nodes: 1048
-[INFO GRT-0199] Via filling finished.
-[INFO GRT-0111] Final number of vias: 55309
-[INFO GRT-0112] Final usage 3D: 213852
->>>>>>> 9ca8405a
+[INFO GRT-0111] Final number of vias: 55969
+[INFO GRT-0112] Final usage 3D: 216640
 
 [INFO GRT-0096] Final congestion report:
 Layer         Resource        Demand        Usage (%)    Max H / Max V / Total Overflow
 ---------------------------------------------------------------------------------------
 li1                  0             0            0.00%             0 /  0 /  0
-<<<<<<< HEAD
 met1             49893         15793           31.65%             0 /  0 /  0
-met2             51565         23204           45.00%             0 /  0 /  0
-met3             38656          4093           10.59%             0 /  0 /  0
-met4             19538          5500           28.15%             0 /  0 /  0
+met2             51565         23209           45.01%             0 /  0 /  0
+met3             38656          4091           10.58%             0 /  0 /  0
+met4             19538          5496           28.13%             0 /  0 /  0
 met5              5656           144            2.55%             0 /  0 /  0
 ---------------------------------------------------------------------------------------
-Total           165308         48734           29.48%             0 /  0 /  0
+Total           165308         48733           29.48%             0 /  0 /  0
 
-[INFO GRT-0018] Total wirelength: 471670 um
-=======
-met1             54628         16128           29.52%             0 /  0 /  0
-met2             57545         23880           41.50%             0 /  0 /  0
-met3             39049          2975            7.62%             0 /  0 /  0
-met4             19576          4875           24.90%             0 /  0 /  0
-met5              5656            67            1.18%             0 /  0 /  0
----------------------------------------------------------------------------------------
-Total           176454         47925           27.16%             0 /  0 /  0
-
-[INFO GRT-0018] Total wirelength: 463631 um
->>>>>>> 9ca8405a
+[INFO GRT-0018] Total wirelength: 471656 um
 [INFO GRT-0014] Routed nets: 7064
 No differences found.