--- conflicted
+++ resolved
@@ -87,13 +87,8 @@
 met5       Horizontal       2888          1443          50.03%
 ---------------------------------------------------------------
 
-<<<<<<< HEAD
-[INFO GRT-0111] Final number of vias: 125
-[INFO GRT-0112] Final usage 3D: 516
-=======
 [INFO GRT-0111] Final number of vias: 121
 [INFO GRT-0112] Final usage 3D: 482
->>>>>>> 3a06dd5e
 [WARNING GRT-0211] dbGcellGrid already exists in db. Clearing existing dbGCellGrid.
 
 [INFO GRT-0096] Final congestion report:
@@ -101,16 +96,6 @@
 ---------------------------------------------------------------------------------------
 li1                  0             0            0.00%             0 /  0 /  0
 met1              5430            61            1.12%             0 /  0 /  0
-<<<<<<< HEAD
-met2              6475            76            1.17%             0 /  0 /  0
-met3              6121             4            0.07%             0 /  0 /  0
-met4              4613             0            0.00%             0 /  0 /  0
-met5              1443             0            0.00%             0 /  0 /  0
----------------------------------------------------------------------------------------
-Total            24082           141            0.59%             0 /  0 /  0
-
-[INFO GRT-0018] Total wirelength: 1893 um
-=======
 met2              6475            58            0.90%             0 /  0 /  0
 met3              6121             0            0.00%             0 /  0 /  0
 met4              4613             0            0.00%             0 /  0 /  0
@@ -119,6 +104,5 @@
 Total            24082           119            0.49%             0 /  0 /  0
 
 [INFO GRT-0018] Total wirelength: 1677 um
->>>>>>> 3a06dd5e
 [INFO GRT-0014] Routed nets: 15
 No differences found.