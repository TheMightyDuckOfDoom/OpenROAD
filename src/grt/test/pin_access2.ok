--- conflicted
+++ resolved
@@ -63,19 +63,11 @@
 ---------------------------------------------------------------
 
 [INFO GRT-0101] Running extra iterations to remove overflow.
-<<<<<<< HEAD
-[INFO GRT-0197] Via related to pin nodes: 3890
-[INFO GRT-0198] Via related Steiner nodes: 0
+[INFO GRT-0197] Via related to pin nodes: 2484
+[INFO GRT-0198] Via related Steiner nodes: 134
 [INFO GRT-0199] Via filling finished.
-[INFO GRT-0111] Final number of vias: 4213
-[INFO GRT-0112] Final usage 3D: 15618
-=======
-[INFO GRT-0197] Via related to pin nodes: 1923
-[INFO GRT-0198] Via related Steiner nodes: 85
-[INFO GRT-0199] Via filling finished.
-[INFO GRT-0111] Final number of vias: 2329
-[INFO GRT-0112] Final usage 3D: 9956
->>>>>>> ee21a852
+[INFO GRT-0111] Final number of vias: 4214
+[INFO GRT-0112] Final usage 3D: 15611
 
 [INFO GRT-0096] Final congestion report:
 Layer         Resource        Demand        Usage (%)    Max H / Max V / Total Overflow
@@ -89,10 +81,6 @@
 ---------------------------------------------------------------------------------------
 Total            22986          2969           12.92%             0 /  0 /  0
 
-<<<<<<< HEAD
-[INFO GRT-0018] Total wirelength: 30758 um
-=======
-[INFO GRT-0018] Total wirelength: 30708 um
->>>>>>> ee21a852
+[INFO GRT-0018] Total wirelength: 30679 um
 [INFO GRT-0014] Routed nets: 411
 No differences found.