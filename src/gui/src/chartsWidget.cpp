///////////////////////////////////////////////////////////////////////////////
// BSD 3-Clause License
//
// Copyright (c) 2019, The Regents of the University of California
// All rights reserved.
//
// Redistribution and use in source and binary forms, with or without
// modification, are permitted provided that the following conditions are met:
//
// * Redistributions of source code must retain the above copyright notice, this
//   list of conditions and the following disclaimer.
//
// * Redistributions in binary form must reproduce the above copyright notice,
//   this list of conditions and the following disclaimer in the documentation
//   and/or other materials provided with the distribution.
//
// * Neither the name of the copyright holder nor the names of its
//   contributors may be used to endorse or promote products derived from
//   this software without specific prior written permission.
//
// THIS SOFTWARE IS PROVIDED BY THE COPYRIGHT HOLDERS AND CONTRIBUTORS "AS IS"
// AND ANY EXPRESS OR IMPLIED WARRANTIES, INCLUDING, BUT NOT LIMITED TO, THE
// IMPLIED WARRANTIES OF MERCHANTABILITY AND FITNESS FOR A PARTICULAR PURPOSE
// ARE DISCLAIMED. IN NO EVENT SHALL THE COPYRIGHT HOLDER OR CONTRIBUTORS BE
// LIABLE FOR ANY DIRECT, INDIRECT, INCIDENTAL, SPECIAL, EXEMPLARY, OR
// CONSEQUENTIAL DAMAGES (INCLUDING, BUT NOT LIMITED TO, PROCUREMENT OF
// SUBSTITUTE GOODS OR SERVICES; LOSS OF USE, DATA, OR PROFITS; OR BUSINESS
// INTERRUPTION) HOWEVER CAUSED AND ON ANY THEORY OF LIABILITY, WHETHER IN
// CONTRACT, STRICT LIABILITY, OR TORT (INCLUDING NEGLIGENCE OR OTHERWISE)
// ARISING IN ANY WAY OUT OF THE USE OF THIS SOFTWARE, EVEN IF ADVISED OF THE
// POSSIBILITY OF SUCH DAMAGE.

#include "chartsWidget.h"

#include <QColor>
#include <QFrame>
#include <QString>
#include <QWidget>
#include <QtCharts>
#include <algorithm>
#include <cmath>
#include <iostream>
#include <set>
#include <vector>

#include "sta/MinMax.hh"
#include "sta/Units.hh"
#include "staGuiInterface.h"

namespace gui {

ChartsWidget::ChartsWidget(QWidget* parent)
    : QDockWidget("Charts", parent),
      logger_(nullptr),
      sta_(nullptr),
      label_(new QLabel(this)),
      mode_menu_(new QComboBox(this)),
      chart_(new QChart),
      display_(new QChartView(chart_, this)),
      axis_x_(new QBarCategoryAxis(this)),
      axis_y_(new QValueAxis(this))
{
  setObjectName("charts_widget");  // for settings

  QWidget* container = new QWidget(this);
  QVBoxLayout* layout = new QVBoxLayout;
  QFrame* controls_frame = new QFrame;
  QHBoxLayout* controls_layout = new QHBoxLayout;

  mode_menu_->addItem("Select Mode");
  mode_menu_->addItem("Endpoint Slack");

  controls_layout->addWidget(mode_menu_);
  controls_layout->addWidget(label_);
  controls_layout->insertStretch(1);

  controls_frame->setLayout(controls_layout);
  controls_frame->setFrameShape(QFrame::StyledPanel);
  controls_frame->setFrameShadow(QFrame::Raised);

  layout->addWidget(controls_frame);
  layout->addWidget(display_);
  container->setLayout(layout);
  setWidget(container);

  chart_->addAxis(axis_y_, Qt::AlignLeft);
  chart_->addAxis(axis_x_, Qt::AlignBottom);

  connect(mode_menu_,
          qOverload<int>(&QComboBox::currentIndexChanged),
          this,
          &ChartsWidget::changeMode);
}

void ChartsWidget::changeMode()
{
  if (mode_menu_->currentIndex() == SELECT) {
    return;
  }

  clearChart();

  if (mode_menu_->currentIndex() == SLACK_HISTOGRAM) {
    setSlackMode();
  }
}

void ChartsWidget::clearChart()
{
  chart_->setTitle("");
  chart_->removeAllSeries();

  axis_x_->setTitleText("");
  axis_x_->clear();
  axis_x_->hide();

  axis_y_->setTitleText("");
  axis_y_->hide();
}

void ChartsWidget::setSlackMode()
{
<<<<<<< HEAD
  chart_->setTitle("Endpoint Slack");

  std::vector<float> all_slack = getSlackForAllEndpoints();
=======
  STAGuiInterface sta_gui(sta_);

  auto time_units = sta_->units()->timeUnit();
  auto end_points = sta_gui.getEndPoints();
  std::vector<float> all_slack;
  int unconstrained_count = 0;

  for (const auto& pin : end_points) {
    double pin_slack = sta_gui.getPinSlack(pin);

    if (pin_slack != sta::INF) {
      all_slack.push_back(time_units->staToUser(pin_slack));
    } else {
      unconstrained_count++;
    }
  }

  if (all_slack.size() == 0) {
    logger_->warn(utl::GUI,
                  97,
                  "All pins are unconstrained. Cannot plot histogram. Check if "
                  "timing data is loaded!");
    return;
  }

  chart_->setTitle("Endpoint Slack");

  if (unconstrained_count != 0) {
    const QString label_message = "Number of unconstrained pins: ";
    QString unconstrained_number;
    unconstrained_number.setNum(unconstrained_count);
    label_->setText(label_message + unconstrained_number);
  }
>>>>>>> 861b9b38

  auto max_slack = std::max_element(all_slack.begin(), all_slack.end());
  auto min_slack = std::min_element(all_slack.begin(), all_slack.end());

  setDigitCompensator(*max_slack, *min_slack);

  int total_pos_buckets = std::ceil(*max_slack / digit_compensator_);
  int total_neg_buckets = std::ceil(std::abs(*min_slack) / digit_compensator_);
  int offset = std::abs(*min_slack) / digit_compensator_;

  std::vector<float> pos_buckets[total_pos_buckets];
  std::vector<float> neg_buckets[total_neg_buckets];

  for (const auto& slack : all_slack) {
    if (slack < 0) {
      int bucket_index = slack / digit_compensator_;
      neg_buckets[bucket_index + offset].push_back(slack);
    } else {
      int bucket_index = slack / digit_compensator_;
      pos_buckets[bucket_index].push_back(slack);
    }
  }

  QBarSet* neg_set = new QBarSet("");
  neg_set->setBorderColor(0x8b0000);  // darkred
  neg_set->setColor(0xf08080);        // lightcoral

  QBarSet* pos_set = new QBarSet("");
  pos_set->setBorderColor(0x006400);  // darkgreen
  pos_set->setColor(0x90ee90);        // lightgreen

  QStringList time_values;

  const QString open_bracket = "[";
  const QString close_parenthesis = ")";
  const QString comma = ", ";
  int bucket_count = 0;
  int max_y = 0;

  for (int i = 0; i < total_neg_buckets; ++i) {
    bucket_count = neg_buckets[i].size();
    *neg_set << bucket_count;
    *pos_set << 0;
    QString curr_value = "";
    QString next_value = "";
    time_values << open_bracket
                       + curr_value.setNum((i - total_neg_buckets)
                                           * digit_compensator_)
                       + comma
                       + next_value.setNum(((i + 1) - total_neg_buckets)
                                           * digit_compensator_)
                       + close_parenthesis;
    if (max_y < bucket_count)
      max_y = bucket_count;
  }

  for (int i = 0; i < total_pos_buckets; ++i) {
    bucket_count = pos_buckets[i].size();
    *pos_set << bucket_count;
    *neg_set << 0;
    QString curr_value = "";
    QString next_value = "";
    time_values << open_bracket + curr_value.setNum(i * digit_compensator_)
                       + comma + next_value.setNum((i + 1) * digit_compensator_)
                       + close_parenthesis;
    if (max_y < bucket_count)
      max_y = bucket_count;
  }

  const QString start_title = "Slack [";
  const QString time_suffix = sta_->units()->timeUnit()->suffix();
  const QString time_scale_abreviation
      = sta_->units()->timeUnit()->scaleAbbreviation();
  const QString end_title = "]";
  const QString axis_x_title
      = start_title + time_scale_abreviation + time_suffix + end_title;

  axis_x_->setTitleText(axis_x_title);
  axis_x_->append(time_values);
  axis_x_->setGridLineVisible(false);
  axis_x_->setVisible(true);

  QStackedBarSeries* series = new QStackedBarSeries(this);

  series->append(neg_set);
  series->append(pos_set);
  series->setBarWidth(1.0);
  chart_->addSeries(series);

  axis_y_->setTitleText("Number of Endpoints");
  axis_y_->setRange(0, max_y);
  axis_y_->setTickCount(15);
  axis_y_->setLabelFormat("%i");
  axis_y_->setVisible(true);

  series->attachAxis(axis_x_);
  series->attachAxis(axis_y_);

  chart_->legend()->markers(series)[0]->setVisible(false);
  chart_->legend()->markers(series)[1]->setVisible(false);
  chart_->legend()->setVisible(true);
  chart_->legend()->setAlignment(Qt::AlignBottom);
}

<<<<<<< HEAD
std::vector<float> ChartsWidget::getSlackForAllEndpoints() const
{
  STAGuiInterface sta_gui(sta_);

  auto time_units = sta_->units()->timeUnit();
  auto end_points = sta_gui.getEndPoints();

  std::vector<float> all_slack;
  int unconstrained_count = 0;

  for (auto pin : end_points) {
    double pin_slack = 0;
    pin_slack = sta_gui.getPinSlack(pin);
    if (pin_slack != sta::INF)
      all_slack.push_back(time_units->staToUser(pin_slack));
    else
      unconstrained_count++;
  }

  if (unconstrained_count != 0) {
    const QString label_message = "Number of unconstrained pins: ";
    QString unconstrained_number;
    unconstrained_number.setNum(unconstrained_count);
    label_->setText(label_message + unconstrained_number);
  }

  return all_slack;
}

void ChartsWidget::setDigitCompensator(float max_slack, float min_slack)
{
  const float max_abs_slack = std::max(max_slack, std::abs(min_slack));
  const int digits
      = max_abs_slack > 0 ? static_cast<int>(std::log10(max_abs_slack) + 1) : 1;

  digit_compensator_
      = digits > max_digits_ ? std::pow(10, digits - max_digits_) : 1;
=======
void ChartsWidget::setLogger(utl::Logger* logger)
{
  logger_ = logger;
>>>>>>> 861b9b38
}

}  // namespace gui<|MERGE_RESOLUTION|>--- conflicted
+++ resolved
@@ -120,27 +120,7 @@
 
 void ChartsWidget::setSlackMode()
 {
-<<<<<<< HEAD
-  chart_->setTitle("Endpoint Slack");
-
   std::vector<float> all_slack = getSlackForAllEndpoints();
-=======
-  STAGuiInterface sta_gui(sta_);
-
-  auto time_units = sta_->units()->timeUnit();
-  auto end_points = sta_gui.getEndPoints();
-  std::vector<float> all_slack;
-  int unconstrained_count = 0;
-
-  for (const auto& pin : end_points) {
-    double pin_slack = sta_gui.getPinSlack(pin);
-
-    if (pin_slack != sta::INF) {
-      all_slack.push_back(time_units->staToUser(pin_slack));
-    } else {
-      unconstrained_count++;
-    }
-  }
 
   if (all_slack.size() == 0) {
     logger_->warn(utl::GUI,
@@ -151,14 +131,6 @@
   }
 
   chart_->setTitle("Endpoint Slack");
-
-  if (unconstrained_count != 0) {
-    const QString label_message = "Number of unconstrained pins: ";
-    QString unconstrained_number;
-    unconstrained_number.setNum(unconstrained_count);
-    label_->setText(label_message + unconstrained_number);
-  }
->>>>>>> 861b9b38
 
   auto max_slack = std::max_element(all_slack.begin(), all_slack.end());
   auto min_slack = std::min_element(all_slack.begin(), all_slack.end());
@@ -263,7 +235,6 @@
   chart_->legend()->setAlignment(Qt::AlignBottom);
 }
 
-<<<<<<< HEAD
 std::vector<float> ChartsWidget::getSlackForAllEndpoints() const
 {
   STAGuiInterface sta_gui(sta_);
@@ -301,11 +272,11 @@
 
   digit_compensator_
       = digits > max_digits_ ? std::pow(10, digits - max_digits_) : 1;
-=======
+}
+
 void ChartsWidget::setLogger(utl::Logger* logger)
 {
   logger_ = logger;
->>>>>>> 861b9b38
 }
 
 }  // namespace gui