--- conflicted
+++ resolved
@@ -430,7 +430,6 @@
   gui->hideGui();
 }
 
-<<<<<<< HEAD
 const std::string get_selection_property(const std::string& prop_name)
 {
   if (!check_gui("get_selection_property")) {
@@ -441,7 +440,7 @@
   const gui::Selected& selected = gui->getInspectorSelection();
   if (!selected) {
     auto logger = ord::OpenRoad::openRoad()->getLogger();
-    logger->error(GUI, 35, "Nothing selected");
+    logger->error(GUI, 36, "Nothing selected");
   }
   
   const std::any& prop = selected.getProperty(prop_name);
@@ -501,7 +500,8 @@
   }  
   auto gui = gui::Gui::get();
   return gui->selectPrevious();
-=======
+}
+
 void select(const std::string& type, const std::string& name_filter = "", bool case_sensitive = true, int highlight_group = -1)
 {
   if (!check_gui("select")) {
@@ -509,7 +509,6 @@
   }
   auto gui = gui::Gui::get();
   gui->select(type, name_filter, case_sensitive, highlight_group);
->>>>>>> 5d3a176c
 }
 
 %} // inline
