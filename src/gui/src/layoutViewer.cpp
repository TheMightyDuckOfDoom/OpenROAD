//////////////////////////////////////////////////////////////////////////////
// BSD 3-Clause License
//
// Copyright (c) 2019, OpenROAD
// All rights reserved.
//
// Redistribution and use in source and binary forms, with or without
// modification, are permitted provided that the following conditions are met:
//
// * Redistributions of source code must retain the above copyright notice, this
//   list of conditions and the following disclaimer.
//
// * Redistributions in binary form must reproduce the above copyright notice,
//   this list of conditions and the following disclaimer in the documentation
//   and/or other materials provided with the distribution.
//
// * Neither the name of the copyright holder nor the names of its
//   contributors may be used to endorse or promote products derived from
//   this software without specific prior written permission.
//
// THIS SOFTWARE IS PROVIDED BY THE COPYRIGHT HOLDERS AND CONTRIBUTORS "AS IS"
// AND ANY EXPRESS OR IMPLIED WARRANTIES, INCLUDING, BUT NOT LIMITED TO, THE
// IMPLIED WARRANTIES OF MERCHANTABILITY AND FITNESS FOR A PARTICULAR PURPOSE
// ARE DISCLAIMED. IN NO EVENT SHALL THE COPYRIGHT HOLDER OR CONTRIBUTORS BE
// LIABLE FOR ANY DIRECT, INDIRECT, INCIDENTAL, SPECIAL, EXEMPLARY, OR
// CONSEQUENTIAL DAMAGES (INCLUDING, BUT NOT LIMITED TO, PROCUREMENT OF
// SUBSTITUTE GOODS OR SERVICES; LOSS OF USE, DATA, OR PROFITS; OR BUSINESS
// INTERRUPTION) HOWEVER CAUSED AND ON ANY THEORY OF LIABILITY, WHETHER IN
// CONTRACT, STRICT LIABILITY, OR TORT (INCLUDING NEGLIGENCE OR OTHERWISE)
// ARISING IN ANY WAY OUT OF THE USE OF THIS SOFTWARE, EVEN IF ADVISED OF THE
// POSSIBILITY OF SUCH DAMAGE.

#include "layoutViewer.h"

#include <QApplication>
#include <QDebug>
#include <QGridLayout>
#include <QHBoxLayout>
#include <QLabel>
#include <QLineEdit>
#include <QPaintEvent>
#include <QPainter>
#include <QPixmap>
#include <QScrollBar>
#include <QSizePolicy>
#include <QToolButton>
#include <QToolTip>
#include <tuple>
#include <vector>

#include "db.h"
#include "dbTransform.h"
#include "gui/gui.h"
#include "mainWindow.h"
#include "search.h"

// Qt's coordinate system is defined with the origin at the UPPER-left
// and y values increase as you move DOWN the screen.  All EDA tools
// and formats use the origin at the LOWER-left with y increasing
// as you move UP the screen.  This mismatch is painful.
//
// To workaround it the painter is setup with shifted and flipped
// coordinates to better match EDA style.  However that also
// flips the text which has to be reversed again to account for this.
// In short, yuck!
//
// The pixelsPerDBU_ field stores pixels per DBU.  This adds additional
// trickiness to the coordinates.

namespace gui {

using namespace odb;

static Rect getBounds(dbBlock* block)
{
  Rect bbox;
  block->getBBox()->getBox(bbox);

  Rect die;
  block->getDieArea(die);

  bbox.merge(die);

  return bbox;
}

// This class wraps the QPainter in the abstract Painter API for
// Renderer instances to use.
class GuiPainter : public Painter
{
 public:
  GuiPainter(QPainter* painter, Options* options)
      : painter_(painter), options_(options)
  {
  }

  void setPen(odb::dbTechLayer* layer, bool cosmetic) override
  {
    QPen pen(options_->color(layer));
    pen.setCosmetic(cosmetic);
    painter_->setPen(pen);
  }

  void setPen(const Color& color, bool cosmetic) override
  {
    QPen pen(QColor(color.r, color.g, color.b, color.a));
    pen.setCosmetic(cosmetic);
    painter_->setPen(pen);
  }

  void setBrush(odb::dbTechLayer* layer, int alpha) override
  {
    QColor color = options_->color(layer);
    Qt::BrushStyle brush_pattern = options_->pattern(layer);
    if (alpha >= 0) {
      color.setAlpha(alpha);
    }
    painter_->setBrush(QBrush(color, brush_pattern));
  }

  void setBrush(const Color& color) override
  {
    painter_->setBrush(QColor(color.r, color.g, color.b, color.a));
  }
  void drawGeomShape(const odb::GeomShape* shape) override
  {
    std::vector<Point> points = shape->getPoints();
    const int size = points.size();
    if (size == 5) {
      painter_->drawRect(QRect(QPoint(shape->xMin(), shape->yMin()),
                               QPoint(shape->xMax(), shape->yMax())));
    } else {
      QPolygon qpoly(size);
      for (int i = 0; i < size; i++)
        qpoly.setPoint(i, points[i].getX(), points[i].getY());
      painter_->drawPolygon(qpoly);
    }
  }
  void drawRect(const odb::Rect& rect) override
  {
    painter_->drawRect(QRect(QPoint(rect.xMin(), rect.yMin()),
                             QPoint(rect.xMax(), rect.yMax())));
  }
  void drawLine(const odb::Point& p1, const odb::Point& p2) override
  {
    painter_->drawLine(p1.x(), p1.y(), p2.x(), p2.y());
  }

 private:
  QPainter* painter_;
  Options* options_;
};

LayoutViewer::LayoutViewer(Options* options,
                           const SelectionSet& selected,
                           const HighlightSet& highlighted,
                           QWidget* parent)
    : QWidget(parent),
      db_(nullptr),
      options_(options),
      selected_(selected),
      highlighted_(highlighted),
      scroller_(nullptr),
      pixels_per_dbu_(1.0),
      min_depth_(0),
      max_depth_(99),
      search_init_(false),
      rubber_band_showing_(false),
      layoutContextMenu_(new QMenu(tr("Layout Menu"), this))
{
  setMouseTracking(true);
  resize(100, 100);  // just a placeholder until we load the design

  addMenuAndActions();
}

void LayoutViewer::setDb(dbDatabase* db)
{
  if (db_ != db) {
    update();
  }
  db_ = db;
}

dbBlock* LayoutViewer::getBlock()
{
  if (!db_) {
    return nullptr;
  }

  dbChip* chip = db_->getChip();
  if (!chip) {
    return nullptr;
  }

  dbBlock* block = chip->getBlock();
  return block;
}

void LayoutViewer::setPixelsPerDBU(qreal pixels_per_dbu)
{
  pixels_per_dbu_ = pixels_per_dbu;
  dbBlock* block = getBlock();
  if (!block) {
    return;
  }

  Rect bbox = getBounds(block);

<<<<<<< HEAD
  QSize size(ceil(bbox.xMax() * pixelsPerDBU),
             ceil(bbox.yMax() * pixelsPerDBU));
=======
  QSize size(ceil(bbox.xMax() * pixels_per_dbu),
             ceil(bbox.yMax() * pixels_per_dbu));
>>>>>>> 5d1eaceb
  resize(size);
  setMinimumSize(size);  // needed by scroll area
  update();
}

void LayoutViewer::zoomIn()
{
  setPixelsPerDBU(pixels_per_dbu_ * 1.2);
}

void LayoutViewer::zoomOut()
{
  setPixelsPerDBU(pixels_per_dbu_ / 1.2);
}

void LayoutViewer::zoomTo(const Rect& rect_dbu)
{
  QSize viewport = scroller_->maximumViewportSize();
  qreal pixels_per_dbu = std::min(viewport.width() / (double) rect_dbu.dx(),
                                  viewport.height() / (double) rect_dbu.dy());
  setPixelsPerDBU(pixels_per_dbu);

  QRectF screen_rect = dbuToScreen(rect_dbu);

  // Center the region
  int w = (scroller_->width() - screen_rect.width()) / 2;
  int h = (scroller_->height() - screen_rect.height()) / 2;

  scroller_->horizontalScrollBar()->setValue(screen_rect.left() - w);
  scroller_->verticalScrollBar()->setValue(screen_rect.top() - h);
}

void LayoutViewer::updateRubberBandRegion()
{
  QRect rect = rubber_band_.normalized();
  int unit = ceil(2 / pixels_per_dbu_);
  update(rect.left(), rect.top() - unit / 2, rect.width(), unit);
  update(rect.left() - unit / 2, rect.top(), unit, rect.height());
  update(rect.left(), rect.bottom() - unit / 2, rect.width(), unit);
  update(rect.right() - unit / 2, rect.top(), unit, rect.height());
}

Selected LayoutViewer::selectAtPoint(odb::Point pt_dbu)
{
  // Look for the selected object in reverse layer order
  auto& renderers = Gui::get()->renderers();
  dbTech* tech = getBlock()->getDataBase()->getTech();
  // dbSet doesn't provide a reverse iterator so we have to copy it.
  std::deque<dbTechLayer*> rev_layers;
  for (auto layer : tech->getLayers()) {
    rev_layers.push_front(layer);
  }

  for (auto layer : rev_layers) {
    if (!options_->isVisible(layer) || !options_->isSelectable(layer)) {
      continue;
    }

    for (auto* renderer : renderers) {
      Selected selected = renderer->select(layer, pt_dbu);
      if (selected) {
        return selected;
      }
    }

    auto shapes = search_.searchShapes(
        layer, pt_dbu.x(), pt_dbu.y(), pt_dbu.x(), pt_dbu.y());

    // Just return the first one
    for (auto iter : shapes) {
      if (options_->isNetVisible(std::get<2>(iter))) {
        return Selected(std::get<2>(iter));
      }
    }
  }

  // Check for objects not in a layer
  for (auto* renderer : renderers) {
    Selected selected = renderer->select(nullptr, pt_dbu);
    if (selected) {
      return selected;
    }
  }

  // Look for an instance since no shape was found
  auto insts
      = search_.searchInsts(pt_dbu.x(), pt_dbu.y(), pt_dbu.x(), pt_dbu.y());

  // Just return the first one

  if (insts.begin() != insts.end()) {
    return Selected(std::get<2>(*insts.begin()));
  }
  return Selected();
}

void LayoutViewer::mousePressEvent(QMouseEvent* event)
{
  if (event->button() == Qt::LeftButton) {
    if (getBlock()) {
      Point pt_dbu = screenToDBU(event->pos());
      if (qGuiApp->keyboardModifiers() & Qt::ShiftModifier) {
        emit addSelected(selectAtPoint(pt_dbu));
      } else if (qGuiApp->keyboardModifiers() & Qt::ControlModifier) {
        emit selected(selectAtPoint(pt_dbu), true);
      } else {
        emit selected(selectAtPoint(pt_dbu), false);
      }
    }
  } else if (event->button() == Qt::RightButton) {
    rubber_band_showing_ = true;
    rubber_band_.setTopLeft(event->pos());
    rubber_band_.setBottomRight(event->pos());
    updateRubberBandRegion();
    setCursor(Qt::CrossCursor);
  }
}

void LayoutViewer::mouseMoveEvent(QMouseEvent* event)
{
  dbBlock* block = getBlock();
  if (!block) {
    return;
  }

  // emit location in microns
  Point pt_dbu = screenToDBU(event->pos());
  qreal to_microns = block->getDbUnitsPerMicron();
  emit location(pt_dbu.x() / to_microns, pt_dbu.y() / to_microns);

  if (rubber_band_showing_) {
    updateRubberBandRegion();
    rubber_band_.setBottomRight(event->pos());
    updateRubberBandRegion();
  }
}

void LayoutViewer::mouseReleaseEvent(QMouseEvent* event)
{
  if (event->button() == Qt::RightButton && rubber_band_showing_) {
    rubber_band_showing_ = false;
    updateRubberBandRegion();
    unsetCursor();

    QRect rect = rubber_band_.normalized();
    if (rect.width() < 4 || rect.height() < 4) {
      showLayoutCustomMenu(event->pos());
      return;  // ignore clicks not intended to be drags
    }

    Rect rubber_band_dbu = screenToDBU(rect);

    // Clip to the block bounds
    dbBlock* block = getBlock();
    Rect bbox = getBounds(block);

    rubber_band_dbu.set_xlo(qMax(rubber_band_dbu.xMin(), bbox.xMin()));
    rubber_band_dbu.set_ylo(qMax(rubber_band_dbu.yMin(), bbox.yMin()));
    rubber_band_dbu.set_xhi(qMin(rubber_band_dbu.xMax(), bbox.xMax()));
    rubber_band_dbu.set_yhi(qMin(rubber_band_dbu.yMax(), bbox.yMax()));

    zoomTo(rubber_band_dbu);
  }
}

void LayoutViewer::resizeEvent(QResizeEvent* event)
{
  dbBlock* block = getBlock();
  if (block) {
    Rect bbox = getBounds(block);
    pixels_per_dbu_ = std::min(event->size().width() / (double) bbox.xMax(),
                               event->size().height() / (double) bbox.yMax());
  }
}

QColor LayoutViewer::getColor(dbTechLayer* layer)
{
  return options_->color(layer);
}

Qt::BrushStyle LayoutViewer::getPattern(dbTechLayer* layer)
{
  return options_->pattern(layer);
}

void LayoutViewer::addInstTransform(QTransform& xfm,
                                    const dbTransform& inst_xfm)
{
  xfm.translate(inst_xfm.getOffset().getX(), inst_xfm.getOffset().getY());

  switch (inst_xfm.getOrient()) {
    case dbOrientType::R0:
      break;
    case dbOrientType::R90:
      xfm.rotate(90);
      break;
    case dbOrientType::R180:
      xfm.rotate(180);
      break;
    case dbOrientType::R270:
      xfm.rotate(270);
      break;
    case dbOrientType::MY:
      xfm.scale(-1, 1);
      break;
    case dbOrientType::MYR90:
      xfm.scale(-1, 1);
      xfm.rotate(90);
      break;
    case dbOrientType::MX:
      xfm.scale(1, -1);
      break;
    case dbOrientType::MXR90:
      xfm.scale(1, -1);
      xfm.rotate(90);
      break;
    default:
      break;  // error
  }
}

// Cache the boxes for shapes in obs/mterm by layer per master for
// drawing performance
void LayoutViewer::boxesByLayer(dbMaster* master, LayerBoxes& boxes)
{
  // store obstructions
  for (dbBox* box : master->getObstructions()) {
    dbTechLayer* layer = box->getTechLayer();
    dbTechLayerType type = layer->getType();
    if (type != dbTechLayerType::ROUTING && type != dbTechLayerType::CUT) {
      continue;
    }
    boxes[layer].obs.emplace_back(QRect(QPoint(box->xMin(), box->yMin()),
                                        QPoint(box->xMax(), box->yMax())));
  }

  // store mterms
  for (dbMTerm* mterm : master->getMTerms()) {
    for (dbMPin* mpin : mterm->getMPins()) {
      for (dbBox* box : mpin->getGeometry()) {
        dbTechLayer* layer = box->getTechLayer();
        dbTechLayerType type = layer->getType();
        if (type != dbTechLayerType::ROUTING && type != dbTechLayerType::CUT) {
          continue;
        }
        boxes[layer].mterms.emplace_back(
            QRect(QPoint(box->xMin(), box->yMin()),
                  QPoint(box->xMax(), box->yMax())));
      }
    }
  }
}

// Get the boxes for the given layer & master from the cache,
// populating the cache if necessary
const LayoutViewer::Boxes* LayoutViewer::boxesByLayer(dbMaster* master,
                                                      dbTechLayer* layer)
{
  auto it = cell_boxes_.find(master);
  if (it == cell_boxes_.end()) {
    LayerBoxes& boxes = cell_boxes_[master];
    boxesByLayer(master, boxes);
  }
  it = cell_boxes_.find(master);
  LayerBoxes& boxes = it->second;

  auto layer_it = boxes.find(layer);
  if (layer_it != boxes.end()) {
    return &layer_it->second;
  }
  return nullptr;
}

void LayoutViewer::drawTracks(dbTechLayer* layer,
                              dbBlock* block,
                              QPainter* painter,
                              const Rect& bounds)
{
  if (!options_->arePrefTracksVisible()
      && !options_->areNonPrefTracksVisible()) {
    return;
  }

  dbTrackGrid* grid = block->findTrackGrid(layer);
  if (!grid) {
    return;
  }

  bool is_horizontal = layer->getDirection() == dbTechLayerDir::HORIZONTAL;
  std::vector<int> grids;
  if ((!is_horizontal && options_->arePrefTracksVisible())
      || (is_horizontal && options_->areNonPrefTracksVisible())) {
    grid->getGridX(grids);
    for (int x : grids) {
      if (x < bounds.xMin()) {
        continue;
      }
      if (x > bounds.xMax()) {
        break;
      }
      painter->drawLine(x, bounds.yMin(), x, bounds.yMax());
    }
  }

  if ((is_horizontal && options_->arePrefTracksVisible())
      || (!is_horizontal && options_->areNonPrefTracksVisible())) {
    grid->getGridY(grids);
    for (int y : grids) {
      if (y < bounds.yMin()) {
        continue;
      }
      if (y > bounds.yMax()) {
        break;
      }
      painter->drawLine(bounds.xMin(), y, bounds.xMax(), y);
    }
  }
}

void LayoutViewer::drawRows(dbBlock* block,
                            QPainter* painter,
                            const Rect& bounds)
{
  if (!options_->areRowsVisible()) {
    return;
  }
  painter->setPen(Qt::white);
  painter->setBrush(QColor(0, 0xff, 0, 0x70));
  for (dbRow* row : block->getRows()) {
    int x;
    int y;
    row->getOrigin(x, y);

    dbSite* site = row->getSite();
    int spacing = row->getSpacing();
    int w = site->getWidth();
    int h = site->getHeight();
    switch (row->getOrient()) {
      case dbOrientType::R0:
      case dbOrientType::R180:
      case dbOrientType::MY:
      case dbOrientType::MX:
        /* do nothing */
        break;

      case dbOrientType::R90:
      case dbOrientType::R270:
      case dbOrientType::MYR90:
      case dbOrientType::MXR90:
        std::swap(w, h);
    }

    dbRowDir dir = row->getDirection();
    int count = row->getSiteCount();
    for (int i = 0; i < count; ++i) {
      painter->drawRect(QRect(QPoint(x, y), QPoint(x + w, y + h)));
      if (dir == dbRowDir::HORIZONTAL) {
        x += spacing;
      } else {
        y += spacing;
      }
    }
  }
}

void LayoutViewer::drawSelected(Painter& painter)
{
  for (auto& selected : selected_) {
    selected.highlight(painter);
  }
}

void LayoutViewer::drawHighlighted(Painter& painter)
{
  int highlightGroup = 0;
  for (auto& highlightSet : highlighted_) {
    for (auto& highlighted : highlightSet)
      highlighted.highlight(painter, false /* selectFlag*/, highlightGroup);
    highlightGroup++;
  }
}

// Draw the region of the block.  Depth is not yet used but
// is there for hierarchical design support.
void LayoutViewer::drawBlock(QPainter* painter,
                             const Rect& bounds,
                             dbBlock* block,
                             int depth)
{
  int pixel = 1 / pixels_per_dbu_;  // 1 pixel in DBU
  LayerBoxes boxes;
  QTransform initial_xfm = painter->transform();

  auto& renderers = Gui::get()->renderers();
  GuiPainter gui_painter(painter, options_);

  // Draw bounds
  painter->setPen(QPen(Qt::gray, 0));
  painter->setBrush(QBrush());
  Rect bbox = getBounds(block);
  painter->drawRect(bbox.xMin(), bbox.yMin(), bbox.dx(), bbox.dy());

  auto inst_range = search_.searchInsts(
      bounds.xMin(), bounds.yMin(), bounds.xMax(), bounds.yMax(), 1 * pixel);

  // Cache the search results as we will iterate over the instances
  // for each layer.
  std::vector<dbInst*> insts;
  insts.reserve(10000);
  for (auto& [box, poly, inst] : inst_range) {
    insts.push_back(inst);
  }

  // Draw the instances bounds
  for (auto inst : insts) {
    dbMaster* master = inst->getMaster();
    // setup the instance's transform
    QTransform xfm = painter->transform();
    dbTransform inst_xfm;
    inst->getTransform(inst_xfm);
    addInstTransform(xfm, inst_xfm);
    painter->setTransform(xfm);

    // draw bbox
    painter->setPen(QPen(Qt::gray, 0));
    painter->setBrush(QBrush());
    int master_w = master->getWidth();
    int master_h = master->getHeight();
    painter->drawRect(QRect(QPoint(0, 0), QPoint(master_w, master_h)));

    // Draw an orientation tag in corner if useful in size
    if (master->getHeight() >= 5 * pixel) {
      qreal tag_size = 0.1 * master_h;
      painter->drawLine(QPointF(std::min(tag_size / 2, (double) master_w), 0.0),
                        QPointF(0.0, tag_size));
    }
    painter->setTransform(initial_xfm);
  }

  dbTech* tech = block->getDataBase()->getTech();
  for (dbTechLayer* layer : tech->getLayers()) {
    if (!options_->isVisible(layer)) {
      continue;
    }

    // Skip the cut layer if the cuts will be too small to see
    const bool is_cut = layer->getType() == dbTechLayerType::CUT;
    if (is_cut && layer->getWidth() < 1 * pixel) {
      continue;
    }

    // Draw the instances' shapes
    for (auto inst : insts) {
      dbMaster* master = inst->getMaster();
      if (master->getHeight() < 5 * pixel) {
        continue;
      }

      const Boxes* boxes = boxesByLayer(master, layer);

      if (boxes == nullptr) {
        continue;  // no shapes on this layer
      }

      // setup the instance's transform
      QTransform xfm = painter->transform();
      dbTransform inst_xfm;
      inst->getTransform(inst_xfm);
      addInstTransform(xfm, inst_xfm);
      painter->setTransform(xfm);

      // Only draw the pins/obs if they are big enough to be useful
      painter->setPen(Qt::NoPen);
      QColor color = getColor(layer);
      Qt::BrushStyle brush_pattern = getPattern(layer);
      painter->setBrush(QBrush(color, brush_pattern));

      painter->setBrush(color.lighter());
      for (auto& box : boxes->obs) {
        painter->drawRect(box);
      }

      painter->setBrush(QBrush(color, brush_pattern));
      for (auto& box : boxes->mterms) {
        painter->drawRect(box);
      }

#if 0
        // TODO
        // draw text
        painter->setPen(QPen(Qt::yellow, 0));
        painter->setBrush(QBrush(Qt::yellow));
        auto name = master->getName();
        qreal font_scale = master_w
            / painter->fontMetrics().horizontalAdvance(name.c_str());

        font_scale = std::min(font_scale, 5000.0);
        QFont f = painter->font();
        f.setPointSizeF(f.pointSize() * pixels_per_dbu_);
        painter->setFont(f);

        painter->scale(1, -1);
        painter->drawText(0, -master_h, master_w, master_h,
                          Qt::AlignCenter, name.c_str());
#endif

      painter->setTransform(initial_xfm);
    }

    // Now draw the shapes
    QColor color = getColor(layer);
    Qt::BrushStyle brush_pattern = getPattern(layer);
    painter->setBrush(QBrush(color, brush_pattern));
    painter->setPen(QPen(color, 0));
    auto iter = search_.searchShapes(layer,
                                     bounds.xMin(),
                                     bounds.yMin(),
                                     bounds.xMax(),
                                     bounds.yMax(),
                                     5 * pixel);

    for (auto& i : iter) {
      if (!options_->isNetVisible(std::get<2>(i))) {
        continue;
      }
      auto poly = std::get<1>(i);
      int size = poly.outer().size();
      if (size == 5) {
        auto bbox = std::get<0>(i);
        const auto& ll = bbox.min_corner();
        const auto& ur = bbox.max_corner();
        painter->drawRect(
            QRect(QPoint(ll.x(), ll.y()), QPoint(ur.x(), ur.y())));
      } else {
        QPolygon qpoly(size);
        for (int i = 0; i < size; i++)
          qpoly.setPoint(i, poly.outer()[i].x(), poly.outer()[i].y());
        painter->drawPolygon(qpoly);
      }
    }

    // Now draw the fills
    if (options_->areFillsVisible()) {
      QColor color = getColor(layer).lighter(50);
      Qt::BrushStyle brush_pattern = getPattern(layer);
      painter->setBrush(QBrush(color, brush_pattern));
      painter->setPen(QPen(color, 0));
      auto iter = search_.searchFills(layer,
                                      bounds.xMin(),
                                      bounds.yMin(),
                                      bounds.xMax(),
                                      bounds.yMax(),
                                      5 * pixel);

      for (auto& i : iter) {
        const auto& ll = std::get<0>(i).min_corner();
        const auto& ur = std::get<0>(i).max_corner();
        int w = ur.x() - ll.x();
        int h = ur.y() - ll.y();
        painter->drawRect(
            QRect(QPoint(ll.x(), ll.y()), QPoint(ur.x(), ur.y())));
      }
    }

    drawTracks(layer, block, painter, bounds);
    for (auto* renderer : renderers) {
      renderer->drawLayer(layer, gui_painter);
    }
  }

  drawRows(block, painter, bounds);
  for (auto* renderer : renderers) {
    renderer->drawObjects(gui_painter);
  }

  drawSelected(gui_painter);
  // Always last so on top
  drawHighlighted(gui_painter);
}

odb::Point LayoutViewer::screenToDBU(const QPoint& point)
{
  return Point(point.x() / pixels_per_dbu_,
               (height() - point.y()) / pixels_per_dbu_);
}

Rect LayoutViewer::screenToDBU(const QRect& screen_rect)
{
  int dbu_left = (int) floor(screen_rect.left() / pixels_per_dbu_);
  int dbu_right = (int) ceil(screen_rect.right() / pixels_per_dbu_);
  int dbu_top = (int) floor(screen_rect.top() / pixels_per_dbu_);
  int dbu_bottom = (int) ceil(screen_rect.bottom() / pixels_per_dbu_);

  // Flip the y-coordinate (see file level comments)
  dbBlock* block = getBlock();
  int dbu_height = getBounds(block).yMax();
  dbu_top = dbu_height - dbu_top;
  dbu_bottom = dbu_height - dbu_bottom;

  return Rect(dbu_left, dbu_bottom, dbu_right, dbu_top);
}

QRectF LayoutViewer::dbuToScreen(const Rect& dbu_rect)
{
  dbBlock* block = getBlock();
  int dbu_height = getBounds(block).yMax();

  // Flip the y-coordinate (see file level comments)
  qreal screen_left = dbu_rect.xMin() * pixels_per_dbu_;
  qreal screen_right = dbu_rect.xMax() * pixels_per_dbu_;
  qreal screen_top = (dbu_height - dbu_rect.yMax()) * pixels_per_dbu_;
  qreal screen_bottom = (dbu_height - dbu_rect.yMin()) * pixels_per_dbu_;

  return QRectF(QPointF(screen_left, screen_top),
                QPointF(screen_right, screen_bottom));
}

void LayoutViewer::paintEvent(QPaintEvent* event)
{
  dbBlock* block = getBlock();
  if (!block) {
    return;
  }

  if (!search_init_) {
    search_.init(block);
    search_init_ = true;
  }

  QPainter painter(this);
  painter.setRenderHints(QPainter::Antialiasing);

  // Fill draw region with black
  painter.setPen(QPen(Qt::black, 0));
  painter.setBrush(Qt::black);
  painter.drawRect(event->rect());

  // Coordinate system setup (see file level comments)
  painter.save();
  painter.translate(0, height());
  painter.scale(pixels_per_dbu_, -pixels_per_dbu_);

  Rect dbu_bounds = screenToDBU(event->rect());
  drawBlock(&painter, dbu_bounds, block, 0);
  painter.restore();

  if (rubber_band_showing_) {
    painter.setPen(QPen(Qt::white, 0));
    painter.setBrush(QBrush());
    painter.drawRect(rubber_band_.normalized());
  }
}

void LayoutViewer::fit()
{
  dbBlock* block = getBlock();
  if (block == nullptr) {
    return;
  }

  Rect bbox = getBounds(block);

  QSize viewport = scroller_->maximumViewportSize();
  qreal pixels_per_dbu = std::min(viewport.width() / (double) bbox.xMax(),
                                  viewport.height() / (double) bbox.yMax());
  setPixelsPerDBU(pixels_per_dbu);
}

void LayoutViewer::selectHighlightConnectedInst(bool selectFlag)
{
  Gui::get()->selectHighlightConnectedInsts(selectFlag);
}

void LayoutViewer::selectHighlightConnectedNets(bool selectFlag,
                                                bool output,
                                                bool input)
{
  Gui::get()->selectHighlightConnectedNets(selectFlag, output, input);
}

void LayoutViewer::clearSelectHighlight(bool selectFlag)
{
  qDebug() << "Came To clearSelectHighlight with select Flag : " << selectFlag;
}

void LayoutViewer::updateContextMenuItems()
{
  if (Gui::get()->anyObjectInSet(true /*selection set*/, true /*inst type*/)
      == false)  // No Instance in selected set
  {
    menuActions_[SELECT_OUTPUT_NETS_ACT]->setDisabled(true);
    menuActions_[SELECT_INPUT_NETS_ACT]->setDisabled(true);
    menuActions_[SELECT_ALL_NETS_ACT]->setDisabled(true);

    menuActions_[HIGHLIGHT_OUTPUT_NETS_ACT]->setDisabled(true);
    menuActions_[HIGHLIGHT_INPUT_NETS_ACT]->setDisabled(true);
    menuActions_[HIGHLIGHT_ALL_NETS_ACT]->setDisabled(true);
  } else {
    menuActions_[SELECT_OUTPUT_NETS_ACT]->setDisabled(false);
    menuActions_[SELECT_INPUT_NETS_ACT]->setDisabled(false);
    menuActions_[SELECT_ALL_NETS_ACT]->setDisabled(false);

    menuActions_[HIGHLIGHT_OUTPUT_NETS_ACT]->setDisabled(false);
    menuActions_[HIGHLIGHT_INPUT_NETS_ACT]->setDisabled(false);
    menuActions_[HIGHLIGHT_ALL_NETS_ACT]->setDisabled(false);
  }

  if (Gui::get()->anyObjectInSet(true, false)
      == false) {  // No Net in selected set
    menuActions_[SELECT_CONNECTED_INST_ACT]->setDisabled(true);
    menuActions_[HIGHLIGHT_CONNECTED_INST_ACT]->setDisabled(true);
  } else {
    menuActions_[SELECT_CONNECTED_INST_ACT]->setDisabled(false);
    menuActions_[HIGHLIGHT_CONNECTED_INST_ACT]->setDisabled(false);
  }
}

void LayoutViewer::showLayoutCustomMenu(QPoint pos)
{
  updateContextMenuItems();
  layoutContextMenu_->popup(this->mapToGlobal(pos));
}

void LayoutViewer::designLoaded(dbBlock* block)
{
  addOwner(block);  // register as a callback object
  fit();
}

void LayoutViewer::setScroller(LayoutScroll* scroller)
{
  scroller_ = scroller;
}

void LayoutViewer::addMenuAndActions()
{
  // Create Top Level Menu for the context Menu
  auto selectMenu = layoutContextMenu_->addMenu(tr("Select"));
  auto highlightMenu = layoutContextMenu_->addMenu(tr("Highlight"));
  auto viewMenu = layoutContextMenu_->addMenu(tr("View"));
  auto clearMenu = layoutContextMenu_->addMenu(tr("Clear"));

  // Create Actions

  // Select Actions
  menuActions_[SELECT_CONNECTED_INST_ACT]
      = selectMenu->addAction(tr("Connected Insts"));
  menuActions_[SELECT_OUTPUT_NETS_ACT]
      = selectMenu->addAction(tr("Output Nets"));
  menuActions_[SELECT_INPUT_NETS_ACT] = selectMenu->addAction(tr("Input Nets"));
  menuActions_[SELECT_ALL_NETS_ACT] = selectMenu->addAction(tr("All Nets"));

  // Highlight Actions
  menuActions_[HIGHLIGHT_CONNECTED_INST_ACT]
      = highlightMenu->addAction(tr("Connected Insts"));
  menuActions_[HIGHLIGHT_OUTPUT_NETS_ACT]
      = highlightMenu->addAction(tr("Output Nets"));
  menuActions_[HIGHLIGHT_INPUT_NETS_ACT]
      = highlightMenu->addAction(tr("Input Nets"));
  menuActions_[HIGHLIGHT_ALL_NETS_ACT]
      = highlightMenu->addAction(tr("All Nets"));

  // View Actions
  menuActions_[VIEW_ZOOMIN_ACT] = viewMenu->addAction(tr("Zoom In"));
  menuActions_[VIEW_ZOOMOUT_ACT] = viewMenu->addAction(tr("Zoom Out"));
  menuActions_[VIEW_ZOOMFIT_ACT] = viewMenu->addAction(tr("Fit"));

  // Clear Actions
  menuActions_[CLEAR_SELECTIONS_ACT] = clearMenu->addAction(tr("Selections"));
  menuActions_[CLEAR_HIGHLIGHTS_ACT] = clearMenu->addAction(tr("Highlights"));
  menuActions_[CLEAR_ALL_ACT] = clearMenu->addAction(tr("All"));

  // Connect Slots to Actions...
  connect(menuActions_[SELECT_CONNECTED_INST_ACT],
          &QAction::triggered,
          this,
          [this]() { this->selectHighlightConnectedInst(true); });
  connect(menuActions_[SELECT_OUTPUT_NETS_ACT],
          &QAction::triggered,
          this,
          [this]() { this->selectHighlightConnectedNets(true, true, false); });
  connect(
      menuActions_[SELECT_INPUT_NETS_ACT], &QAction::triggered, this, [this]() {
        this->selectHighlightConnectedNets(true, false, true);
      });
  connect(
      menuActions_[SELECT_ALL_NETS_ACT], &QAction::triggered, this, [this]() {
        this->selectHighlightConnectedNets(true, true, true);
      });

  connect(menuActions_[HIGHLIGHT_CONNECTED_INST_ACT],
          &QAction::triggered,
          this,
          [this]() { this->selectHighlightConnectedInst(false); });
  connect(menuActions_[HIGHLIGHT_OUTPUT_NETS_ACT],
          &QAction::triggered,
          this,
          [this]() { this->selectHighlightConnectedNets(false, true, false); });
  connect(menuActions_[HIGHLIGHT_INPUT_NETS_ACT],
          &QAction::triggered,
          this,
          [this]() { this->selectHighlightConnectedNets(false, false, true); });
  connect(menuActions_[HIGHLIGHT_ALL_NETS_ACT],
          &QAction::triggered,
          this,
          [this]() { this->selectHighlightConnectedNets(false, true, true); });

  connect(menuActions_[VIEW_ZOOMIN_ACT], &QAction::triggered, this, [this]() {
    this->zoomIn();
  });
  connect(menuActions_[VIEW_ZOOMOUT_ACT], &QAction::triggered, this, [this]() {
    this->zoomOut();
  });
  connect(menuActions_[VIEW_ZOOMFIT_ACT], &QAction::triggered, this, [this]() {
    this->fit();
  });

  connect(
      menuActions_[CLEAR_SELECTIONS_ACT], &QAction::triggered, this, [this]() {
        Gui::get()->clearSelections();
      });
  connect(
      menuActions_[CLEAR_HIGHLIGHTS_ACT], &QAction::triggered, this, [this]() {
        Gui::get()->clearHighlights(-1);
      });
  connect(menuActions_[CLEAR_ALL_ACT], &QAction::triggered, this, [this]() {
    Gui::get()->clearSelections();
    Gui::get()->clearHighlights(-1);
  });
}

////// LayoutScroll ///////
LayoutScroll::LayoutScroll(LayoutViewer* viewer, QWidget* parent)
    : QScrollArea(parent), viewer_(viewer)
{
  setWidgetResizable(true);
  setWidget(viewer);
  viewer->setScroller(this);
}

// Handles zoom in/out on ctrl-wheel
void LayoutScroll::wheelEvent(QWheelEvent* event)
{
  if (!event->modifiers().testFlag(Qt::ControlModifier)) {
    QScrollArea::wheelEvent(event);
    return;
  }

  if (event->angleDelta().y() > 0) {
    zoomIn();
  } else {
    zoomOut();
  }
}

void LayoutScroll::zoomIn()
{
  qreal old_pixels_per_dbu = viewer_->getPixelsPerDBU();

  int scrollbar_x = horizontalScrollBar()->value();
  int scrollbar_y = verticalScrollBar()->value();
  QPointF pos_in_widget = mapFromGlobal(QCursor::pos()) - widget()->pos();

  viewer_->zoomIn();

  qreal new_pixels_per_dbu = viewer_->getPixelsPerDBU();
  QPointF delta = (new_pixels_per_dbu / old_pixels_per_dbu - 1) * pos_in_widget;

  horizontalScrollBar()->setValue(scrollbar_x + delta.x());
  verticalScrollBar()->setValue(scrollbar_y + delta.y());
}

void LayoutScroll::zoomOut()
{
  qreal old_pixels_per_dbu = viewer_->getPixelsPerDBU();

  int scrollbar_x = horizontalScrollBar()->value();
  int scrollbar_y = verticalScrollBar()->value();
  QPointF pos_in_widget = mapFromGlobal(QCursor::pos()) - widget()->pos();

  viewer_->zoomOut();

  qreal new_pixels_per_dbu = viewer_->getPixelsPerDBU();
  QPointF delta = (new_pixels_per_dbu / old_pixels_per_dbu - 1) * pos_in_widget;

  horizontalScrollBar()->setValue(scrollbar_x + delta.x());
  verticalScrollBar()->setValue(scrollbar_y + delta.y());
}

void LayoutViewer::inDbPostMoveInst(dbInst*)
{
  // This is not very smart - we just clear all the search structure
  // rather than try to surgically update it.  We need a pre & post
  // callback from OpenDB to do this right.
  // TODO:: Update this now with the new callbacks from OpenDB
  if (search_init_) {
    search_.clear();
    search_init_ = false;
  }
  update();
}

void LayoutViewer::inDbFillCreate(dbFill* fill)
{
  // This is not very smart - we just clear all the search structure
  // rather than try to surgically update it.
  if (search_init_) {
    search_.clear();
    search_init_ = false;
  }
  update();
}

}  // namespace gui<|MERGE_RESOLUTION|>--- conflicted
+++ resolved
@@ -207,13 +207,8 @@
 
   Rect bbox = getBounds(block);
 
-<<<<<<< HEAD
   QSize size(ceil(bbox.xMax() * pixelsPerDBU),
              ceil(bbox.yMax() * pixelsPerDBU));
-=======
-  QSize size(ceil(bbox.xMax() * pixels_per_dbu),
-             ceil(bbox.yMax() * pixels_per_dbu));
->>>>>>> 5d1eaceb
   resize(size);
   setMinimumSize(size);  // needed by scroll area
   update();
