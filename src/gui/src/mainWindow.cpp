--- conflicted
+++ resolved
@@ -50,11 +50,8 @@
 #include "selectHighlightWindow.h"
 #include "staGui.h"
 #include "utl/Logger.h"
-<<<<<<< HEAD
+#include "timingWidget.h"
 #include "drcWidget.h"
-=======
-#include "timingWidget.h"
->>>>>>> 6a4a1f56
 
 namespace gui {
 
@@ -75,11 +72,8 @@
           new SelectHighlightWindow(selected_, highlighted_, this)),
       scroll_(new LayoutScroll(viewer_, this)),
       script_(new ScriptWidget(this)),
-<<<<<<< HEAD
+      timing_widget_(new TimingWidget(this)),
       drc_viewer_(new DRCWidget(this))
-=======
-      timing_widget_(new TimingWidget(this))
->>>>>>> 6a4a1f56
 {
   // Size and position the window
   QSize size = QDesktopWidget().availableGeometry(this).size();
@@ -97,22 +91,15 @@
   addDockWidget(Qt::BottomDockWidgetArea, selection_browser_);
   addDockWidget(Qt::LeftDockWidgetArea, controls_);
   addDockWidget(Qt::RightDockWidgetArea, inspector_);
-<<<<<<< HEAD
+  addDockWidget(Qt::RightDockWidgetArea, timing_widget_);
   addDockWidget(Qt::RightDockWidgetArea, drc_viewer_);
-=======
-  addDockWidget(Qt::BottomDockWidgetArea, selection_browser_);
-  addDockWidget(Qt::RightDockWidgetArea, timing_widget_);
->>>>>>> 6a4a1f56
 
   tabifyDockWidget(selection_browser_, script_);
   selection_browser_->hide();
 
-<<<<<<< HEAD
+  tabifyDockWidget(inspector_, timing_widget_);
   tabifyDockWidget(inspector_, drc_viewer_);
   drc_viewer_->hide();
-=======
-  tabifyDockWidget(inspector_, timing_widget_);
->>>>>>> 6a4a1f56
 
   // Hook up all the signals/slots
   connect(script_, SIGNAL(tclExiting()), this, SIGNAL(exit()));
@@ -328,12 +315,8 @@
   windows_menu_->addAction(script_->toggleViewAction());
   windows_menu_->addAction(selection_browser_->toggleViewAction());
   windows_menu_->addAction(view_tool_bar_->toggleViewAction());
-<<<<<<< HEAD
+  windows_menu_->addAction(timing_widget_->toggleViewAction());
   windows_menu_->addAction(drc_viewer_->toggleViewAction());
-  selection_browser_->setVisible(false);
-=======
-  windows_menu_->addAction(timing_widget_->toggleViewAction());
->>>>>>> 6a4a1f56
 }
 
 void MainWindow::createToolbars()
