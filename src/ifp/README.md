--- conflicted
+++ resolved
@@ -19,46 +19,8 @@
 - Method 1: Automatic die size calculation
 Example: `initialize_floorplan -utilization 70 -aspect_ratio 1.0 -core_space 0.0 -sites FreePDK45_38x28_10R_NP_162NW_34O`
 
-<<<<<<< HEAD
 - Method 2: Set die/core area
 Example: `initialize_floorplan -die_area 0 0 2000 2000 -core_area 100 100 1900 1900` -sites FreePDK45_38x28_10R_NP_162NW_34O`
-=======
-```
-initialize_floorplan
-  [-utilization util]
-  [-aspect_ratio ratio]
-  [-core_space space | {bottom top left right}]
-  [-sites site_name]
-```
-##### Options
-
-| Switch Name | Description |
-| ----- | ----- |
-| `-utilization` | Percentage utilization. Allowed values are `double` `>0`, more than 100% utilization can be useful with mock abstracts. |
-| `-aspect_ratio` | Ratio $\frac{height}{width}$. The default value is `1.0` and the allowed values are floats `[0, 1.0]`. |
-| `-core_space` | Space around the core, default `0.0` microns. Allowed values are either one value for all margins or a set of four values, one for each margin. The order of the four values are: `{bottom top left right}`. |
-| `-sites` | Tcl list of sites to make rows for (e.g. `{SITEXX, SITEYY}`) |
-
-
-#### Method 2: Set die/core area
-
-```tcl
-initialize_floorplan
-  [-die_area {llx lly urx ury}]
-  [-core_area {llx lly urx ury}]
-  [-additional_sites site_names]
-  -site site_name
-```
-
-##### Options
-
-| Switch Name | Description |
-| ----- | ----- |
-| `-die_area` | Die area coordinates in microns (lower left x/y and upper right x/y coordinates). |
-| `-core_area` | Core area coordinates in microns (lower left x/y and upper right x/y coordinates). |
-| `-site` | The LEF site to make rows for. |
-| `-additional_sites` | Any additional LEF site to make rows. |
->>>>>>> 9f42363f
 
 The die area and core area used to write ROWs can be specified explicitly
 with the `-die_area` and `-core_area` arguments. Alternatively, the die and
