--- conflicted
+++ resolved
@@ -317,16 +317,12 @@
   //
   block_ = db_->getChip()->getBlock();
   dbu_ = db_->getTech()->getDbUnitsPerMicron();
-<<<<<<< HEAD
-  manufacturing_unit_ = db_->getTech()->getManufacturingGrid();
-=======
   if (db_->getTech()->hasManufacturingGrid()) {
     manufacturing_grid_ = db_->getTech()->getManufacturingGrid();
   } else {
     // No manufacturing grid value in tech lef. set to default
     manufacturing_grid_ = 1;
   }
->>>>>>> 0af8a6ec
 
   //
   // Get the floorplan information
@@ -617,12 +613,7 @@
       num_macro += 1;
       macro_area += inst_area;
       // add hard macro to corresponding map
-<<<<<<< HEAD
-      HardMacro* macro = new HardMacro(inst, dbu_, manufacturing_unit_, halo_width_);
-=======
-      HardMacro* macro
-          = new HardMacro(inst, dbu_, manufacturing_grid_, halo_width_);
->>>>>>> 0af8a6ec
+      HardMacro* macro = new HardMacro(inst, dbu_, halo_width_);
       hard_macro_map_[inst] = macro;
     } else {
       num_std_cell += 1;
@@ -5231,13 +5222,8 @@
   int boundary_v_th = std::numeric_limits<int>::max();
   int boundary_h_th = std::numeric_limits<int>::max();
   for (auto& macro_inst : hard_macros) {
-<<<<<<< HEAD
     boundary_h_th = std::min(
-        boundary_h_th, static_cast<int>(macro_inst->getWidthDBU() * 1.0));
-=======
-    boundary_h_th = std::min(boundary_h_th,
-                             static_cast<int>(macro_inst->getWidthDBU() * 1.0));
->>>>>>> 0af8a6ec
+        boundary_h_th, static_cast<int>(macro_inst->getRealWidthDBU() * 1.0));
     boundary_v_th = std::min(
         boundary_v_th, static_cast<int>(macro_inst->getHeightDBU() * 1.0));
   }
