///////////////////////////////////////////////////////////////////////////
//
// BSD 3-Clause License
//
// Copyright (c) 2020, The Regents of the University of California
// All rights reserved.
//
// Redistribution and use in source and binary forms, with or without
// modification, are permitted provided that the following conditions are met:
//
// * Redistributions of source code must retain the above copyright notice, this
//   list of conditions and the following disclaimer.
//
// * Redistributions in binary form must reproduce the above copyright notice,
//   this list of conditions and the following disclaimer in the documentation
//   and/or other materials provided with the distribution.
//
// * Neither the name of the copyright holder nor the names of its
//   contributors may be used to endorse or promote products derived from
//   this software without specific prior written permission.
//
// THIS SOFTWARE IS PROVIDED BY THE COPYRIGHT HOLDERS AND CONTRIBUTORS "AS IS"
// AND ANY EXPRESS OR IMPLIED WARRANTIES, INCLUDING, BUT NOT LIMITED TO, THE
// IMPLIED WARRANTIES OF MERCHANTABILITY AND FITNESS FOR A PARTICULAR PURPOSE
// ARE DISCLAIMED. IN NO EVENT SHALL THE COPYRIGHT HOLDER OR CONTRIBUTORS BE
// LIABLE FOR ANY DIRECT, INDIRECT, INCIDENTAL, SPECIAL, EXEMPLARY, OR
// CONSEQUENTIAL DAMAGES (INCLUDING, BUT NOT LIMITED TO, PROCUREMENT OF
// SUBSTITUTE GOODS OR SERVICES; LOSS OF USE, DATA, OR PROFITS; OR BUSINESS
// INTERRUPTION) HOWEVER CAUSED AND ON ANY THEORY OF LIABILITY, WHETHER IN
// CONTRACT, STRICT LIABILITY, OR TORT (INCLUDING NEGLIGENCE OR OTHERWISE)
// ARISING IN ANY WAY OUT OF THE USE OF THIS SOFTWARE, EVEN IF ADVISED OF THE
// POSSIBILITY OF SUCH DAMAGE.
//
///////////////////////////////////////////////////////////////////////////////

#pragma once

#include <limits>
#include <map>
#include <memory>
#include <set>
#include <string>
#include <vector>

#include "Mpl2Observer.h"

namespace odb {
class dbBTerm;
class dbBlock;
class dbDatabase;
class dbITerm;
class dbInst;
class dbMaster;
class dbModule;
}  // namespace odb

namespace sta {
class dbNetwork;
class dbSta;
}  // namespace sta

namespace utl {
class Logger;
}

namespace par {
class PartitionMgr;
}

namespace mpl2 {
struct BundledNet;
class Cluster;
class HardMacro;
class Metrics;
struct Rect;
class SoftMacro;

// Hierarchical RTL-MP
// Support Multi-Level Clustering.
// Support designs with IO Pads.
// Support timing-driven macro placement (not enabled now, June, 2022)
// Identify RTL information based on logical hierarchy, connection signature and
// dataflow. Connection Signature is defined as the connection topology respect
// to other clusters. Dataflow is defined based on sequential graph.
// Timing-driven macro placement is based on uniform delay model.
class HierRTLMP
{
 public:
  HierRTLMP(sta::dbNetwork* network,
            odb::dbDatabase* db,
            sta::dbSta* sta,
            utl::Logger* logger,
            par::PartitionMgr* tritonpart);
  ~HierRTLMP();

  void run();

  // Interfaces functions for setting options
  // Hierarchical Macro Placement Related Options
  void setGlobalFence(float fence_lx,
                      float fence_ly,
                      float fence_ux,
                      float fence_uy);
  void setHaloWidth(float halo_width);
  void setHaloHeight(float halo_height);

  // Hierarchical Clustering Related Options
  void setNumBundledIOsPerBoundary(int num_bundled_ios);
  void setClusterSize(int max_num_macro,
                      int min_num_macro,
                      int max_num_inst,
                      int min_num_inst);
  void setClusterSizeTolerance(float tolerance);
  void setMaxNumLevel(int max_num_level);
  void setClusterSizeRatioPerLevel(float coarsening_ratio);
  void setLargeNetThreshold(int large_net_threshold);
  void setSignatureNetThreshold(int signature_net_threshold);
  void setAreaWeight(float area_weight);
  void setOutlineWeight(float outline_weight);
  void setWirelengthWeight(float wirelength_weight);
  void setGuidanceWeight(float guidance_weight);
  void setFenceWeight(float fence_weight);
  void setBoundaryWeight(float boundary_weight);
  void setNotchWeight(float notch_weight);
  void setMacroBlockageWeight(float macro_blockage_weight);
  void setPinAccessThreshold(float pin_access_th);
  void setTargetUtil(float target_util);
  void setTargetDeadSpace(float target_dead_space);
  void setMinAR(float min_ar);
  void setSnapLayer(int snap_layer);
  void setReportDirectory(const char* report_directory);
  void setDebug(std::unique_ptr<Mpl2Observer>& graphics);
  void setDebugShowBundledNets(bool show_bundled_nets);
  void setBusPlanningOn(bool bus_planning_on);

  void setNumThreads(int threads) { num_threads_ = threads; }
  void setMacroPlacementFile(const std::string& file_name);
  void writeMacroPlacement(const std::string& file_name);

 private:
  using IOSpans = std::map<PinAccess, std::pair<float, float>>;

  // General Hier-RTLMP flow functions
  void initMacroPlacer();
  void computeMetricsForModules(float core_area);
  void reportLogicalHierarchyInformation(float core_area,
                                         float util,
                                         float core_util);
  void updateDataFlow();
  void dataFlowDFSIOPin(int parent,
                        int idx,
                        std::vector<std::set<odb::dbInst*>>& insts,
                        std::map<int, odb::dbBTerm*>& io_pin_vertex,
                        std::map<int, odb::dbInst*>& std_cell_vertex,
                        std::map<int, odb::dbITerm*>& macro_pin_vertex,
                        std::vector<bool>& stop_flag_vec,
                        std::vector<bool>& visited,
                        std::vector<std::vector<int>>& vertices,
                        std::vector<std::vector<int>>& hyperedges,
                        bool backward_flag);
  void dataFlowDFSMacroPin(int parent,
                           int idx,
                           std::vector<std::set<odb::dbInst*>>& std_cells,
                           std::vector<std::set<odb::dbInst*>>& macros,
                           std::map<int, odb::dbBTerm*>& io_pin_vertex,
                           std::map<int, odb::dbInst*>& std_cell_vertex,
                           std::map<int, odb::dbITerm*>& macro_pin_vertex,
                           std::vector<bool>& stop_flag_vec,
                           std::vector<bool>& visited,
                           std::vector<std::vector<int>>& vertices,
                           std::vector<std::vector<int>>& hyperedges,
                           bool backward_flag);
  Metrics* computeMetrics(odb::dbModule* module);
  void setClusterMetrics(Cluster* cluster);
  void calculateConnection();
  void getHardMacros(odb::dbModule* module,
                     std::vector<HardMacro*>& hard_macros);
  void clear();

  void printConnection();
  void printClusters();
  void FDPlacement(std::vector<Rect>& blocks,
                   const std::vector<BundledNet>& nets,
                   float outline_width,
                   float outline_height,
                   const std::string& file_name);

  // Multilevel Autoclustering
  void runMultilevelAutoclustering();
  void initPhysicalHierarchy();
  void setDefaultThresholds();
  void createIOClusters();
  void mapIOPads();
  void createDataFlow();
  void treatEachMacroAsSingleCluster();
  void resetSAParameters();
  void multilevelAutocluster(Cluster* parent);
  void printPhysicalHierarchyTree(Cluster* parent, int level);
  void updateInstancesAssociation(Cluster* cluster);
  void updateInstancesAssociation(odb::dbModule* module,
                                  int cluster_id,
                                  bool include_macro);
  void breakCluster(Cluster* parent);
  void mergeClusters(std::vector<Cluster*>& candidate_clusters);
  void updateSubTree(Cluster* parent);
  void breakLargeFlatCluster(Cluster* parent);

  void fetchMixedLeaves(Cluster* parent,
                        std::vector<std::vector<Cluster*>>& mixed_leaves);
  void breakMixedLeaves(const std::vector<std::vector<Cluster*>>& mixed_leaves);

  void breakMixedLeaf(Cluster* mixed_leaf);
  void mapMacroInCluster2HardMacro(Cluster* cluster);
  void createOneClusterForEachMacro(Cluster* parent,
                                    const std::vector<HardMacro*>& hard_macros,
                                    std::vector<Cluster*>& macro_clusters);
  void classifyMacrosBySize(const std::vector<HardMacro*>& hard_macros,
                            std::vector<int>& size_class);
  void classifyMacrosByInterconn(const std::vector<Cluster*>& macro_clusters,
                                 std::vector<int>& interconn_class);
  void classifyMacrosByConnSignature(
      const std::vector<Cluster*>& macro_clusters,
      std::vector<int>& signature_class);
  void groupSingleMacroClusters(const std::vector<Cluster*>& macro_clusters,
                                const std::vector<int>& size_class,
                                const std::vector<int>& signature_class,
                                std::vector<int>& interconn_class,
                                std::vector<int>& macro_class);
  void mergeMacroClustersWithinSameClass(Cluster* target, Cluster* source);
  void addStdCellClusterToSubTree(Cluster* parent,
                                  Cluster* mixed_leaf,
                                  std::vector<int>& virtual_conn_clusters);
  void replaceByStdCellCluster(Cluster* mixed_leaf,
                               std::vector<int>& virtual_conn_clusters);

  // Coarse Shaping
  void runCoarseShaping();
  void setRootShapes();
  void calculateChildrenTilings(Cluster* parent);
  void calculateMacroTilings(Cluster* cluster);
  void setTightPackingTilings(Cluster* macro_array);
  void setIOClustersBlockages();
  IOSpans computeIOSpans();
  float computeIOBlockagesDepth(const IOSpans& io_spans);
  void setPlacementBlockages();

  // Fine Shaping
  bool runFineShaping(Cluster* parent,
                      std::vector<SoftMacro>& macros,
                      std::map<std::string, int>& soft_macro_id_map,
                      float target_util,
                      float target_dead_space);

  // Hierarchical Macro Placement 1st stage: Cluster Placement
  void runHierarchicalMacroPlacement(Cluster* parent);
  void runHierarchicalMacroPlacementWithoutBusPlanning(Cluster* parent);
  void runEnhancedHierarchicalMacroPlacement(Cluster* parent);

  void findOverlappingBlockages(std::vector<Rect>& blockages,
                                std::vector<Rect>& placement_blockages,
                                const Rect& outline);
  void computeBlockageOverlap(std::vector<Rect>& overlapping_blockages,
                              const Rect& blockage,
                              const Rect& outline);
  void updateChildrenShapesAndLocations(
      Cluster* parent,
      const std::vector<SoftMacro>& shaped_macros,
      const std::map<std::string, int>& soft_macro_id_map);
  void updateChildrenRealLocation(Cluster* parent,
                                  float offset_x,
                                  float offset_y);
  void mergeNets(std::vector<BundledNet>& nets);
  void alignHardMacroGlobal(Cluster* parent);

  // Hierarchical Macro Placement 2nd stage: Macro Placement
<<<<<<< HEAD
  void hardMacroClusterMacroPlacement(Cluster* cluster);
  void setArrayTilingSequencePair(Cluster* cluster,
                                  int macros_to_place,
                                  SequencePair& initial_seq_pair);
=======
  void placeMacros(Cluster* cluster);
  void createClusterForEachMacro(const std::vector<HardMacro*>& hard_macros,
                                 std::vector<HardMacro>& sa_macros,
                                 std::vector<Cluster*>& macro_clusters,
                                 std::map<int, int>& cluster_to_macro,
                                 std::set<odb::dbMaster*>& masters);
  void computeFencesAndGuides(const std::vector<HardMacro*>& hard_macros,
                              const Rect& outline,
                              std::map<int, Rect>& fences,
                              std::map<int, Rect>& guides);
  void createFixedTerminals(const Rect& outline,
                            const std::vector<Cluster*>& macro_clusters,
                            std::map<int, int>& cluster_to_macro,
                            std::vector<HardMacro>& sa_macros);
  std::vector<BundledNet> computeBundledNets(
      const std::vector<Cluster*>& macro_clusters,
      const std::map<int, int>& cluster_to_macro);
>>>>>>> 2a7b23a0

  // Orientation Improvement
  void generateTemporaryStdCellsPlacement(Cluster* cluster);
  void setModuleStdCellsLocation(Cluster* cluster, odb::dbModule* module);
  void setTemporaryStdCellLocation(Cluster* cluster, odb::dbInst* std_cell);

  void correctAllMacrosOrientation();
  float calculateRealMacroWirelength(odb::dbInst* macro);
  void adjustRealMacroOrientation(const bool& is_vertical_flip);
  void flipRealMacro(odb::dbInst* macro, const bool& is_vertical_flip);

  // Bus Planning
  void callBusPlanning(std::vector<SoftMacro>& shaped_macros,
                       std::vector<BundledNet>& nets_old);

  sta::dbNetwork* network_ = nullptr;
  odb::dbDatabase* db_ = nullptr;
  odb::dbBlock* block_ = nullptr;
  sta::dbSta* sta_ = nullptr;
  utl::Logger* logger_ = nullptr;
  par::PartitionMgr* tritonpart_ = nullptr;

  // flag variables
  const bool dynamic_congestion_weight_flag_ = false;
  // Our experiments show that for most testcases, turn off bus planning
  // can generate better results.

  // We recommend that you turn on this flag for technology nodes with very
  // limited routing layers such as SkyWater130.  But for NanGate45,
  // ASASP7, you should turn off this option.
  bool bus_planning_on_ = false;

  // technology-related variables
  float dbu_ = 0.0;
  int manufacturing_grid_ = 1;  // the default manufacture grid in dbu
                                // will be over written by the tech lef value

  int num_updated_macros_ = 0;
  int num_hard_macros_cluster_ = 0;

  // Parameters related to macro placement
  std::string report_directory_;
  std::string macro_placement_file_;

  // User can specify a global region for some designs
  float global_fence_lx_ = std::numeric_limits<float>::max();
  float global_fence_ly_ = std::numeric_limits<float>::max();
  float global_fence_ux_ = 0.0;
  float global_fence_uy_ = 0.0;

  float halo_width_ = 0.0;
  float halo_height_ = 0.0;

  const int num_runs_ = 10;    // number of runs for SA
  int num_threads_ = 10;       // number of threads
  const int random_seed_ = 0;  // random seed for deterministic

  float target_dead_space_ = 0.2;  // dead space for the cluster
  float target_util_ = 0.25;       // target utilization of the design
  const float target_dead_space_step_ = 0.05;  // step for dead space
  const float target_util_step_ = 0.1;         // step for utilization
  const float num_target_util_ = 10;
  const float num_target_dead_space_ = 20;

  float min_ar_ = 0.3;  // the aspect ratio range for StdCellCluster (min_ar_, 1
                        // / min_ar_)

  float pin_access_th_ = 0.1;  // each pin access is modeled as a SoftMacro
  float pin_access_th_orig_ = 0.1;
  float pin_access_net_width_ratio_
      = 0.1;  // define the ratio of number of connections
              // related to IOs to the range of these IO spans
  float notch_v_th_ = 10.0;
  float notch_h_th_ = 10.0;

  int snap_layer_ = 4;

  // SA related parameters
  // weight for different penalty
  float area_weight_ = 0.1;
  float outline_weight_ = 1.0;
  float wirelength_weight_ = 1.0;
  float guidance_weight_ = 10.0;
  float fence_weight_ = 10.0;
  float boundary_weight_ = 5.0;
  float notch_weight_ = 1.0;
  float macro_blockage_weight_ = 1.0;

  // guidances, fences, constraints
  std::map<std::string, Rect> fences_;  // macro_name, fence
  std::map<std::string, Rect> guides_;  // macro_name, guide
  std::vector<Rect> placement_blockages_;
  std::vector<Rect> macro_blockages_;

  // Fast SA hyperparameter
  float init_prob_ = 0.9;
  const int max_num_step_ = 2000;
  const int num_perturb_per_step_ = 500;

  // the virtual weight between std cell part and corresponding macro part
  // to force them stay together
  float virtual_weight_ = 10.0;

  // probability of each action
  float pos_swap_prob_ = 0.2;
  float neg_swap_prob_ = 0.2;
  float double_swap_prob_ = 0.2;
  float exchange_swap_prob_ = 0.2;
  float flip_prob_ = 0.4;
  float resize_prob_ = 0.4;

  // design-related variables
  float macro_with_halo_area_ = 0.0;

  // dataflow parameters and store the dataflow
  int max_num_ff_dist_ = 5;  // maximum number of FF distances between
  float dataflow_factor_ = 2.0;
  float dataflow_weight_ = 1;
  std::vector<std::pair<odb::dbITerm*, std::vector<std::set<odb::dbInst*>>>>
      macro_ffs_conn_map_;
  std::vector<std::pair<odb::dbBTerm*, std::vector<std::set<odb::dbInst*>>>>
      io_ffs_conn_map_;
  std::vector<std::pair<odb::dbITerm*, std::vector<std::set<odb::dbInst*>>>>
      macro_macro_conn_map_;

  // statistics of the design
  Metrics* metrics_ = nullptr;
  std::map<const odb::dbModule*, Metrics*> logical_module_map_;
  std::map<odb::dbInst*, HardMacro*> hard_macro_map_;

  // user-specified variables
  int num_bundled_IOs_ = 3;  // number of bundled IOs on each boundary
  int max_num_macro_base_ = 0;
  int min_num_macro_base_ = 0;
  int max_num_inst_base_ = 0;
  int min_num_inst_base_ = 0;

  // we define the tolerance for num_insts to improve the
  // robustness of the clustering engine
  float tolerance_ = 0.1;
  int max_num_macro_ = 0;
  int min_num_macro_ = 0;
  int max_num_inst_ = 0;
  int min_num_inst_ = 0;

  // Multilevel support
  int max_num_level_ = 2;
  int level_ = 0;
  float coarsening_ratio_ = 5.0;

  // minimum number of connections between two clusters
  // for them to be identified as connected
  int signature_net_threshold_ = 20;
  int large_net_threshold_ = 100;     // ignore global nets when clustering
  const int bus_net_threshold_ = 32;  // only for bus planning
  float congestion_weight_ = 0.5;     // for balance timing and congestion

  const float macro_dominated_cluster_threshold_ = 0.01;

  // since we convert from the database unit to the micrometer
  // during calculation, we may loss some accuracy.
  const float conversion_tolerance_ = 0.01;

  // Physical hierarchy tree
  int cluster_id_ = 0;
  // root cluster does not correspond to top design
  // it's a special node in the physical hierachy tree
  // Our physical hierarchy tree is as following:
  //             root_cluster_ (top design)
  //            *    *    *    *    *   *
  //           L    T     M1   M2    B    T  (L, T, B, T are clusters for
  //           bundled IOs)
  //                    *   *
  //                   M3    M4     (M1, M2, M3 and M4 are clusters for logical
  //                   modules
  Cluster* root_cluster_ = nullptr;      // cluster_id = 0 for root cluster
  std::map<int, Cluster*> cluster_map_;  // cluster_id, cluster
  std::unordered_map<odb::dbInst*, int> inst_to_cluster_;    // inst, id
  std::unordered_map<odb::dbBTerm*, int> bterm_to_cluster_;  // io pin, id

  // All the bundled IOs are children of root_cluster_
  // Bundled IO (Pads)
  // In the bundled IO clusters, we don't store the ios in their corresponding
  // clusters However, we store the instances in their corresponding clusters
  // map IO pins to Pads (for designs with IO pads)
  std::map<odb::dbBTerm*, odb::dbInst*> io_pad_map_;
  bool design_has_io_clusters_ = true;
  bool design_has_only_macros_ = false;

  std::unique_ptr<Mpl2Observer> graphics_;
};
}  // namespace mpl2<|MERGE_RESOLUTION|>--- conflicted
+++ resolved
@@ -273,12 +273,6 @@
   void alignHardMacroGlobal(Cluster* parent);
 
   // Hierarchical Macro Placement 2nd stage: Macro Placement
-<<<<<<< HEAD
-  void hardMacroClusterMacroPlacement(Cluster* cluster);
-  void setArrayTilingSequencePair(Cluster* cluster,
-                                  int macros_to_place,
-                                  SequencePair& initial_seq_pair);
-=======
   void placeMacros(Cluster* cluster);
   void createClusterForEachMacro(const std::vector<HardMacro*>& hard_macros,
                                  std::vector<HardMacro>& sa_macros,
@@ -296,7 +290,9 @@
   std::vector<BundledNet> computeBundledNets(
       const std::vector<Cluster*>& macro_clusters,
       const std::map<int, int>& cluster_to_macro);
->>>>>>> 2a7b23a0
+  void setArrayTilingSequencePair(Cluster* cluster,
+                                  int macros_to_place,
+                                  SequencePair& initial_seq_pair);
 
   // Orientation Improvement
   void generateTemporaryStdCellsPlacement(Cluster* cluster);
