///////////////////////////////////////////////////////////////////////////
//
// BSD 3-Clause License
//
// Copyright (c) 2020, The Regents of the University of California
// All rights reserved.
//
// Redistribution and use in source and binary forms, with or without
// modification, are permitted provided that the following conditions are met:
//
// * Redistributions of source code must retain the above copyright notice, this
//   list of conditions and the following disclaimer.
//
// * Redistributions in binary form must reproduce the above copyright notice,
//   this list of conditions and the following disclaimer in the documentation
//   and/or other materials provided with the distribution.
//
// * Neither the name of the copyright holder nor the names of its
//   contributors may be used to endorse or promote products derived from
//   this software without specific prior written permission.
//
// THIS SOFTWARE IS PROVIDED BY THE COPYRIGHT HOLDERS AND CONTRIBUTORS "AS IS"
// AND ANY EXPRESS OR IMPLIED WARRANTIES, INCLUDING, BUT NOT LIMITED TO, THE
// IMPLIED WARRANTIES OF MERCHANTABILITY AND FITNESS FOR A PARTICULAR PURPOSE
// ARE DISCLAIMED. IN NO EVENT SHALL THE COPYRIGHT HOLDER OR CONTRIBUTORS BE
// LIABLE FOR ANY DIRECT, INDIRECT, INCIDENTAL, SPECIAL, EXEMPLARY, OR
// CONSEQUENTIAL DAMAGES (INCLUDING, BUT NOT LIMITED TO, PROCUREMENT OF
// SUBSTITUTE GOODS OR SERVICES; LOSS OF USE, DATA, OR PROFITS; OR BUSINESS
// INTERRUPTION) HOWEVER CAUSED AND ON ANY THEORY OF LIABILITY, WHETHER IN
// CONTRACT, STRICT LIABILITY, OR TORT (INCLUDING NEGLIGENCE OR OTHERWISE)
// ARISING IN ANY WAY OUT OF THE USE OF THIS SOFTWARE, EVEN IF ADVISED OF THE
// POSSIBILITY OF SUCH DAMAGE.
//
///////////////////////////////////////////////////////////////////////////////

#pragma once

#include <limits>
#include <string>

#include "Mpl2Observer.h"
#include "clusterEngine.h"

namespace odb {
class dbBlock;
class dbDatabase;
class dbInst;
class dbModule;
}  // namespace odb

namespace sta {
class dbNetwork;
class dbSta;
}  // namespace sta

namespace utl {
class Logger;
}

namespace par {
class PartitionMgr;
}

namespace mpl2 {
struct BundledNet;
class Cluster;
class HardMacro;
class Metrics;
struct Rect;
class SoftMacro;
class Snapper;
class SACoreSoftMacro;
class SACoreHardMacro;

// The parameters necessary to compute one coordinate of the new
// origin for aligning the macros' pins to the track-grid
struct LayerParameters
{
  int offset = 0;
  int pitch = 0;
  int pin_width = 0;
  int pin_offset = 0;
  int lower_left_to_first_pin = 0;
};

using LayersWithPinsMap = std::map<odb::dbTechLayer*, odb::dbITerm*>;
using LayerParametersMap = std::map<odb::dbTechLayer*, LayerParameters>;

// Hierarchical RTL-MP
// Support Multi-Level Clustering.
// Support designs with IO Pads.
// Support timing-driven macro placement (not enabled now, June, 2022)
// Identify RTL information based on logical hierarchy, connection signature and
// dataflow. Connection Signature is defined as the connection topology respect
// to other clusters. Dataflow is defined based on sequential graph.
// Timing-driven macro placement is based on uniform delay model.
class HierRTLMP
{
 public:
  HierRTLMP(sta::dbNetwork* network,
            odb::dbDatabase* db,
            utl::Logger* logger,
            par::PartitionMgr* tritonpart);
  ~HierRTLMP();

  void init();
  void run();

  // Interfaces functions for setting options
  // Hierarchical Macro Placement Related Options
  void setGlobalFence(float fence_lx,
                      float fence_ly,
                      float fence_ux,
                      float fence_uy);
  void setHaloWidth(float halo_width);
  void setHaloHeight(float halo_height);
  void setGuidanceRegions(const std::map<odb::dbInst*, Rect>& guidance_regions);

<<<<<<< HEAD
  // Hierarchical Clustering Related Options
=======
  // Clustering Related Options
  void setNumBundledIOsPerBoundary(int num_bundled_ios);
>>>>>>> 74c7c59d
  void setClusterSize(int max_num_macro,
                      int min_num_macro,
                      int max_num_inst,
                      int min_num_inst);
  void setClusterSizeTolerance(float tolerance);
  void setMaxNumLevel(int max_num_level);
  void setClusterSizeRatioPerLevel(float coarsening_ratio);
  void setLargeNetThreshold(int large_net_threshold);
  void setSignatureNetThreshold(int signature_net_threshold);
  void setAreaWeight(float area_weight);
  void setOutlineWeight(float outline_weight);
  void setWirelengthWeight(float wirelength_weight);
  void setGuidanceWeight(float guidance_weight);
  void setFenceWeight(float fence_weight);
  void setBoundaryWeight(float boundary_weight);
  void setNotchWeight(float notch_weight);
  void setMacroBlockageWeight(float macro_blockage_weight);
  void setPinAccessThreshold(float pin_access_th);
  void setTargetUtil(float target_util);
  void setTargetDeadSpace(float target_dead_space);
  void setMinAR(float min_ar);
  void setSnapLayer(int snap_layer);
  void setReportDirectory(const char* report_directory);
  void setDebug(std::unique_ptr<Mpl2Observer>& graphics);
  void setDebugShowBundledNets(bool show_bundled_nets);
  void setDebugShowClustersIds(bool show_clusters_ids);
  void setDebugSkipSteps(bool skip_steps);
  void setDebugOnlyFinalResult(bool only_final_result);
  void setDebugTargetClusterId(int target_cluster_id);
  void setBusPlanningOn(bool bus_planning_on);

  void setNumThreads(int threads) { num_threads_ = threads; }
  void setMacroPlacementFile(const std::string& file_name);
  void writeMacroPlacement(const std::string& file_name);

 private:
  using SoftSAVector = std::vector<std::unique_ptr<SACoreSoftMacro>>;
  using HardSAVector = std::vector<std::unique_ptr<SACoreHardMacro>>;

  void runMultilevelAutoclustering();
  void runHierarchicalMacroPlacement();

  void resetSAParameters();

  void updateMacrosOnDb();
  void updateMacroOnDb(const HardMacro* hard_macro);
  void commitMacroPlacementToDb();
  void clear();
  void FDPlacement(std::vector<Rect>& blocks,
                   const std::vector<BundledNet>& nets,
                   float outline_width,
                   float outline_height,
                   const std::string& file_name);

  // Coarse Shaping
  void runCoarseShaping();
  void setRootShapes();
  void calculateChildrenTilings(Cluster* parent);
  void calculateMacroTilings(Cluster* cluster);
  void setTightPackingTilings(Cluster* macro_array);
  void setPinAccessBlockages();
  std::vector<Cluster*> getIOClusters();
  float computePinAccessBlockagesDepth(const std::vector<Cluster*>& io_clusters,
                                       const Rect& die);
  void createPinAccessBlockage(Boundary constraint_boundary,
                               float depth,
                               const Rect& die);
  void setPlacementBlockages();

  // Fine Shaping
  bool runFineShaping(Cluster* parent,
                      std::vector<SoftMacro>& macros,
                      std::map<std::string, int>& soft_macro_id_map,
                      float target_util,
                      float target_dead_space);

  // Hierarchical Macro Placement 1st stage: Cluster Placement
  void runHierarchicalMacroPlacement(Cluster* parent);
  void adjustMacroBlockageWeight();
  void reportSAWeights();
  void runHierarchicalMacroPlacementWithoutBusPlanning(Cluster* parent);
  void runEnhancedHierarchicalMacroPlacement(Cluster* parent);

  void findOverlappingBlockages(std::vector<Rect>& blockages,
                                std::vector<Rect>& placement_blockages,
                                const Rect& outline);
  void computeBlockageOverlap(std::vector<Rect>& overlapping_blockages,
                              const Rect& blockage,
                              const Rect& outline);
  void updateChildrenShapesAndLocations(
      Cluster* parent,
      const std::vector<SoftMacro>& shaped_macros,
      const std::map<std::string, int>& soft_macro_id_map);
  void updateChildrenRealLocation(Cluster* parent,
                                  float offset_x,
                                  float offset_y);
  void mergeNets(std::vector<BundledNet>& nets);

  // Hierarchical Macro Placement 2nd stage: Macro Placement
  void placeMacros(Cluster* cluster);
  void computeFencesAndGuides(const std::vector<HardMacro*>& hard_macros,
                              const Rect& outline,
                              std::map<int, Rect>& fences,
                              std::map<int, Rect>& guides);
  void createFixedTerminals(const Rect& outline,
                            const UniqueClusterVector& macro_clusters,
                            std::map<int, int>& cluster_to_macro,
                            std::vector<HardMacro>& sa_macros);
  std::vector<BundledNet> computeBundledNets(
      const UniqueClusterVector& macro_clusters,
      const std::map<int, int>& cluster_to_macro);
  void setArrayTilingSequencePair(Cluster* cluster,
                                  int macros_to_place,
                                  SequencePair& initial_seq_pair);

  // Orientation Improvement
  void generateTemporaryStdCellsPlacement(Cluster* cluster);
  void setModuleStdCellsLocation(Cluster* cluster, odb::dbModule* module);
  void setTemporaryStdCellLocation(Cluster* cluster, odb::dbInst* std_cell);

  void correctAllMacrosOrientation();
  float calculateRealMacroWirelength(odb::dbInst* macro);
  Boundary getClosestBoundary(const odb::Point& from,
                              const std::set<Boundary>& boundaries);
  int getDistanceToBoundary(const odb::Point& from, Boundary boundary);
  odb::Point getClosestBoundaryPoint(const odb::Point& from, Boundary boundary);
  void adjustRealMacroOrientation(const bool& is_vertical_flip);
  void flipRealMacro(odb::dbInst* macro, const bool& is_vertical_flip);

  // Bus Planning
  void callBusPlanning(std::vector<SoftMacro>& shaped_macros,
                       std::vector<BundledNet>& nets_old);
  void adjustCongestionWeight();

  // Aux for conversion
  odb::Rect micronsToDbu(const Rect& micron_rect);
  Rect dbuToMicrons(const odb::Rect& dbu_rect);

  sta::dbNetwork* network_ = nullptr;
  odb::dbDatabase* db_ = nullptr;
  odb::dbBlock* block_ = nullptr;
  utl::Logger* logger_ = nullptr;
  par::PartitionMgr* tritonpart_ = nullptr;
  std::unique_ptr<PhysicalHierarchy> tree_;

  std::unique_ptr<ClusteringEngine> clustering_engine_;

  // flag variables
  const bool dynamic_congestion_weight_flag_ = false;
  // Our experiments show that for most testcases, turn off bus planning
  // can generate better results.

  // We recommend that you turn on this flag for technology nodes with very
  // limited routing layers such as SkyWater130.  But for NanGate45,
  // ASASP7, you should turn off this option.
  bool bus_planning_on_ = false;

  // Parameters related to macro placement
  std::string report_directory_;
  std::string macro_placement_file_;

  // User can specify a global region for some designs
  float global_fence_lx_ = std::numeric_limits<float>::max();
  float global_fence_ly_ = std::numeric_limits<float>::max();
  float global_fence_ux_ = 0.0;
  float global_fence_uy_ = 0.0;

  const int num_runs_ = 10;    // number of runs for SA
  int num_threads_ = 10;       // number of threads
  const int random_seed_ = 0;  // random seed for deterministic

  float target_dead_space_ = 0.2;  // dead space for the cluster
  float target_util_ = 0.25;       // target utilization of the design
  const float target_dead_space_step_ = 0.05;  // step for dead space
  const float target_util_step_ = 0.1;         // step for utilization
  const float num_target_util_ = 10;
  const float num_target_dead_space_ = 20;

  float min_ar_ = 0.3;  // the aspect ratio range for StdCellCluster (min_ar_, 1
                        // / min_ar_)

  float pin_access_th_ = 0.1;  // each pin access is modeled as a SoftMacro
  float pin_access_th_orig_ = 0.1;
  float pin_access_net_width_ratio_
      = 0.1;  // define the ratio of number of connections
              // related to IOs to the range of these IO spans
  float notch_v_th_ = 10.0;
  float notch_h_th_ = 10.0;

  int snap_layer_ = 4;

  // SA related parameters
  // weight for different penalty
  float area_weight_ = 0.1;
  float outline_weight_ = 1.0;
  float wirelength_weight_ = 1.0;
  float guidance_weight_ = 10.0;
  float fence_weight_ = 10.0;
  float boundary_weight_ = 5.0;
  float notch_weight_ = 1.0;
  float macro_blockage_weight_ = 1.0;

  std::map<std::string, Rect> fences_;   // macro_name, fence
  std::map<odb::dbInst*, Rect> guides_;  // Macro -> Guidance Region
  std::vector<Rect> placement_blockages_;
  std::vector<Rect> macro_blockages_;
  std::map<Boundary, Rect> boundary_to_io_blockage_;

  // Fast SA hyperparameter
  float init_prob_ = 0.9;
  const int max_num_step_ = 2000;
  const int num_perturb_per_step_ = 500;

  // probability of each action
  float pos_swap_prob_ = 0.2;
  float neg_swap_prob_ = 0.2;
  float double_swap_prob_ = 0.2;
  float exchange_swap_prob_ = 0.2;
  float flip_prob_ = 0.4;
  float resize_prob_ = 0.4;

  // statistics of the design
  Metrics* metrics_ = nullptr;

  const int bus_net_threshold_ = 32;  // only for bus planning
  float congestion_weight_ = 0.5;     // for balance timing and congestion

  // since we convert from the database unit to the micrometer
  // during calculation, we may loss some accuracy.
  const float conversion_tolerance_ = 0.01;

  bool skip_macro_placement_ = false;

  std::unique_ptr<Mpl2Observer> graphics_;
  bool is_debug_only_final_result_{false};
};

class Pusher
{
 public:
  Pusher(utl::Logger* logger,
         Cluster* root,
         odb::dbBlock* block,
         const std::map<Boundary, Rect>& boundary_to_io_blockage);

  void pushMacrosToCoreBoundaries();

 private:
  void setIOBlockages(const std::map<Boundary, Rect>& boundary_to_io_blockage);
  bool designHasSingleCentralizedMacroArray();
  void pushMacroClusterToCoreBoundaries(
      Cluster* macro_cluster,
      const std::map<Boundary, int>& boundaries_distance);
  void fetchMacroClusters(Cluster* parent,
                          std::vector<Cluster*>& macro_clusters);
  std::map<Boundary, int> getDistanceToCloseBoundaries(Cluster* macro_cluster);
  void moveHardMacro(HardMacro* hard_macro, Boundary boundary, int distance);
  void moveMacroClusterBox(odb::Rect& cluster_box,
                           Boundary boundary,
                           int distance);
  bool overlapsWithHardMacro(
      const odb::Rect& cluster_box,
      const std::vector<HardMacro*>& cluster_hard_macros);
  bool overlapsWithIOBlockage(const odb::Rect& cluster_box, Boundary boundary);

  utl::Logger* logger_;

  Cluster* root_;
  odb::dbBlock* block_;
  odb::Rect core_;

  std::map<Boundary, odb::Rect> boundary_to_io_blockage_;
  std::vector<HardMacro*> hard_macros_;
};

struct SameDirectionLayersData
{
  LayersWithPinsMap layer_to_pin;
  LayerParametersMap layer_to_params;
  odb::dbTechLayer* snap_layer = nullptr;
};

class Snapper
{
 public:
  Snapper(utl::Logger* logger);
  Snapper(utl::Logger* logger, odb::dbInst* inst);

  void setMacro(odb::dbInst* inst) { inst_ = inst; }
  void snapMacro();

 private:
  void snap(const odb::dbTechLayerDir& target_direction);
  void alignWithManufacturingGrid(int& origin);
  void setOrigin(int origin, const odb::dbTechLayerDir& target_direction);
  bool pinsAreAlignedWithTrackGrid(odb::dbITerm* pin,
                                   const LayerParameters& layer_params,
                                   const odb::dbTechLayerDir& target_direction);

  SameDirectionLayersData computeSameDirectionLayersData(
      const odb::dbTechLayerDir& target_direction);
  LayerParameters computeLayerParameters(
      odb::dbTechLayer* layer,
      odb::dbITerm* pin,
      const odb::dbTechLayerDir& target_direction);
  void getTrackGrid(odb::dbTrackGrid* track_grid,
                    int& origin,
                    int& step,
                    const odb::dbTechLayerDir& target_direction);
  int getPinWidth(odb::dbITerm* pin,
                  const odb::dbTechLayerDir& target_direction);
  int getPinToLowerLeftDistance(odb::dbITerm* pin,
                                const odb::dbTechLayerDir& target_direction);
  void attemptSnapToExtraLayers(int origin,
                                const SameDirectionLayersData& layers_data,
                                const LayerParameters& snap_layer_params,
                                const odb::dbTechLayerDir& target_direction);

  utl::Logger* logger_;
  odb::dbInst* inst_;
};

}  // namespace mpl2<|MERGE_RESOLUTION|>--- conflicted
+++ resolved
@@ -116,12 +116,7 @@
   void setHaloHeight(float halo_height);
   void setGuidanceRegions(const std::map<odb::dbInst*, Rect>& guidance_regions);
 
-<<<<<<< HEAD
-  // Hierarchical Clustering Related Options
-=======
   // Clustering Related Options
-  void setNumBundledIOsPerBoundary(int num_bundled_ios);
->>>>>>> 74c7c59d
   void setClusterSize(int max_num_macro,
                       int min_num_macro,
                       int max_num_inst,
