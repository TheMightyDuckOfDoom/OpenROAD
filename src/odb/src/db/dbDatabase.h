///////////////////////////////////////////////////////////////////////////////
// BSD 3-Clause License
//
// Copyright (c) 2019, Nefelus Inc
// All rights reserved.
//
// Redistribution and use in source and binary forms, with or without
// modification, are permitted provided that the following conditions are met:
//
// * Redistributions of source code must retain the above copyright notice, this
//   list of conditions and the following disclaimer.
//
// * Redistributions in binary form must reproduce the above copyright notice,
//   this list of conditions and the following disclaimer in the documentation
//   and/or other materials provided with the distribution.
//
// * Neither the name of the copyright holder nor the names of its
//   contributors may be used to endorse or promote products derived from
//   this software without specific prior written permission.
//
// THIS SOFTWARE IS PROVIDED BY THE COPYRIGHT HOLDERS AND CONTRIBUTORS "AS IS"
// AND ANY EXPRESS OR IMPLIED WARRANTIES, INCLUDING, BUT NOT LIMITED TO, THE
// IMPLIED WARRANTIES OF MERCHANTABILITY AND FITNESS FOR A PARTICULAR PURPOSE
// ARE DISCLAIMED. IN NO EVENT SHALL THE COPYRIGHT HOLDER OR CONTRIBUTORS BE
// LIABLE FOR ANY DIRECT, INDIRECT, INCIDENTAL, SPECIAL, EXEMPLARY, OR
// CONSEQUENTIAL DAMAGES (INCLUDING, BUT NOT LIMITED TO, PROCUREMENT OF
// SUBSTITUTE GOODS OR SERVICES; LOSS OF USE, DATA, OR PROFITS; OR BUSINESS
// INTERRUPTION) HOWEVER CAUSED AND ON ANY THEORY OF LIABILITY, WHETHER IN
// CONTRACT, STRICT LIABILITY, OR TORT (INCLUDING NEGLIGENCE OR OTHERWISE)
// ARISING IN ANY WAY OUT OF THE USE OF THIS SOFTWARE, EVEN IF ADVISED OF THE
// POSSIBILITY OF SUCH DAMAGE.

#pragma once

#include <iostream>

#include "dbCore.h"
#include "odb/odb.h"

namespace utl {
class Logger;
}

namespace odb {

//
// When changing the database schema please add a #define to refer to the schema
// changes. Use the define statement along with the isSchema(rev) method:
//
// GOOD:
//
//    if ( db->isSchema(db_schema_initial) )
//    {
//     ....
//    }
//
// Don't use a revision number in the code, because it is hard to read:
//
// BAD:
//
//    if ( db->_schema_minor > 33 )
//    {
//     ....
//    }
//

//
// Schema Revisions
//
const uint db_schema_major = 0;  // Not used...
const uint db_schema_initial = 57;

<<<<<<< HEAD
const uint db_schema_minor = 92;  // Current revision number

// Revision where orthogonal spacing table support added
const uint db_schema_orth_spc_tbl = 92;
=======
const uint db_schema_minor = 94;  // Current revision number

// Revision where orthogonal spacing table support added
const uint db_schema_orth_spc_tbl = 94;

// Revision where the dbGDSLib is added to dbDatabase
const uint db_schema_gds_lib_in_block = 93;

// Reverted Revision where unused hashes removed
const uint reverted_db_schema_db_remove_hash = 92;
>>>>>>> d85392ca

// Revision where the layers ranges, for signals and clock nets,
// were moved from GlobalRouter to dbBlock
const uint db_schema_dbblock_layers_ranges = 91;

// Revision where via layer was added to dbGuide
const uint db_schema_db_guide_via_layer = 90;

// Revision where blocked regions for IO pins were added to dbBlock
const uint db_schema_dbblock_blocked_regions_for_pins = 89;

// Revision where odb::modITerm,modBTerm,modNet made doubly linked for
// hiearchical port removal
const uint db_schema_hier_port_removal = 89;

// Revision where odb::Polygon was added
const uint db_schema_polygon = 88;

// Revision where _dbTechLayer::max_spacing_rules_tbl_ was added
const uint db_schema_max_spacing = 87;

// Revision where bus ports added to odb
const uint db_schema_odb_busport = 86;

// Revision where constraint region was added to dbBTerm
const uint db_schema_bterm_constraint_region = 85;

// Revision where GRT layer adjustment was relocated to dbTechLayer
const uint db_schema_layer_adjustment = 84;

// Revision where scan structs are added
const uint db_schema_add_scan = 83;

// Revision where _dbTechLayer::two_wires_forbidden_spc_rules_tbl_ was added
const uint db_schema_lef58_two_wires_forbidden_spacing = 82;
// Revision where hierarchy schema with modnets, modbterms, moditerms introduced
const uint db_schema_update_hierarchy = 81;
// Revision where dbPowerSwitch changed from strings to structs
const uint db_schema_update_db_power_switch = 80;

// Revision where dbGCellGrid::GCellData moved to uint8_t
const uint db_schema_smaler_gcelldata = 79;

// Revision where _dbBox / flags.mask was added
const uint db_schema_dbbox_mask = 78;

const uint db_schema_level_shifter_cell = 77;

const uint db_schema_power_domain_voltage = 76;

// Revision where _dbTechLayer::wrongdir_spacing_rules_tbl_ was added
const uint db_schema_wrongdir_spacing = 75;

// Revision where _dbLevelShifter was added
const uint db_schema_level_shifter = 74;

// Revision where _dbSite::_row_pattern/_parent_lib/_parent_site were added
const uint db_schema_site_row_pattern = 73;

// Revision where _dbMaster::_lib_for_site was added
const uint db_schema_dbmaster_lib_for_site = 72;

// Revision where _dbObstruction::_except_pg_nets was added
const uint db_schema_except_pg_nets_obstruction = 71;

// Revision where _dbTechLayer::forbidden_spacing_rules_tbl_ was added
const uint db_schema_lef58_forbidden_spacing = 70;

// Revision where upf power switch mapping was added.
const uint db_schema_upf_power_switch_mapping = 69;

// Revision where _component_shift_mask is added to _dbBlock.
const uint db_schema_block_component_mask_shift = 68;

// Revision where _minExtModelIndex & _maxExtModelIndex removed from
// _dbBlock.
const uint db_schema_block_ext_model_index = 67;

// Revision where _tech moved to _dbBlock & _dbLib from _dbDatabase.
// Added name to dbTech.
const uint db_schema_block_tech = 66;

// Revision where _dbGCellGrid switch to using dbMatrix
const uint db_schema_gcell_grid_matrix = 65;

// Revision where _dbBoxFlags shifted _mark bit to _layer_id
const uint db_schema_box_layer_bits = 64;

// Revision where _dbTechLayer::keepout_zone_rules_tbl_ was added
const uint db_schema_keepout_zone = 63;

// Revision where _dbBlock::_net_tracks_tbl was added
const uint db_schema_net_tracks = 62;

// Revision where _dbTechLayer::_first_last_pitch was added
const uint db_schema_lef58_pitch = 61;

// Revision where _dbTechLayer::wrong_way_width_ was added
const uint db_schema_wrongway_width = 60;

// Revision where dbGlobalConnect was added
const uint db_schema_add_global_connect = 58;

template <class T>
class dbTable;
class _dbProperty;
class dbPropertyItr;
class _dbNameCache;
class _dbTech;
class _dbChip;
class _dbLib;
class _dbGDSLib;
class dbOStream;
class dbIStream;
class dbDiff;

class _dbDatabase : public _dbObject
{
 public:
  // PERSISTANT_MEMBERS
  uint _magic1;
  uint _magic2;
  uint _schema_major;
  uint _schema_minor;
  uint _master_id;  // for a unique id across all libraries
  dbId<_dbChip> _chip;

  // NON_PERSISTANT_MEMBERS
  dbTable<_dbTech>* _tech_tbl;
  dbTable<_dbLib>* _lib_tbl;
  dbTable<_dbChip>* _chip_tbl;
  dbTable<_dbGDSLib>* _gds_lib_tbl;
  dbTable<_dbProperty>* _prop_tbl;
  _dbNameCache* _name_cache;
  dbPropertyItr* _prop_itr;
  int _unique_id;

  utl::Logger* _logger;

  _dbDatabase(_dbDatabase* db);
  _dbDatabase(_dbDatabase* db, int id);
  _dbDatabase(_dbDatabase* db, const _dbDatabase& d);
  ~_dbDatabase();

  utl::Logger* getLogger() const;

  bool operator==(const _dbDatabase& rhs) const;
  bool operator!=(const _dbDatabase& rhs) const { return !operator==(rhs); }
  void differences(dbDiff& diff,
                   const char* field,
                   const _dbDatabase& rhs) const;
  void out(dbDiff& diff, char side, const char* field) const;

  bool isSchema(uint rev) const { return _schema_minor >= rev; }
  bool isLessThanSchema(uint rev) { return _schema_minor < rev; }
  dbObjectTable* getObjectTable(dbObjectType type);
};

dbOStream& operator<<(dbOStream& stream, const _dbDatabase& db);
dbIStream& operator>>(dbIStream& stream, _dbDatabase& db);

}  // namespace odb<|MERGE_RESOLUTION|>--- conflicted
+++ resolved
@@ -70,12 +70,6 @@
 const uint db_schema_major = 0;  // Not used...
 const uint db_schema_initial = 57;
 
-<<<<<<< HEAD
-const uint db_schema_minor = 92;  // Current revision number
-
-// Revision where orthogonal spacing table support added
-const uint db_schema_orth_spc_tbl = 92;
-=======
 const uint db_schema_minor = 94;  // Current revision number
 
 // Revision where orthogonal spacing table support added
@@ -86,7 +80,6 @@
 
 // Reverted Revision where unused hashes removed
 const uint reverted_db_schema_db_remove_hash = 92;
->>>>>>> d85392ca
 
 // Revision where the layers ranges, for signals and clock nets,
 // were moved from GlobalRouter to dbBlock
