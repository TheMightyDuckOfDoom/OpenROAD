///////////////////////////////////////////////////////////////////////////////
// BSD 3-Clause License
//
// Copyright (c) 2019, Nefelus Inc
// All rights reserved.
//
// Redistribution and use in source and binary forms, with or without
// modification, are permitted provided that the following conditions are met:
//
// * Redistributions of source code must retain the above copyright notice, this
//   list of conditions and the following disclaimer.
//
// * Redistributions in binary form must reproduce the above copyright notice,
//   this list of conditions and the following disclaimer in the documentation
//   and/or other materials provided with the distribution.
//
// * Neither the name of the copyright holder nor the names of its
//   contributors may be used to endorse or promote products derived from
//   this software without specific prior written permission.
//
// THIS SOFTWARE IS PROVIDED BY THE COPYRIGHT HOLDERS AND CONTRIBUTORS "AS IS"
// AND ANY EXPRESS OR IMPLIED WARRANTIES, INCLUDING, BUT NOT LIMITED TO, THE
// IMPLIED WARRANTIES OF MERCHANTABILITY AND FITNESS FOR A PARTICULAR PURPOSE
// ARE DISCLAIMED. IN NO EVENT SHALL THE COPYRIGHT HOLDER OR CONTRIBUTORS BE
// LIABLE FOR ANY DIRECT, INDIRECT, INCIDENTAL, SPECIAL, EXEMPLARY, OR
// CONSEQUENTIAL DAMAGES (INCLUDING, BUT NOT LIMITED TO, PROCUREMENT OF
// SUBSTITUTE GOODS OR SERVICES; LOSS OF USE, DATA, OR PROFITS; OR BUSINESS
// INTERRUPTION) HOWEVER CAUSED AND ON ANY THEORY OF LIABILITY, WHETHER IN
// CONTRACT, STRICT LIABILITY, OR TORT (INCLUDING NEGLIGENCE OR OTHERWISE)
// ARISING IN ANY WAY OUT OF THE USE OF THIS SOFTWARE, EVEN IF ADVISED OF THE
// POSSIBILITY OF SUCH DAMAGE.

#pragma once

#include <iostream>

#include "dbCore.h"
#include "odb.h"

namespace utl {
class Logger;
}

namespace odb {

//
// When changing the database schema please add a #define to refer to the schema
// changes. Use the define statement along with the isSchema(rev) method:
//
// GOOD:
//
//    if ( db->isSchema(db_schema_initial) )
//    {
//     ....
//    }
//
// Don't use a revision number in the code, because it is hard to read:
//
// BAD:
//
//    if ( db->_schema_minor > 33 )
//    {
//     ....
//    }
//

//
// Schema Revisions
//
const uint db_schema_major = 0;  // Not used...
const uint db_schema_initial = 57;
const uint db_schema_minor = 81;  // Current revision number
<<<<<<< HEAD

// Revision where _dbTechLayer::two_wires_forbidden_spc_rules_tbl_ was added
const uint db_schema_lef58_two_wires_forbidden_spacing = 81;
=======
>>>>>>> 6e91420e

// Revision where hierarchy schema with modnets, modbterms, moditerms introduced
const uint db_schema_update_hierarchy = 81;
// Revision where dbPowerSwitch changed from strings to structs
const uint db_schema_update_db_power_switch = 80;

// Revision where dbGCellGrid::GCellData moved to uint8_t
const uint db_schema_smaler_gcelldata = 79;

// Revision where _dbBox / flags.mask was added
const uint db_schema_dbbox_mask = 78;

const uint db_schema_level_shifter_cell = 77;

const uint db_schema_power_domain_voltage = 76;

// Revision where _dbTechLayer::wrongdir_spacing_rules_tbl_ was added
const uint db_schema_wrongdir_spacing = 75;

// Revision where _dbLevelShifter was added
const uint db_schema_level_shifter = 74;

// Revision where _dbSite::_row_pattern/_parent_lib/_parent_site were added
const uint db_schema_site_row_pattern = 73;

// Revision where _dbMaster::_lib_for_site was added
const uint db_schema_dbmaster_lib_for_site = 72;

// Revision where _dbObstruction::_except_pg_nets was added
const uint db_schema_except_pg_nets_obstruction = 71;

// Revision where _dbTechLayer::forbidden_spacing_rules_tbl_ was added
const uint db_schema_lef58_forbidden_spacing = 70;

// Revision where upf power switch mapping was added.
const uint db_schema_upf_power_switch_mapping = 69;

// Revision where _component_shift_mask is added to _dbBlock.
const uint db_schema_block_component_mask_shift = 68;

// Revision where _minExtModelIndex & _maxExtModelIndex removed from
// _dbBlock.
const uint db_schema_block_ext_model_index = 67;

// Revision where _tech moved to _dbBlock & _dbLib from _dbDatabase.
// Added name to dbTech.
const uint db_schema_block_tech = 66;

// Revision where _dbGCellGrid switch to using dbMatrix
const uint db_schema_gcell_grid_matrix = 65;

// Revision where _dbBoxFlags shifted _mark bit to _layer_id
const uint db_schema_box_layer_bits = 64;

// Revision where _dbTechLayer::keepout_zone_rules_tbl_ was added
const uint db_schema_keepout_zone = 63;

// Revision where _dbBlock::_net_tracks_tbl was added
const uint db_schema_net_tracks = 62;

// Revision where _dbTechLayer::_first_last_pitch was added
const uint db_schema_lef58_pitch = 61;

// Revision where _dbTechLayer::wrong_way_width_ was added
const uint db_schema_wrongway_width = 60;

// Revision where dbGlobalConnect was added
const uint db_schema_add_global_connect = 58;

template <class T>
class dbTable;
class _dbProperty;
class dbPropertyItr;
class _dbNameCache;
class _dbTech;
class _dbChip;
class _dbLib;
class dbOStream;
class dbIStream;
class dbDiff;

class _dbDatabase : public _dbObject
{
 public:
  // PERSISTANT_MEMBERS
  uint _magic1;
  uint _magic2;
  uint _schema_major;
  uint _schema_minor;
  uint _master_id;  // for a unique id across all libraries
  dbId<_dbChip> _chip;

  // NON_PERSISTANT_MEMBERS
  dbTable<_dbTech>* _tech_tbl;
  dbTable<_dbLib>* _lib_tbl;
  dbTable<_dbChip>* _chip_tbl;
  dbTable<_dbProperty>* _prop_tbl;
  _dbNameCache* _name_cache;
  dbPropertyItr* _prop_itr;
  int _unique_id;

  utl::Logger* _logger;

  _dbDatabase(_dbDatabase* db);
  _dbDatabase(_dbDatabase* db, int id);
  _dbDatabase(_dbDatabase* db, const _dbDatabase& d);
  ~_dbDatabase();

  utl::Logger* getLogger() const;

  bool operator==(const _dbDatabase& rhs) const;
  bool operator!=(const _dbDatabase& rhs) const { return !operator==(rhs); }
  void differences(dbDiff& diff,
                   const char* field,
                   const _dbDatabase& rhs) const;
  void out(dbDiff& diff, char side, const char* field) const;

  bool isSchema(uint rev) { return _schema_minor >= rev; }
  bool isLessThanSchema(uint rev) { return _schema_minor < rev; }
  dbObjectTable* getObjectTable(dbObjectType type);
};

dbOStream& operator<<(dbOStream& stream, const _dbDatabase& db);
dbIStream& operator>>(dbIStream& stream, _dbDatabase& db);

}  // namespace odb<|MERGE_RESOLUTION|>--- conflicted
+++ resolved
@@ -69,14 +69,10 @@
 //
 const uint db_schema_major = 0;  // Not used...
 const uint db_schema_initial = 57;
-const uint db_schema_minor = 81;  // Current revision number
-<<<<<<< HEAD
+const uint db_schema_minor = 82;  // Current revision number
 
 // Revision where _dbTechLayer::two_wires_forbidden_spc_rules_tbl_ was added
-const uint db_schema_lef58_two_wires_forbidden_spacing = 81;
-=======
->>>>>>> 6e91420e
-
+const uint db_schema_lef58_two_wires_forbidden_spacing = 82;
 // Revision where hierarchy schema with modnets, modbterms, moditerms introduced
 const uint db_schema_update_hierarchy = 81;
 // Revision where dbPowerSwitch changed from strings to structs
