--- conflicted
+++ resolved
@@ -160,11 +160,7 @@
   return hpwl;
 }
 
-<<<<<<< HEAD
-adsPoint Opendp::nearestPt(Cell* cell, adsRect* rect) {
-=======
-pair< int, int > Opendp::nearestPt(Cell* cell, Rect* rect) {
->>>>>>> af10329b
+Point Opendp::nearestPt(Cell* cell, Rect* rect) {
   int x, y;
   initLocation(cell, x, y);
   int size_x = gridNearestWidth(cell);
@@ -194,9 +190,9 @@
     assert(dist_x >= 0);
     assert(dist_y >= 0);
     if(dist_x < dist_y)
-      return adsPoint(temp_x, y);
+      return Point(temp_x, y);
     else
-      return adsPoint(x, temp_y);
+      return Point(x, temp_y);
   }
 
   if(x < rect->xMin())
@@ -209,7 +205,7 @@
   else if(y + cell->height_ > rect->yMax())
     temp_y = rect->yMax() - cell->height_;
 
-  return adsPoint(temp_x, temp_y);
+  return Point(temp_x, temp_y);
 }
 
 int Opendp::dist_for_rect(Cell* cell, Rect* rect) {
