[INFO ODB-0222] Reading LEF file: NangateOpenCellLibrary.mod.lef
[INFO ODB-0223]     Created 22 technology layers
[INFO ODB-0224]     Created 27 technology vias
[INFO ODB-0225]     Created 134 library cells
[INFO ODB-0226] Finished LEF file:  NangateOpenCellLibrary.mod.lef
[INFO ODB-0222] Reading LEF file: dummy_pads.lef
[INFO ODB-0225]     Created 26 library cells
[INFO ODB-0226] Finished LEF file:  dummy_pads.lef
[ERROR PAD-0220] Unrecognized arguments (type) specified for define_pad_cell.
define_pad_cell [-name name] [-type cell_type|-fill|-corner|-bondpad|-bump]
   [-cell_name cell_names_per_side] [-orient orientation_per_side]
   [-pad_pin_name pad_pin_name] [-break_signals signal_list]
   [-offset cell_offset] [-physical_only]
set_bump_options [-pitch pitch] [-bump_pin_name pin_name]
   [-spacing_to_edge spacing] [-offset {x_offset y_offset}]
   [-array_size {rows columns}] [-cell_name bump_cell_table]
   [-num_pads_per_tile value] [-rdl_layer name] [-rdl_width value]
<<<<<<< HEAD
   [-rdl_spacing value] [-rdl_route_style (45|90|under)]
   [-rdl_cover_file_name rdl_file_name]
=======
   [-rdl_spacing value] [-padcell_to_rdl list_of_vias]
   [-rdl_to_bump list_of_vias] [-rdl_cover_file_name rdl_file_name]
>>>>>>> 07b59924
set_padring_options [-type (flipchip|wirebond)] [-power power_nets]
   [-ground ground_nets] [-core_area core_area] [-die_area die_area]
   [-offsets offsets] [-pad_inst_pattern pad_inst_pattern]
   [-pad_pin_pattern pad_pin_pattern] [-pad_pin_layer pin_layer_name]
   [-pin_layer layer_name] [-connect_by_abutment signal_list]
   [-allow_filler_overlap]
place_cell -inst_name inst_name [-cell library_cell] -origin xy_origin -orient
add_pad [-name name] [-type type] [-cell library_cell] [-signal signal_name]
   [-edge edge] [-location location] [-bump rowcol]
   [-padcell_to_rdl list_of_vias] [-rdl_to_bump list_of_vias] [-bondpad bondpad]
   [-inst_name inst_name]
initialize_padring [-signal_assignment_file signal_assigment_file]
[ERROR STA-0402] set_padring_options -power_nets is not a known keyword or flag.
[ERROR PAD-0205] Incorrect number of values specified for offsets (3), expected 1, 2 or 4.
[ERROR PAD-0219] Unrecognized arguments (offsets) specified for set_padring_options.
Trigger errors
[ERROR PAD-0094] Value for -edge_name (other) not permitted, choose one of bottom, right, top or left.
[ERROR PAD-0091] No signal dr_dm_1_o defined for padcell.
[ERROR PAD-0095] Value for -type (sign) does not match any library types (bondpad sig vdd vss vddio vssio cbk pdt fbk fill corner bump).
[ERROR PAD-0100] Incorrect number of arguments for location, expected an even number, got 1 (somewhere).
[ERROR PAD-0100] Incorrect number of arguments for location, expected an even number, got 1 (center).
[ERROR PAD-0100] Incorrect number of arguments for location, expected an even number, got 1 (origin).
[ERROR PAD-0102] Incorrect value specified for -location center (292.000 105.000), expecting a 4 element list in the form "x number y number".
[ERROR PAD-0102] Incorrect value specified for -location center (X  292.000 Y  105.000), no value specified for x.
[ERROR PAD-0102] Incorrect value specified for -location center (x  292.000 Y  105.000), no value specified for y.
[ERROR PAD-0102] Incorrect value specified for -location center (X  292.000 y  105.000), no value specified for x.
[ERROR PAD-0106] Specification of bumps is only allowed for flipchip padring layouts.
[ERROR PAD-0100] Incorrect number of arguments for location, expected an even number, got 1 (origin).
[ERROR PAD-0103] Incorrect value specified for -location origin (292.000 105.000), expecting a 4 element list in the form "x number y number".
[ERROR PAD-0103] Incorrect value specified for -location origin (X  292.000 Y  105.000), no value specified for x.
[ERROR PAD-0102] Incorrect value specified for -location center (x  292.000 Y  105.000), no value specified for y.
[ERROR PAD-0102] Incorrect value specified for -location center (X  292.000 y  105.000), no value specified for x.
[ERROR PAD-0099] Invalid orientation no, must be one of "R0 R90 R180 R270 MX MY MXR90 MYR90".
[WARNING PAD-0251] Cannot find cell SIG in the database.
[ERROR PAD-0130] Cell SIG not loaded into design.
[ERROR PAD-0130] Cell PADCELL_VDD not loaded into design.
[ERROR PAD-0130] Cell PADCELL_SIG not loaded into design.
This one is correct
Detect duplicates
[ERROR PAD-0112] Padcell sig_19 already defined to use p_ddr_dm_1_o.
[ERROR PAD-0221] Unrecognized arguments (bondpad) specified for add_pad.
No more errors expected
Detect duplicate signal name (not power/ground) specified
[ERROR PAD-0112] Padcell sig_154 already defined to use p_ddr_dq_8_io.
Detect duplicate inst_name specified
[ERROR PAD-0217] Attribute instance u_cbrk14 for padcell cbk_15 has already been used for padcell cbk_14.
[WARNING IFP-0028] Core area lower left (180.012, 180.096) snapped to (180.120, 180.600).
[INFO IFP-0001] Added 1885 rows of 13893 sites.
[INFO PAD-0053] Creating padring nets: RETN_10, RETN_11, RETN_12, RETN_13, RETN_14, RETN_15, RETN_16, RETN_17, RETN_18, RETN_19, RETN_20, RETN_0, RETN_1, RETN_2, RETN_3, RETN_4, RETN_5, RETN_6, RETN_7, RETN_8, RETN_9, SNS_10, SNS_11, SNS_12, SNS_13, SNS_14, SNS_15, SNS_16, SNS_0, SNS_17, SNS_1, SNS_18, SNS_2, SNS_19, SNS_20, SNS_3, SNS_4, SNS_5, SNS_6, SNS_7, SNS_8, SNS_9, DVSS_0, DVSS_1, DVDD_0, DVDD_1.
[INFO PAD-0051] Creating padring net: VSS.
[INFO PAD-0051] Creating padring net: VDD.
[WARNING PAD-0254] Unfilled gaps in the padring on bottom side
[WARNING PAD-0255]     244.0 -> 244.5
[WARNING PAD-0255]     866.5 -> 867.0
[WARNING PAD-0255]     874.0 -> 874.5
[WARNING PAD-0255]     1496.5 -> 1497.0
[WARNING PAD-0255]     1504.0 -> 1504.5
[WARNING PAD-0255]     2126.5 -> 2127.0
[WARNING PAD-0255]     2134.0 -> 2134.5
[WARNING PAD-0255]     2756.5 -> 2757.0
[WARNING PAD-0254] Unfilled gaps in the padring on right side
[WARNING PAD-0255]     244.0 -> 244.5
[WARNING PAD-0255]     866.5 -> 867.0
[WARNING PAD-0255]     874.0 -> 874.5
[WARNING PAD-0255]     1496.5 -> 1497.0
[WARNING PAD-0255]     1504.0 -> 1504.5
[WARNING PAD-0255]     2126.5 -> 2127.0
[WARNING PAD-0255]     2134.0 -> 2134.5
[WARNING PAD-0255]     2756.5 -> 2757.0
[WARNING PAD-0254] Unfilled gaps in the padring on top side
[WARNING PAD-0255]     2774.5 -> 2775.0
[WARNING PAD-0255]     2187.0 -> 2187.5
[WARNING PAD-0255]     2179.5 -> 2180.0
[WARNING PAD-0255]     1592.0 -> 1592.5
[WARNING PAD-0255]     1584.5 -> 1585.0
[WARNING PAD-0255]     1277.0 -> 1277.5
[WARNING PAD-0255]     1269.5 -> 1270.0
[WARNING PAD-0255]     752.0 -> 752.5
[WARNING PAD-0255]     744.5 -> 745.0
[WARNING PAD-0255]     227.0 -> 227.5
[WARNING PAD-0254] Unfilled gaps in the padring on left side
[WARNING PAD-0255]     2769.5 -> 2770.0
[WARNING PAD-0255]     2150.0 -> 2150.5
[WARNING PAD-0255]     2142.5 -> 2143.0
[WARNING PAD-0255]     1523.0 -> 1523.5
[WARNING PAD-0255]     1515.5 -> 1516.0
[WARNING PAD-0255]     896.0 -> 896.5
[WARNING PAD-0255]     888.5 -> 889.0
[WARNING PAD-0255]     232.0 -> 232.5
[ERROR PAD-0256] Padcell ring cannot be filled
[INFO PAD-0053] Creating padring nets: RETN_10, RETN_11, RETN_12, RETN_13, RETN_14, RETN_15, RETN_16, RETN_17, RETN_18, RETN_19, RETN_20, RETN_0, RETN_1, RETN_2, RETN_3, RETN_4, RETN_5, RETN_6, RETN_7, RETN_8, RETN_9, SNS_10, SNS_11, SNS_12, SNS_13, SNS_14, SNS_15, SNS_16, SNS_0, SNS_17, SNS_1, SNS_18, SNS_2, SNS_19, SNS_20, SNS_3, SNS_4, SNS_5, SNS_6, SNS_7, SNS_8, SNS_9, DVSS_0, DVSS_1, DVDD_0, DVDD_1.
[INFO PAD-0051] Creating padring net: VSS.
[INFO PAD-0051] Creating padring net: VDD.
No differences found.<|MERGE_RESOLUTION|>--- conflicted
+++ resolved
@@ -15,13 +15,8 @@
    [-spacing_to_edge spacing] [-offset {x_offset y_offset}]
    [-array_size {rows columns}] [-cell_name bump_cell_table]
    [-num_pads_per_tile value] [-rdl_layer name] [-rdl_width value]
-<<<<<<< HEAD
    [-rdl_spacing value] [-rdl_route_style (45|90|under)]
    [-rdl_cover_file_name rdl_file_name]
-=======
-   [-rdl_spacing value] [-padcell_to_rdl list_of_vias]
-   [-rdl_to_bump list_of_vias] [-rdl_cover_file_name rdl_file_name]
->>>>>>> 07b59924
 set_padring_options [-type (flipchip|wirebond)] [-power power_nets]
    [-ground ground_nets] [-core_area core_area] [-die_area die_area]
    [-offsets offsets] [-pad_inst_pattern pad_inst_pattern]
