///////////////////////////////////////////////////////////////////////////
//
// BSD 3-Clause License
//
// Copyright (c) 2022, The Regents of the University of California
// All rights reserved.
//
// Redistribution and use in source and binary forms, with or without
// modification, are permitted provided that the following conditions are met:
//
// * Redistributions of source code must retain the above copyright notice, this
//   list of conditions and the following disclaimer.
//
// * Redistributions in binary form must reproduce the above copyright notice,
//   this list of conditions and the following disclaimer in the documentation
//   and/or other materials provided with the distribution.
//
// * Neither the name of the copyright holder nor the names of its
//   contributors may be used to endorse or promote products derived from
//   this software without specific prior written permission.
//
// THIS SOFTWARE IS PROVIDED BY THE COPYRIGHT HOLDERS AND CONTRIBUTORS "AS IS"
// AND ANY EXPRESS OR IMPLIED WARRANTIES, INCLUDING, BUT NOT LIMITED TO, THE
// IMPLIED WARRANTIES OF MERCHANTABILITY AND FITNESS FOR A PARTICULAR PURPOSE
// ARE DISCLAIMED. IN NO EVENT SHALL THE COPYRIGHT HOLDER OR CONTRIBUTORS BE
// LIABLE FOR ANY DIRECT, INDIRECT, INCIDENTAL, SPECIAL, EXEMPLARY, OR
// CONSEQUENTIAL DAMAGES (INCLUDING, BUT NOT LIMITED TO, PROCUREMENT OF
// SUBSTITUTE GOODS OR SERVICES; LOSS OF USE, DATA, OR PROFITS; OR BUSINESS
// INTERRUPTION) HOWEVER CAUSED AND ON ANY THEORY OF LIABILITY, WHETHER IN
// CONTRACT, STRICT LIABILITY, OR TORT (INCLUDING NEGLIGENCE OR OTHERWISE)
// ARISING IN ANY WAY OUT OF THE USE OF THIS SOFTWARE, EVEN IF ADVISED OF THE
// POSSIBILITY OF SUCH DAMAGE.
//
///////////////////////////////////////////////////////////////////////////////
#pragma once
#include <fstream>
#include <iostream>
#include <map>
#include <queue>
#include <string>
#include <vector>

#include "TPCoarsener.h"
#include "TPHypergraph.h"
#include "db_sta/dbReadVerilog.hh"
#include "db_sta/dbSta.hh"
#include "odb/db.h"
#include "sta/Bfs.hh"
#include "sta/Graph.hh"
#include "sta/Liberty.hh"
#include "sta/Sta.hh"
#include "utl/Logger.h"

namespace par {

// The TritonPart Interface
// TritonPart is a state-of-the-art hypergraph and netlist partitioner that
// replaces previous engines such as hMETIS.
// The TritonPart is designed for VLSI CAD, thus it can
// understand all kinds of constraints and timing information.
// TritonPart can accept two types of input hypergraphs
// Type 1:  Generate the hypergraph by traversing the netlist.
//          Each bterm & inst is modeled as a vertex.
//          Each signal net is modeled as a hyperedge.
// Type 2:  Take the input hypergraph as an argument in the same manner as
//          hMetis.
template <typename T>
using MATRIX = std::vector<std::vector<T>>;

class TritonPart
{
 public:
  TritonPart(ord::dbNetwork* network,
             odb::dbDatabase* db,
             sta::dbSta* sta,
             utl::Logger* logger)
      : network_(network), db_(db), sta_(sta), logger_(logger)
  {
  }

  // Top level interface
  // The function for partitioning a hypergraph
  // This is the main API for TritonPart
  // Key supports:
  // (1) fixed vertices constraint in fixed_file
  // (2) community attributes in community_file (This can be used to guide the
  // partitioning process) (3) stay together attributes in group_file. (4)
  // timing-driven partitioning (5) fence-aware partitioning (6) placement-aware
  // partitioning, placement information is extracted from OpenDB
  void PartitionDesign(unsigned int num_parts_arg,
                       float balance_constraint_arg,
                       unsigned int seed_arg,
                       bool timing_aware_flag_arg,
                       int top_n_arg,
                       bool placement_flag_arg,
                       bool fence_flag_arg,
                       float fence_lx_arg,
                       float fence_ly_arg,
                       float fence_ux_arg,
                       float fence_uy_arg,
                       const char* fixed_file_arg,
                       const char* community_file_arg,
                       const char* group_file_arg,
                       const char* solution_filename_arg);

  // Function to evaluate the hypergraph partitioning solution
  // This can be used to write the timing-weighted hypergraph
  // and evaluate the solution.
  // If the solution file is empty, then this function is to write the
  // solution. If the solution file is not empty, then this function is to
  // evaluate the solution without writing the hypergraph again This function is
  // only used for testing
  void EvaluatePartDesignSolution(unsigned int num_parts_arg,
                                  float balance_constraint_arg,
                                  bool timing_aware_flag_arg,
                                  int top_n_arg,
                                  bool fence_flag_arg,
                                  float fence_lx_arg,
                                  float fence_ly_arg,
                                  float fence_ux_arg,
                                  float fence_uy_arg,
                                  const char* fixed_file_arg,
                                  const char* community_file_arg,
                                  const char* group_file_arg,
                                  const char* hypergraph_file,
                                  const char* hypergraph_int_weight_file,
                                  const char* solution_filename_arg);

  // The function for partitioning a hypergraph
  // This is used for replacing hMETIS
  // Key supports:
  // (1) fixed vertices constraint in fixed_file
  // (2) community attributes in community_file (This can be used to guide the
  // partitioning process) (3) stay together attributes in group_file. (4)
  // placement information is specified in placement file The format is that
  // each line cooresponds to a group fixed vertices, community and placement
  // attributes both follows the hMETIS format
  void PartitionHypergraph(unsigned int num_parts,
                           float balance_constraint,
                           unsigned int seed,
                           int vertex_dimension,
                           int hyperedge_dimension,
                           int placement_dimension,
                           const char* hypergraph_file,
                           const char* fixed_file,
                           const char* community_file,
                           const char* group_file,
                           const char* placement_file);

  // Evaluate a given solution of a hypergraph
  // The fixed vertices should statisfy the fixed vertices constraint
  // The group of vertices should stay together in the solution
  // The vertex balance should be satisfied
  void EvaluateHypergraphSolution(unsigned int num_parts,
                                  float balance_constraint,
                                  int vertex_dimension,
                                  int hyperedge_dimension,
                                  const char* hypergraph_file,
                                  const char* fixed_file,
                                  const char* group_file,
                                  const char* solution_file);

  // k-way partitioning used by Hier-RTLMP
  std::vector<int> PartitionKWaySimpleMode(
      unsigned int num_parts_arg,
      float balance_constraint_arg,
      unsigned int seed_arg,
      const std::vector<std::vector<int>>& hyperedges,
      const std::vector<float>& vertex_weights,
      const std::vector<float>& hyperedge_weights);

  // Main APIs
  void SetTimingParams(float net_timing_factor,
                       float path_timing_factor,
                       float path_snaking_factor,
                       float timing_exp_factor,
<<<<<<< HEAD
                       float extra_delay)
=======
                       float extra_delay,
                       bool  guardband_flag)
>>>>>>> 27412ff2
  {
    net_timing_factor_
        = net_timing_factor;  // the timing weight for cutting a hyperedge
    path_timing_factor_
        = path_timing_factor;  // the cost for cutting a critical timing path
                               // once. If a critical path is cut by 3 times,
                               // the cost is defined as 3 * path_timing_factor_
    path_snaking_factor_
        = path_snaking_factor;  // the cost of introducing a snaking timing
                                // path, see our paper for detailed explanation
                                // of snaking timing paths
    timing_exp_factor_ = timing_exp_factor;  // exponential factor
    extra_delay_ = extra_delay;              // extra delay introduced by cut
<<<<<<< HEAD
=======
    guardband_flag_ = guardband_flag; // timing guardband_flag
>>>>>>> 27412ff2
  }

  void SetNetWeight(const std::vector<float>& e_wt_factors)
  {
    e_wt_factors_ = e_wt_factors;  // the cost introduced by a cut hyperedge e
                                   // is e_wt_factors dot_product
                                   // hyperedge_weights_[e] this parameter is
                                   // used by coarsening and partitioning
  }

  void SetVertexWeight(const std::vector<float>& v_wt_factors)
  {
    v_wt_factors_
        = v_wt_factors;  // the ``weight'' of a vertex. For placement-driven
                         // coarsening, when we merge two vertices, we need to
                         // update the location of merged vertex based on the
                         // gravity center of these two vertices.  The weight of
                         // vertex v is defined as v_wt_factors dot_product
                         // vertex_weights_[v] this parameter is only used in
                         // coarsening
  }

  void SetPlacementWeight(const std::vector<float>& placement_wt_factors)
  {
    placement_wt_factors_
        = placement_wt_factors;  // the weight for placement information. For
                                 // placement-driven coarsening, when we
                                 // calculate the score for best-choice
                                 // coarsening, the placement information also
                                 // contributes to the score function. we prefer
                                 // to merge two vertices which are adjacent
                                 // physically the distance between u and v is
                                 // defined as norm2(placement_attr[u] -
                                 // placement_attr[v], placement_wt_factors_)
                                 // this parameter is only used during
                                 // coarsening
  }

  // Set detailed parameters
  // There parameters only used by users who want to exploit the performance
  // limits of TritonPart
  void SetFineTuneParams(  // coarsening related parameters
      int thr_coarsen_hyperedge_size_skip,
      int thr_coarsen_vertices,
      int thr_coarsen_hyperedges,
      float coarsening_ratio,
      int max_coarsen_iters,
      float adj_diff_ratio,
      int min_num_vertices_each_part,
      // initial partitioning related parameters
      int num_initial_solutions,
      int num_best_initial_solutions,
      // refinement related parameters
      int refiner_iters,
      int max_moves,
      float early_stop_ratio,
      int total_corking_passes,
      // vcycle related parameters
      bool v_cycle_flag,
      int max_num_vcycle,
      int num_coarsen_solutions,
      int num_vertices_threshold_ilp,
      int global_net_threshold)
  {
    // coarsening related parameters (stop conditions)
    thr_coarsen_hyperedge_size_skip_
        = thr_coarsen_hyperedge_size_skip;  // if the size of a hyperedge is
                                            // larger than
                                            // thr_coarsen_hyperedge_size_skip_,
                                            // then we ignore this hyperedge
                                            // during coarsening
    thr_coarsen_vertices_
        = thr_coarsen_vertices;  // the minimum threshold of number of vertices
                                 // in the coarsest hypergraph
    thr_coarsen_hyperedges_
        = thr_coarsen_hyperedges;  // the minimum threshold of number of
                                   // hyperedges in the coarsest hypergraph
    coarsening_ratio_ = coarsening_ratio;  // the ratio of number of vertices of
                                           // adjacent coarse hypergraphs
    max_coarsen_iters_
        = max_coarsen_iters;  // maxinum number of coarsening iterations
    adj_diff_ratio_
        = adj_diff_ratio;  // the ratio of number of vertices of adjacent coarse
                           // hypergraphs if the ratio is less than
                           // adj_diff_ratio_, then stop coarsening
    min_num_vertices_each_part_
        = min_num_vertices_each_part;  // minimum number of vertices in each
                                       // block for the partitioning solution of
                                       // the coareset hypergraph We achieve
                                       // this by controlling the maximum vertex
                                       // weight during coarsening
    // initial partitioning related parameters
    num_initial_solutions_ = num_initial_solutions;  // number of initial random
                                                     // solutions generated
    num_best_initial_solutions_
        = num_best_initial_solutions;  // number of best initial solutions used
                                       // for stability
    // refinement related parameter
    refiner_iters_ = refiner_iters;  // refinement iterations
    max_moves_
        = max_moves;  // the allowed moves for each pass of FM or greedy
                      // refinement or the number of vertices in an ILP instance
    early_stop_ratio_
        = early_stop_ratio;  // if the number of moved vertices exceeds
                             // num_vertices_of_a_hypergraph times
                             // early_stop_ratio_, then exit current FM pass.
                             // This parameter is set based on the obersvation
                             // that in a FM pass, most of the gains are
                             // achieved by first several moves
    total_corking_passes_
        = total_corking_passes;  // the maximum level of traversing the buckets
                                 // to solve the "corking effect"
    // V-cycle related parameters
    v_cycle_flag_ = v_cycle_flag;
    max_num_vcycle_ = max_num_vcycle;  // maximum number of vcycles
    num_coarsen_solutions_ = num_coarsen_solutions;

    // ILP threshold
    num_vertices_threshold_ilp_ = num_vertices_threshold_ilp;

    // global net threshold
    global_net_threshold_ = global_net_threshold;
  }

 private:
  // Main partititon function
  void MultiLevelPartition();

  // read and build hypergraph
  void ReadHypergraph(std::string hypergraph,
                      std::string fixed_file,
                      std::string community_file,
                      std::string group_file,
                      std::string placement_file);

  // read and build netlist
  // placement information is extracted from the OpenDB database
  void ReadNetlist(std::string fixed_file,
                   std::string community_file,
                   std::string group_file);
  void BuildTimingPaths();  // Find all the critical timing paths

  // private member functions
  ord::dbNetwork* network_ = nullptr;
  odb::dbDatabase* db_ = nullptr;
  odb::dbBlock* block_ = nullptr;
  sta::dbSta* sta_ = nullptr;

  // user-specified parameters

  // constraints information
  float ub_factor_ = 1.0;  // balance constraint
  int num_parts_ = 2;      // number of partitions

  // random seed
  int seed_ = 0;

  // ---- support for partitioning design with placed information
  // ---- for example, pin-3D flow
  bool placement_flag_
      = false;  // if use placement information to guide partitioning
  int placement_dimensions_ = 2;  // by default, we are working on 2D canvas
  std::vector<std::vector<float>>
      placement_attr_;  // (internal representation, size is num_vertices_)

  bool fence_flag_ = false;  // if use fence constraint
  Rect fence_{0, 0, 0, 0};   // only consider the netlist within the fence

  // ---- timing information
  bool timing_aware_flag_ = true;  // Enable timing aware
  int top_n_ = 1000;               // top_n timing paths
  float maximum_clock_period_ = 0.0;
  std::vector<float> hyperedge_slacks_;   // normalized by clock period
  std::vector<VertexType> vertex_types_;  // the vertex type of each instances
  std::vector<TimingPath>
      timing_paths_;  // critical timing paths, extracted based OpenSTA
<<<<<<< HEAD
=======
  bool guardband_flag_ = true; // Turn on the timing guardband option
>>>>>>> 27412ff2

  // ---- community information
  // ---- all the vertices in the same community will stay together
  std::vector<int> community_attr_;  // the community id of vertices (internal
                                     // representation, size is num_vertices_)

  // ---- fixed vertex information
  std::vector<int> fixed_attr_;  // the block id of fixed vertices. (internal
                                 // representation, size is num_vertices_)

  // ---- vertex grouping information
  std::vector<std::vector<int>>
      group_attr_;  // each group cooresponds to a group

  // --- Global net threshold
  int global_net_threshold_
      = 1000;  // If the net is larger than global_net_threshold_,
               // Then it will be ignored by TritonPart

  // coarsening related parameters (stop conditions)
  int thr_coarsen_hyperedge_size_skip_
      = 50;  // if the size of a hyperedge is larger than
             // thr_coarsen_hyperedge_size_skip_, then we ignore this
             // hyperedge during coarsening
  int thr_coarsen_vertices_ = 200;   // the minimum threshold of number of
                                     // vertices in the coarsest hypergraph
  int thr_coarsen_hyperedges_ = 50;  // the minimum threshold of number of
                                     // hyperedges in the coarsest hypergraph
  float coarsening_ratio_
      = 1.5;  // the ratio of number of vertices of adjacent coarse hypergraphs
  int max_coarsen_iters_ = 20;  // maxinum number of coarsening iterations
  float adj_diff_ratio_
      = 0.0001;  // the ratio of number of vertices of adjacent coarse
                 // hypergraphs if the ratio is less than adj_diff_ratio_, then
                 // stop coarsening
  int min_num_vertices_each_part_
      = 4;  // minimum number of vertices in each block
            // for the partitioning solution of the coareset hypergraph
            // We achieve this by controlling the maximum vertex weight
            // during coarsening
  CoarsenOrder coarsen_order_ = CoarsenOrder::RANDOM;
  // weight related parameter

  // cost related parameter
  std::vector<float>
      e_wt_factors_;  // the cost introduced by a cut hyperedge e is
                      // e_wt_factors dot_product hyperedge_weights_[e]
                      // this parameter is used by coarsening and partitioning

  std::vector<float>
      v_wt_factors_;  // the ``weight'' of a vertex. For placement-driven
                      // coarsening, when we merge two vertices, we need to
                      // update the location of merged vertex based on the
                      // gravity center of these two vertices.  The weight of
                      // vertex v is defined as v_wt_factors dot_product
                      // vertex_weights_[v] this parameter is only used in
                      // coarsening

  std::vector<float>
      placement_wt_factors_;  // the weight for placement information. For
                              // placement-driven coarsening, when we calculate
                              // the score for best-choice coarsening, the
                              // placement information also contributes to the
                              // score function. we prefer to merge two vertices
                              // which are adjacent physically the distance
                              // between u and v is defined as
                              // norm2(placement_attr[u] - placement_attr[v],
                              // placement_wt_factors_) this parameter is only
                              // used during coarsening

  float net_timing_factor_ = 1.0;  // the timing weight for cutting a hyperedge
  float path_timing_factor_
      = 1.0;  // the cost for cutting a critical timing path once. If a critical
              // path is cut by 3 times, the cost is defined as 3 *
              // path_timing_factor_
  float path_snaking_factor_
      = 1.0;  // the cost of introducing a snaking timing path, see our paper
              // for detailed explanation of snaking timing paths
  float timing_exp_factor_ = 2.0;  // exponential factor
  float extra_delay_ = 1;          // extra delay introduced by cut

  // initial partitioning related parameters
  int num_initial_solutions_
      = 50;  // number of initial random solutions generated
  int num_best_initial_solutions_
      = 10;  // number of best initial solutions used for stability

  // refinement related parameter
  int refiner_iters_ = 2;  // refinement iterations
  int max_moves_
      = 50;  // the allowed moves for each pass of FM or greedy refinement
             // or the number of vertices in an ILP instance
  float early_stop_ratio_
      = 0.5;  // if the number of moved vertices exceeds
              // num_vertices_of_a_hypergraph times early_stop_ratio_, then exit
              // current FM pass. This parameter is set based on the obersvation
              // that in a FM pass, most of the gains are achieved by first
              // several moves
  int total_corking_passes_ = 25;  // the maximum level of traversing the
                                   // buckets to solve the "corking effect"
  // V-cycle related parameters
  bool v_cycle_flag_ = true;
  int max_num_vcycle_ = 5;  // maximum number of vcycles
  int num_coarsen_solutions_
      = 3;  // number of coarsening solutions with different random seed

  // number of vertices used for ILP partitioning
  // If the number of vertices of a hypergraph is larger than
  // num_vertices_threshold_ilp_, then we will NOT use ILP-based partitioning
  int num_vertices_threshold_ilp_ = 50;

  // Hypergraph information
  // basic information
  std::vector<std::vector<int>> hyperedges_;
  int num_vertices_ = 0;
  int num_hyperedges_ = 0;
  int vertex_dimensions_ = 1;     // specified in the hypergraph
  int hyperedge_dimensions_ = 1;  // specified in the hypergraph
  std::vector<std::vector<float>> vertex_weights_;
  std::vector<std::vector<float>> hyperedge_weights_;
  // When we create the hypergraph, we ignore all the hyperedges with vertices
  // more than global_net_threshold_
  HGraphPtr hypergraph_
      = nullptr;  // the hypergraph after removing large hyperedges
  HGraphPtr original_hypergraph_
      = nullptr;  // the original hypergraph. In the timing-driven flow,
                  // the original hypergraph also serves as the timing graph

  // Final solution
  std::vector<int> solution_;  // store the part_id for each vertex

  // logger
  utl::Logger* logger_ = nullptr;
};

}  // namespace par<|MERGE_RESOLUTION|>--- conflicted
+++ resolved
@@ -174,12 +174,8 @@
                        float path_timing_factor,
                        float path_snaking_factor,
                        float timing_exp_factor,
-<<<<<<< HEAD
-                       float extra_delay)
-=======
                        float extra_delay,
                        bool  guardband_flag)
->>>>>>> 27412ff2
   {
     net_timing_factor_
         = net_timing_factor;  // the timing weight for cutting a hyperedge
@@ -193,10 +189,7 @@
                                 // of snaking timing paths
     timing_exp_factor_ = timing_exp_factor;  // exponential factor
     extra_delay_ = extra_delay;              // extra delay introduced by cut
-<<<<<<< HEAD
-=======
     guardband_flag_ = guardband_flag; // timing guardband_flag
->>>>>>> 27412ff2
   }
 
   void SetNetWeight(const std::vector<float>& e_wt_factors)
@@ -373,10 +366,7 @@
   std::vector<VertexType> vertex_types_;  // the vertex type of each instances
   std::vector<TimingPath>
       timing_paths_;  // critical timing paths, extracted based OpenSTA
-<<<<<<< HEAD
-=======
   bool guardband_flag_ = true; // Turn on the timing guardband option
->>>>>>> 27412ff2
 
   // ---- community information
   // ---- all the vertices in the same community will stay together
