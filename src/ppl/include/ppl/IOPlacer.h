--- conflicted
+++ resolved
@@ -119,11 +119,8 @@
   Parameters* getParameters() { return parms_.get(); }
   int returnIONetsHPWL();
   void excludeInterval(Edge edge, int begin, int end);
-<<<<<<< HEAD
   PinList* createNamesConstraint(Edge edge, int begin, int end);
-=======
   void excludeInterval(Interval interval);
->>>>>>> 836c1360
   void addDirectionConstraint(Direction direction,
                               Edge edge,
                               int begin,
