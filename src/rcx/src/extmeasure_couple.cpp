
///////////////////////////////////////////////////////////////////////////////
// BSD 3-Clause License
//
// Copyright (c) 2024, IC BENCH, Dimitris Fotakis
// All rights reserved.
//
// Redistribution and use in source and binary forms, with or without
// modification, are permitted provided that the following conditions are met:
//
// * Redistributions of source code must retain the above copyright notice, this
//   list of conditions and the following disclaimer.
//
// * Redistributions in binary form must reproduce the above copyright notice,
//   this list of conditions and the following disclaimer in the documentation
//   and/or other materials provided with the distribution.
//
// * Neither the name of the copyright holder nor the names of its
//   contributors may be used to endorse or promote products derived from
//   this software without specific prior written permission.
//
// THIS SOFTWARE IS PROVIDED BY THE COPYRIGHT HOLDERS AND CONTRIBUTORS "AS IS"
// AND ANY EXPRESS OR IMPLIED WARRANTIES, INCLUDING, BUT NOT LIMITED TO, THE
// IMPLIED WARRANTIES OF MERCHANTABILITY AND FITNESS FOR A PARTICULAR PURPOSE
// ARE DISCLAIMED. IN NO EVENT SHALL THE COPYRIGHT HOLDER OR CONTRIBUTORS BE
// LIABLE FOR ANY DIRECT, INDIRECT, INCIDENTAL, SPECIAL, EXEMPLARY, OR
// CONSEQUENTIAL DAMAGES (INCLUDING, BUT NOT LIMITED TO, PROCUREMENT OF
// SUBSTITUTE GOODS OR SERVICES; LOSS OF USE, DATA, OR PROFITS; OR BUSINESS
// INTERRUPTION) HOWEVER CAUSED AND ON ANY THEORY OF LIABILITY, WHETHER IN
// CONTRACT, STRICT LIABILITY, OR TORT (INCLUDING NEGLIGENCE OR OTHERWISE)
// ARISING IN ANY WAY OUT OF THE USE OF THIS SOFTWARE, EVEN IF ADVISED OF THE
// POSSIBILITY OF SUCH DAMAGE.

#include "dbUtil.h"
#include "gseq.h"
#include "rcx/extMeasureRC.h"
#include "rcx/extRCap.h"
#include "rcx/extSegment.h"
#include "utl/Logger.h"

#ifdef HI_ACC_1
#define FRINGE_UP_DOWN
#endif
// #define CHECK_SAME_NET
// #define MIN_FOR_LOOPS

namespace rcx {

using utl::RCX;

using namespace odb;

struct CouplingConfig;

bool extMeasureRC::printProgress(uint totalWiresExtracted,
                                 uint totWireCnt,
                                 float& previous_percent_extracted)
{
  float percent_extracted
      = ceil(100.0 * (1.0 * totalWiresExtracted / totWireCnt));

  if ((totWireCnt > 0) && (totalWiresExtracted > 0)
      && (percent_extracted - previous_percent_extracted >= 5.0)) {
    fprintf(stdout,
            "%3d%c completion -- %6d wires have been extracted ----- \n",
            (int) percent_extracted,
            '%',
            totalWiresExtracted);
    previous_percent_extracted = percent_extracted;
    return true;
  }
  return false;
}
void extMeasureRC::allocateTables(uint colCnt)
{
  _upSegTable = allocTable(colCnt);
  _downSegTable = allocTable(colCnt);
  _ovSegTable = allocTable(colCnt);
  _whiteSegTable = allocTable(colCnt);

  _verticalPowerTable = allocTable_wire(colCnt);
}
void extMeasureRC::de_allocateTables(uint colCnt)
{
  DeleteTable(_upSegTable, colCnt);
  DeleteTable(_downSegTable, colCnt);

  DeleteTable(_ovSegTable, colCnt);
  DeleteTable(_whiteSegTable, colCnt);
  DeleteTable_wire(_verticalPowerTable, colCnt);
}

// ----------------------------------------------------------- cleanup

uint extMeasureRC::GetCoupleSegments(bool lookUp,
                                     Wire* w,
                                     uint start_track,
                                     CouplingDimensionParams& opt,
                                     Ath__array1D<Wire*>** firstWireTable,
                                     Ath__array1D<extSegment*>* segmentTable)
{
  Ath__array1D<Wire*> wireTable;
  int level = opt.metal_level;

  // in case that there are wires at distance on the same track; looking  at
  // increasing track number vertical  or horizontal
  if (lookUp && opt.metal_level == w->getLevel()) {
    Wire* w2 = FindOverlapWire(w, w->getNext());
<<<<<<< HEAD
    if (w2 != NULL)
=======
    if (w2 != nullptr)
>>>>>>> 0e52ce5a
      wireTable.add(w2);
  }

  if (lookUp)
    FindCoupleWiresOnTracks_up(
        w,
        start_track,
        opt,
        firstWireTable,
        &wireTable);  // looking on increasing track numbers
  else
    FindCoupleWiresOnTracks_down(
        w,
        start_track,
        opt,
        firstWireTable,
        &wireTable);  // looking on decreasing track numbers

  const char* msg = lookUp ? "Up Coupling Wires:" : "Down Coupling Wires:";
  PrintTable_coupleWires(opt.dbgFP, w, true, &wireTable, msg, level);

  Release(segmentTable);
  FindSegmentsTrack(w,
                    w->getXY(),
                    w->getLen(),
                    nullptr,
                    0,
                    &wireTable,
                    lookUp,
                    opt.direction,
                    opt.max_distance,
                    segmentTable);

  msg = lookUp ? "Up Coupling Segments:" : "Down Coupling Segments:";
  PrintTable_segments(opt.dbgFP, w, lookUp, true, segmentTable, msg, level);
  return 0;
}
uint extMeasureRC::FindCoupleWiresOnTracks_down(
    Wire* w,
    int start_track,
    CouplingDimensionParams& opt,
    Ath__array1D<Wire*>** firstWireTable,
    Ath__array1D<Wire*>* resTable)
{
  resTable->resetCnt();
  if (start_track < 0)
    return 0;

  uint level = opt.metal_level;
  Grid* upGrid = _search->getGrid(opt.direction, level);
  // int up_track_num = upGrid->getTrackNum1(w->getBase());
  int end_track = start_track - opt.track_limit - 1;
  if (end_track < 0)
    end_track = 0;

  for (int next_tr = start_track; next_tr > end_track;
       next_tr--)  // for tracks overlapping wire
  {
    Wire* first = GetNextWire(upGrid, next_tr, firstWireTable[level]);
    Wire* w2 = FindOverlapWire(w, first);
<<<<<<< HEAD
    if (w2 == NULL)
=======
    if (w2 == nullptr)
>>>>>>> 0e52ce5a
      continue;

    firstWireTable[level]->set(next_tr, w2);

    bool w2_next_covered = false;
    Wire* w2_next = w2->getNext();
<<<<<<< HEAD
    if (w2_next != NULL)  // TODO: because more 2 wires at different distance
                          // can reside in same track
=======
    if (w2_next != nullptr)  // TODO: because more 2 wires at different distance
                             // can reside in same track
>>>>>>> 0e52ce5a
    {
      if (OverlapOnly(
              w->getXY(), w->getLen(), w2_next->getXY(), w2_next->getLen())) {
        resTable->add(w2_next);
        firstWireTable[level]->set(next_tr, w2_next);
        w2_next_covered = Enclosed(w->getXY(),
                                   w->getXY() + w->getLen(),
                                   w2_next->getXY(),
                                   w2_next->getXY() + w2_next->getLen());
      }
    }
    resTable->add(w2);
    if (Enclosed(w->getXY(),
                 w->getXY() + w->getLen(),
                 w2->getXY(),
                 w2->getXY() + w2->getLen()))
      break;
    if (w2_next_covered)
      break;

    if (w2->isPower())
      break;
  }
  return resTable->getCnt();
}

uint extMeasureRC::FindCoupleWiresOnTracks_up(
    Wire* w,
    uint start_track,
    CouplingDimensionParams& coupleOptions,
    Ath__array1D<Wire*>** firstWireTable,
    Ath__array1D<Wire*>* resTable)

// int extMeasureRC::FindAllNeigbors_up(Wire *w, uint start_track, uint
// dir, uint level, uint couplingDist, uint limitTrackNum,
// Ath__array1D<Wire *> **firstWireTable, Ath__array1D<Wire *>
// *resTable)
{
  Grid* upGrid
      = _search->getGrid(coupleOptions.direction, coupleOptions.metal_level);
  int end_track = start_track + coupleOptions.track_limit + 1;

  uint level = coupleOptions.metal_level;

  for (uint next_tr = start_track;
       next_tr < end_track && next_tr < upGrid->getTrackCnt();
       next_tr++)  // for tracks overlapping wire
  {
    Wire* first = GetNextWire(upGrid, next_tr, firstWireTable[level]);
    Wire* w2 = FindOverlapWire(w, first);
<<<<<<< HEAD
    if (w2 == NULL)
=======
    if (w2 == nullptr)
>>>>>>> 0e52ce5a
      continue;
    firstWireTable[level]->set(next_tr, w2);
    resTable->add(w2);
    if (Enclosed(w->getXY(),
                 w->getXY() + w->getLen(),
                 w2->getXY(),
                 w2->getXY() + w2->getLen()))
      break;

    if (w2->isPower())
      break;
  }
  return resTable->getCnt();
}

bool extMeasureRC::FindDiagonalCoupleSegments(
    Wire* w,
    int current_level,
    int max_level,
    CouplingDimensionParams& opts,
    Ath__array1D<Wire*>** firstWireTable)
{
  int diagLimit = 3;
  int diagLimitTrackNum = 4;
  int diagMaxDist = 500;
  uint dir = opts.direction;
  FILE* fp = opts.dbgFP;

  bool lookUp = true;

  for (uint jj = current_level + 1;
       jj < max_level && jj < current_level + diagLimit;
       jj++) {
    Grid* upgrid = _search->getGrid(dir, jj);

    int diag_track_num = upgrid->getTrackNum1(w->getBase());
    FindAllSegments_up(fp,
                       w,
                       lookUp,
                       diag_track_num + 1,
                       dir,
                       jj,
                       opts.max_distance,
                       diagMaxDist,
                       diagLimitTrackNum,
                       firstWireTable,
                       _upSegTable);
    FindAllSegments_up(fp,
                       w,
                       !lookUp,
                       diag_track_num - 1,
                       dir,
                       jj,
                       opts.max_distance,
                       diagMaxDist,
                       diagLimitTrackNum,
                       firstWireTable,
                       _downSegTable);
  }
  for (int jj = current_level - 1; jj > 0 && jj > current_level - diagLimit;
       jj--) {
    Grid* upgrid = _search->getGrid(dir, jj);
    int diag_track_num = upgrid->getTrackNum1(w->getBase());
    FindAllSegments_up(fp,
                       w,
                       lookUp,
                       diag_track_num + 1,
                       dir,
                       jj,
                       opts.max_distance,
                       diagMaxDist,
                       diagLimitTrackNum,
                       firstWireTable,
                       _upSegTable);
    FindAllSegments_up(fp,
                       w,
                       !lookUp,
                       diag_track_num - 1,
                       dir,
                       jj,
                       opts.max_distance,
                       diagMaxDist,
                       diagLimitTrackNum,
                       firstWireTable,
                       _downSegTable);
  }
  // TODO: diagonal looking down -- at least for power wires! power wires don't
  // look up -- M1 is required as width not wide
  return true;
}
bool extMeasureRC::VerticalDiagonalCouplingAndCrossOverlap(
    Wire* w,
    extSegment* s,
    int overMet,
    SegmentTables& segments,
    CouplingConfig& config)
{
  int diagMaxDist
      = 500;  // same as in FindDiagonalCoupleSegments; TODO create opts

  bool dbgOverlaps = config.debug_overlaps;  // CHECK
  FILE* fp = config.debug_fp;
  bool lookUp = true;

  for (uint kk = 0; kk < _whiteSegTable[overMet - 1]->getCnt(); kk++) {
    extSegment* ww = _whiteSegTable[overMet - 1]->get(kk);
    // vertical and diag
    if (config.vertical_cap) {
      Ath__array1D<extSegment*> upVertTable;
      FindDiagonalSegments(s,
                           ww,
                           &segments.aboveTable,
                           &upVertTable,
                           dbgOverlaps,
                           fp,
                           lookUp,
                           overMet);
      VerticalCap(&upVertTable, lookUp);
      Release(&upVertTable);

      Ath__array1D<extSegment*> downVertTable;
      FindDiagonalSegments(s,
                           ww,
                           &segments.belowTable,
                           &downVertTable,
                           dbgOverlaps,
                           fp,
                           !lookUp,
                           overMet);
      VerticalCap(&downVertTable, !lookUp);
      Release(&downVertTable);
    }
    if (config.diag_cap) {
      Ath__array1D<extSegment*> upDiagTable;
      FindDiagonalSegments(
          s, ww, _upSegTable[overMet], &upDiagTable, dbgOverlaps, fp, lookUp);
      DiagCap(fp, w, lookUp, diagMaxDist, 2, &upDiagTable);
      Release(&upDiagTable);

      Ath__array1D<extSegment*> downDiagTable;
      FindDiagonalSegments(s,
                           ww,
                           _downSegTable[overMet],
                           &downDiagTable,
                           dbgOverlaps,
                           fp,
                           !lookUp);
      DiagCap(fp, w, !lookUp, diagMaxDist, 2, &downDiagTable);
      Release(&downDiagTable);
    }
    GetCrossOvelaps(w,
                    overMet,
                    ww->_xy,
                    ww->_len,
                    _dir,
                    _ovSegTable[overMet],
                    _whiteSegTable[overMet]);
  }
  PrintOvelaps(s, _met, overMet, _ovSegTable[overMet], "u");
  return true;
}
bool extMeasureRC::CreateCouplingCaps_overUnder(extSegment* s, uint overMet)
{
  if (_met == 1) {
    OverUnder(s, _met, 0, overMet, _ovSegTable[overMet], "OverSubUnderM");
    return true;  // break the flow
  }
  for (uint oo = 0; oo < _ovSegTable[overMet]->getCnt();
       oo++) {  // looking down
    extSegment* v = _ovSegTable[overMet]->get(oo);
    OverlapDown(overMet, s, v, _dir);
    if (_whiteSegTable[1]->getCnt() > 0) {
      PrintOvelaps(v, _met, 0, _whiteSegTable[1], "OverSubUnderMet");
      OverUnder(s, _met, 0, overMet, _whiteSegTable[1], "OverSubUnderM");
      Release(_whiteSegTable[1]);
    }
  }
  return false;
}
bool extMeasureRC::CreateCouplingCaps_over(extSegment* s, uint metalLevelCnt)
{
  if (_met == 1) {
    PrintOvelaps(s, _met, 0, _whiteSegTable[metalLevelCnt - 1], "OverSub");
    OverUnder(s, _met, 0, -1, _whiteSegTable[metalLevelCnt - 1], "OverSub");
  } else {
    for (uint oo = 0; oo < _whiteSegTable[metalLevelCnt - 1]->getCnt();
         oo++) {  // looking down
      extSegment* v = _whiteSegTable[metalLevelCnt - 1]->get(oo);
      OverlapDown(-1, s, v, _dir);  // OverMet
    }
    PrintOvelaps(s, _met, 0, _whiteSegTable[1], "OverSub");
    OverUnder(s, _met, 0, -1, _whiteSegTable[1], "OverSub");
  }
  return true;
}
bool extMeasureRC::GetCouplingSegments(int tr,
                                       Wire* w,
                                       CouplingConfig& config,
                                       CouplingDimensionParams& coupleOptions,
                                       SegmentTables& segments,
                                       Ath__array1D<Wire*>** firstWireTable)
{
  bool lookUp = true;
  uint level = coupleOptions.metal_level;
  uint dir = coupleOptions.direction;
  uint metalLevelCnt = config.metal_level_count;
  uint maxDist = coupleOptions.max_distance;

  // Find all direct projections of wires on increasing tracks -- on one side of
  // wire
  GetCoupleSegments(
      lookUp, w, tr + 1, coupleOptions, firstWireTable, _upSegTable[level]);

  // Find all direct projections of wires on decreasing tracks -- on other side
  // of wire
  GetCoupleSegments(
      !lookUp, w, tr - 1, coupleOptions, firstWireTable, _downSegTable[level]);

  // alternative call FindAllSegments_up(fp, w, lookUp, tr + 1, dir, level,
  // maxDist, couplingDist, limitTrackNum, firstWireTable, _upSegTable);
  // FindAllSegments_up(fp, w, !lookUp, tr - 1, dir, level, maxDist,
  // couplingDist, limitTrackNum, firstWireTable, _downSegTable);

  // Create coupling segments with both or one way or neighboring wires in
  // wireSegmentTable
  CreateCouplingSEgments(w,
                         &segments.wireSegmentTable,
                         _upSegTable[level],
                         _downSegTable[level],
                         config.debug_enabled,
                         config.debug_fp);

  // find overlapping power wires; result in _verticalPowerTable
  if (FindDiagonalNeighbors_vertical_power(
          dir, w, 10000, 100, 3, _verticalPowerTable)
      > 0)  // power
    PrintTable_wires(config.debug_fp,
                     config.debug_enabled,
                     metalLevelCnt,
                     _verticalPowerTable,
                     "Vertical Power Wires:");

  // find coupling segments (=Diagonal) on differen levels; results in
  // _upSegTable, _downSegTable
  FindDiagonalCoupleSegments(
      w, level, metalLevelCnt, coupleOptions, firstWireTable);

  // ----------------------------------------------------------------------------------------------------Diagonal
  segments.aboveTable.resetCnt();  // over vertical segment list
  segments.belowTable.resetCnt();  // under vertical segment list

  // Note: Wire->_up holds the first above vertical wire
  FindAllSegments_vertical(
      config.debug_fp,
      w,
      lookUp,
      dir,
      maxDist,
      &segments.aboveTable);  // Note: _up holds the above vertical wire

  // Note: Wire->_down holds the first below vertical wire
  FindAllSegments_vertical(
      config.debug_fp,
      w,
      !lookUp,
      dir,
      maxDist,
      &segments.belowTable);  // Note: _down holds the above vertical wire

  return true;
}
// ------------------------------------------------------------------------ v2
// cleanup

int extMeasureRC::CouplingFlow(uint dir,
                               uint couplingDist,
                               uint diag_met_limit,
                               int totWireCnt,
                               uint& totalWiresExtracted,
                               float& previous_percent_extracted)
{
  uint metalLevelCnt = _search->getColCnt();

  CouplingConfig config(_extMain, metalLevelCnt);
  _segFP = nullptr;
  if (config.debug_enabled) {
    config.debug_fp = OpenPrintFile(dir, "Segments");
    _segFP = config.debug_fp;
  }
  CouplingState counts;

  SegmentTables segments;

  // first wire from a Track on all levels and tracks
  Ath__array1D<Wire*>** firstWireTable = allocMarkTable(metalLevelCnt);
  allocateTables(metalLevelCnt);

  _dir = dir;

  for (int level = 1; level < metalLevelCnt; level++) {
    _met = level;
    Grid* netGrid = _search->getGrid(dir, level);
    segments.resetAll();
    // DBG _extMain->getPeakMemory("CouplingFlow Level:", level);

    config.reset_calc_flow_flag(level);

    uint maxDist = 10 * netGrid->getPitch();
    for (uint tr = 0; tr < netGrid->getTrackCnt(); tr++) {
      Track* track = netGrid->getTrackPtr(tr);
<<<<<<< HEAD
      if (track == NULL)
        continue;

      ResetFirstWires(level, metalLevelCnt, dir, firstWireTable);
      for (Wire* w = track->getNextWire(NULL); w != NULL; w = w->getNext()) {
=======
      if (track == nullptr)
        continue;

      ResetFirstWires(level, metalLevelCnt, dir, firstWireTable);
      for (Wire* w = track->getNextWire(nullptr); w != nullptr;
           w = w->getNext()) {
>>>>>>> 0e52ce5a
        counts.wire_count++;
        if (w->isPower() || w->getRsegId() == 0)
          continue;

        if (config.debug_enabled)
          Print5wires(_segFP, w, w->getLevel());
        // DebugWire(w, 0, 0, 17091); --- Placeholder for stopping during

        totalWiresExtracted++;
        // TODO: use progress object _progressTracker->updateProgress();

        if (counts.wire_count % _extMain->_wire_extracted_progress_count == 0) {
          printProgress(
              totalWiresExtracted, totWireCnt, previous_percent_extracted);
        }
        CouplingDimensionParams coupleOptions(dir,
                                              level,
                                              maxDist,
                                              couplingDist,
                                              config.limit_track_num,
                                              config.debug_fp);

        // Find all detailed Coupling neighbors in both directions and levels to
        // calculate Lateral and Diagonal Coupling
        GetCouplingSegments(
            tr, w, config, coupleOptions, segments, firstWireTable);

        // Distance based Resistance Calculation based on coupling segments of
        // the wire
        for (uint ii = 0; ii < segments.wireSegmentTable.getCnt(); ii++) {
          extSegment* s = segments.wireSegmentTable.get(ii);
          CalcRes(s);
        }
        // Context -- Overlap -- Coupling Extraction
        if (config.new_calc_flow || config.length_flag) {
          _met = w->getLevel();
          _len = w->getLen();
          for (uint ii = 0; ii < segments.wireSegmentTable.getCnt(); ii++) {
            extSegment* s = segments.wireSegmentTable.get(ii);

            if (config.length_flag && s->_len < config.LENGTH_BOUND)
              continue;

            Release(_whiteSegTable[_met]);

            extSegment* white = _seqmentPool->alloc();
            white->set(dir, w, s->_xy, s->_len, nullptr, nullptr);

            _whiteSegTable[_met]->add(white);
            PrintOverlapSeg(_segFP, s, _met, "\nNEW --");

            Ath__array1D<extSegment*> crossOvelapTable(8);
            uint overMet = _met + 1;
            for (; overMet < metalLevelCnt; overMet++) {
              Release(_ovSegTable[overMet]);
              Release(_whiteSegTable[overMet]);

              // Coupling Caps
              VerticalDiagonalCouplingAndCrossOverlap(
                  w, s, overMet, segments, config);

              // Over Sub Under met -- Create Coupling Capacitors
              if (CreateCouplingCaps_overUnder(s, overMet))
                continue;

              // Looking up metal levels, all overlaps are blocked
              if (_whiteSegTable[overMet]->getCnt() == 0)
                break;
            }
            if (overMet >= metalLevelCnt - 1)
              CreateCouplingCaps_over(s, metalLevelCnt);
          }
        }
        // DELETE for (uint ii = 0; ii < !new_calc_flow && segTable.getCnt();
        // ii++)
        for (uint ii = 0; (!config.new_calc_flow || config.length_flag)
                          && ii < segments.wireSegmentTable.getCnt();
             ii++) {
          extSegment* s = segments.wireSegmentTable.get(ii);

          if (config.length_flag && s->_len >= config.LENGTH_BOUND)
            continue;

          PrintOverlapSeg(
              _segFP, s, _met, "\nmeasure_RC_new .........................\n");

          measure_RC_new(s, true);
        }
        ReleaseSegTables(metalLevelCnt);
        releaseAll(segments);
      }
    }
    // fprintf(stdout, "\nDir=%d  wireCnt=%d  NotOrderedCnt=%d  oneEmptyTable=%d
    // oneCntTable=%d\n",
    //        dir, wireCnt, notOrderCnt, oneEmptyTable, oneCntTable);
  }
  if (_segFP != nullptr)
    fclose(_segFP);

  de_allocateTables(metalLevelCnt);

  return 0;
}
void extMeasureRC::ReleaseSegTables(uint metalLevelCnt)
{
  for (uint jj = 0; jj < metalLevelCnt; jj++) {
    Release(_downSegTable[jj]);
    Release(_upSegTable[jj]);
    Release(_ovSegTable[jj]);
    Release(_whiteSegTable[jj]);
  }
}
void extMeasureRC::releaseAll(SegmentTables& segments)
{
  Release(&segments.upTable);
  Release(&segments.downTable);
  Release(&segments.verticalUpTable);
  Release(&segments.verticalDownTable);
  Release(&segments.wireSegmentTable);
  Release(&segments.aboveTable);
  Release(&segments.belowTable);
  Release(&segments.whiteTable);
}
void extMeasureRC::Release(Ath__array1D<extSegment*>* segTable)
{
  for (uint ii = 0; ii < segTable->getCnt(); ii++) {
    extSegment* s = segTable->get(ii);
    _seqmentPool->free(s);
  }
  segTable->resetCnt();
}

bool extMeasureRC::CalcRes(extSegment* s)
{
  double deltaRes[10];
  for (uint jj = 0; jj < _metRCTable.getCnt(); jj++) {
    deltaRes[jj] = 0;
    _rc[jj]->Reset();
  }
  _met = s->_wire->getLevel();
  _rsegSrcId = s->_wire->getRsegId();
  _netSrcId = s->_wire->getBoxId();

  _netId = 0;
  if (IsDebugNet()) {
    _netId = _netSrcId;
    OpenDebugFile();
    if (_debugFP != nullptr) {
      fprintf(stdout,
              "CalcRes %d met= %d  len= %d  dist= %d r1= %d r2= %d\n",
              _totSignalSegCnt,
              _met,
              _len,
              _dist,
              _netSrcId,
              0);
      fprintf(_debugFP,
              "init_measureRC %d met= %d  len= %d  dist= %d r1= %d r2= %d\n",
              _totSignalSegCnt,
              _met,
              _len,
              _dist,
              _netSrcId,
              0);
    }
  }
  dbRSeg* rseg1 = dbRSeg::getRSeg(_block, _rsegSrcId);
  int dits1 = s->_dist < s->_dist_down ? s->_dist : s->_dist_down;
  int dits2 = s->_dist > s->_dist_down ? s->_dist : s->_dist_down;

  calcRes(_rsegSrcId, s->_len, dits1, dits2, _met);
  calcRes0(deltaRes, _met, s->_len);

  rcNetInfo();

  for (uint jj = 0; jj < _metRCTable.getCnt(); jj++) {
    double totR1 = _rc[jj]->getRes();
    if (totR1 > 0) {
      totR1 -= deltaRes[jj];
      if (totR1 != 0.0)
        _extMain->updateRes(rseg1, totR1, jj);
    }
  }
  if (IsDebugNet1()) {
    DebugEnd_res(stdout, _rsegSrcId, s->_len, "END");
    DebugEnd_res(_debugFP, _rsegSrcId, s->_len, "END");
    printNetCaps(stdout, "after END");
    printNetCaps(_debugFP, "after END");
    dbNet* net = rseg1->getNet();
    dbSet<dbRSeg> rSet = net->getRSegs();
    odb::dbSet<odb::dbRSeg>::iterator rc_itr;

    for (rc_itr = rSet.begin(); rc_itr != rSet.end(); ++rc_itr) {
      odb::dbRSeg* rc = *rc_itr;
      fprintf(stdout, "r%d %g\n", rc->getId(), rc->getResistance(0));
    }
  }

  rcNetInfo();
  if (IsDebugNet1())
    DebugEnd_res(stdout, _rsegSrcId, s->_len, "AFTER CalcRes");
  return true;
}
bool extMeasureRC::FindDiagonalSegments(extSegment* s,
                                        extSegment* w1,
                                        Ath__array1D<extSegment*>* segDiagTable,
                                        Ath__array1D<extSegment*>* diagSegTable,
                                        bool dbgOverlaps,
                                        FILE* fp,
                                        bool lookUp,
                                        int tgt_met)
{
  // vertical and diag
  if (segDiagTable->getCnt() == 0)
    return false;

  extSegment* white = _seqmentPool->alloc();
  white->set(_dir, s->_wire, w1->_xy, w1->_len, nullptr, nullptr);

  if (!lookUp)
    white->_up = s->_wire;
  else
    white->_down = s->_wire;

  Ath__array1D<extSegment*> resultTable;
  Ath__array1D<extSegment*> whiteTable;
  whiteTable.add(white);
  if (tgt_met > 0)  // vertical
  {
    Ath__array1D<extSegment*> vertTable;
    for (uint ii = 0; ii < segDiagTable->getCnt(); ii++) {
      extSegment* v = segDiagTable->get(ii);
      if (lookUp && v->_up->getLevel() == tgt_met)
        vertTable.add(v);
      if (!lookUp && v->_down->getLevel() == tgt_met)
        vertTable.add(v);
    }
    if (vertTable.getCnt() == 0) {
      _seqmentPool->free(white);
      // delete white;
      return false;
    }
    if (lookUp)
      CreateCouplingSEgments(s->_wire,
                             &resultTable,
                             &vertTable,
                             &whiteTable,
                             dbgOverlaps,
                             nullptr);
    else
      CreateCouplingSEgments(s->_wire,
                             &resultTable,
                             &whiteTable,
                             &vertTable,
                             dbgOverlaps,
                             nullptr);
  } else {
    if (lookUp)
      CreateCouplingSEgments(s->_wire,
                             &resultTable,
                             segDiagTable,
                             &whiteTable,
                             dbgOverlaps,
                             nullptr);
    else
      CreateCouplingSEgments(s->_wire,
                             &resultTable,
                             &whiteTable,
                             segDiagTable,
                             dbgOverlaps,
                             nullptr);
  }
  const char* msg = lookUp ? "Up" : "Down";
  if (fp != nullptr) {
    if (tgt_met > 0)
      fprintf(fp, "%s Vertical Overlap %d ----- \n", msg, resultTable.getCnt());
    else
      fprintf(fp, "%s Diag Overlap %d ----- \n", msg, resultTable.getCnt());
  }

  for (uint ii = 0; ii < resultTable.getCnt(); ii++) {
    extSegment* s1 = resultTable.get(ii);
    if (s1->_up == nullptr || s1->_down == nullptr) {
      // delete s1;
      _seqmentPool->free(s1);
      continue;
    }
    diagSegTable->add(s1);
    PrintUpDown(fp, s1);
    PrintUpDownNet(fp, s1->_up, s1->_dist, "\t");  // TODO _up should extSegment
    PrintUpDownNet(
        fp, s1->_down, s1->_dist_down, "\t");  // TODO _down should extSegment
  }
  // delete white;
  _seqmentPool->free(white);
  return false;

  if (whiteTable.getCnt() == 0)
    return false;

  return false;
}
void extMeasureRC::OverlapDown(int overMet,
                               extSegment* coupSeg,
                               extSegment* overlapSeg,
                               uint dir)
{
  extSegment* ov = _seqmentPool->alloc();
  ov->set(
      dir, coupSeg->_wire, overlapSeg->_xy, overlapSeg->_len, nullptr, nullptr);

  Release(_whiteSegTable[_met]);
  _whiteSegTable[_met]->add(ov);
  for (int underMet = _met - 1; underMet > 0; underMet--) {
    Release(_ovSegTable[underMet]);
    Release(_whiteSegTable[underMet]);

    for (uint kk = 0; kk < _whiteSegTable[underMet + 1]->getCnt(); kk++) {
      extSegment* ww = _whiteSegTable[underMet + 1]->get(kk);
      GetCrossOvelaps(coupSeg->_wire,
                      underMet,
                      ww->_xy,
                      ww->_len,
                      dir,
                      _ovSegTable[underMet],
                      _whiteSegTable[underMet]);
    }
    if (_ovSegTable[underMet]->getCnt() > 0) {
      PrintOvelaps(overlapSeg, _met, underMet, _ovSegTable[underMet], "ou");
      OverUnder(coupSeg, _met, underMet, overMet, _ovSegTable[underMet], "OU");
    }
    if (_whiteSegTable[underMet]->getCnt() == 0)
      break;

    // _ovSegTable[underMet] holds overUnder
  }
}
uint extMeasureRC::FindAllSegments_vertical(
    FILE* fp,
    Wire* w,
    bool lookUp,
    uint dir,
    uint maxDist,
    Ath__array1D<extSegment*>* aboveTable)
{
  bool dbgOverlaps = true;
  Wire* w2_next = lookUp ? w->getAboveNext() : w->getBelowNext();
<<<<<<< HEAD
  if (w2_next == NULL)
=======
  if (w2_next == nullptr)
>>>>>>> 0e52ce5a
    return 0;

  Ath__array1D<Wire*> wTable;
  wTable.add(w2_next);
  Wire* w2_next_next
      = lookUp ? w2_next->getAboveNext() : w2_next->getBelowNext();
<<<<<<< HEAD
  if (w2_next_next != NULL)
=======
  if (w2_next_next != nullptr)
>>>>>>> 0e52ce5a
    wTable.add(w2_next_next);
  // TODO, optimize, not accurate

  if (dbgOverlaps) {
    const char* msg = lookUp ? "Up Vertical Wires:" : "Down Vertical Wires:";
    char buff[100];
    sprintf(buff, "M%d %s", w2_next->getLevel(), msg);
    PrintTable_coupleWires(fp, w, dbgOverlaps, &wTable, buff);
  }
  Ath__array1D<extSegment*> sTable;
  FindSegmentsTrack(w,
                    w->getXY(),
                    w->getLen(),
                    w2_next,
                    0,
                    &wTable,
                    lookUp,
                    dir,
                    maxDist,
                    &sTable);
  for (uint ii = 0; ii < sTable.getCnt(); ii++) {
    extSegment* s = sTable.get(ii);
    if (!lookUp && s->_down != nullptr && !s->_down->isPower())
      continue;
    aboveTable->add(s);
  }
  if (dbgOverlaps) {
    const char* msg = lookUp ? "Up Vertical Segments:"
                             : "Down Vertical Segments (power only):";
    char buff[100];
    sprintf(buff, "M%d %s", w2_next->getLevel(), msg);
    PrintTable_segments(fp, w, lookUp, dbgOverlaps, aboveTable, buff);
  }
  return 0;
}

uint extMeasureRC::FindAllSegments_up(FILE* fp,
                                      Wire* w,
                                      bool lookUp,
                                      uint start_track,
                                      uint dir,
                                      uint level,
                                      uint maxDist,
                                      uint couplingDist,
                                      uint limitTrackNum,
                                      Ath__array1D<Wire*>** firstWireTable,
                                      Ath__array1D<extSegment*>** UpSegTable)
{
  bool dbgOverlaps = true;

  Ath__array1D<Wire*> UpTable;

  // --------------------------- in case that there are wires at distance on the
  // same track
  if (lookUp && level == w->getLevel()) {
    Wire* w2 = FindOverlapWire(w, w->getNext());
<<<<<<< HEAD
    if (w2 != NULL)
=======
    if (w2 != nullptr)
>>>>>>> 0e52ce5a
      UpTable.add(w2);
  }
  // -----------------------------------------------------------

  if (lookUp)
    FindAllNeigbors_up(w,
                       start_track,
                       dir,
                       level,
                       couplingDist,
                       limitTrackNum,
                       firstWireTable,
                       &UpTable);
  else
    FindAllNeigbors_down(w,
                         start_track,
                         dir,
                         level,
                         couplingDist,
                         limitTrackNum,
                         firstWireTable,
                         &UpTable);

  FILE* fp1 = fp;
  const char* msg = lookUp ? "Up Coupling Wires:" : "Down Coupling Wires:";
  char buff[100];
  sprintf(buff, "M%d %s", level, msg);
  PrintTable_coupleWires(fp1, w, dbgOverlaps, &UpTable, buff);

  Release(UpSegTable[level]);
  FindSegmentsTrack(w,
                    w->getXY(),
                    w->getLen(),
                    nullptr,
                    0,
                    &UpTable,
                    lookUp,
                    dir,
                    maxDist,
                    UpSegTable[level]);

  msg = lookUp ? "Up Coupling Segments:" : "Down Coupling Segments:";
  sprintf(buff, "M%d %s", level, msg);
  PrintTable_segments(fp1, w, lookUp, dbgOverlaps, UpSegTable[level], buff);
  return 0;
}
uint extMeasureRC::FindAllNeigbors_up(Wire* w,
                                      uint start_track,
                                      uint dir,
                                      uint level,
                                      uint couplingDist,
                                      uint limitTrackNum,
                                      Ath__array1D<Wire*>** firstWireTable,
                                      Ath__array1D<Wire*>* resTable)
{
  Grid* upGrid = _search->getGrid(dir, level);
  // int up_track_num = upGrid->getTrackNum1(w->getBase());
  int end_track = start_track + limitTrackNum + 1;

  for (uint next_tr = start_track;
       next_tr < end_track && next_tr < upGrid->getTrackCnt();
       next_tr++)  // for tracks overlapping wire
  {
    Wire* first = GetNextWire(upGrid, next_tr, firstWireTable[level]);
    Wire* w2 = FindOverlapWire(w, first);
<<<<<<< HEAD
    if (w2 == NULL)
=======
    if (w2 == nullptr)
>>>>>>> 0e52ce5a
      continue;
    firstWireTable[level]->set(next_tr, w2);
    resTable->add(w2);
    if (Enclosed(w->getXY(),
                 w->getXY() + w->getLen(),
                 w2->getXY(),
                 w2->getXY() + w2->getLen()))
      break;

    if (w2->isPower())
      break;
  }
  return resTable->getCnt();
}
uint extMeasureRC::FindAllNeigbors_down(Wire* w,
                                        int start_track,
                                        uint dir,
                                        uint level,
                                        uint couplingDist,
                                        uint limitTrackNum,
                                        Ath__array1D<Wire*>** firstWireTable,
                                        Ath__array1D<Wire*>* resTable)
{
  resTable->resetCnt();
  if (start_track < 0)
    return 0;

  Grid* upGrid = _search->getGrid(dir, level);
  // int up_track_num = upGrid->getTrackNum1(w->getBase());
  int end_track = start_track - limitTrackNum - 1;
  if (end_track < 0)
    end_track = 0;

  for (int next_tr = start_track; next_tr > end_track;
       next_tr--)  // for tracks overlapping wire
  {
    Wire* first = GetNextWire(upGrid, next_tr, firstWireTable[level]);
    Wire* w2 = FindOverlapWire(w, first);
<<<<<<< HEAD
    if (w2 == NULL)
=======
    if (w2 == nullptr)
>>>>>>> 0e52ce5a
      continue;

    firstWireTable[level]->set(next_tr, w2);

    bool w2_next_covered = false;
    Wire* w2_next = w2->getNext();
<<<<<<< HEAD
    if (w2_next != NULL) {
=======
    if (w2_next != nullptr) {
>>>>>>> 0e52ce5a
      // TODO: because more 2 wires at different distance
      // can reside in same track
      if (OverlapOnly(
              w->getXY(), w->getLen(), w2_next->getXY(), w2_next->getLen())) {
        resTable->add(w2_next);
        firstWireTable[level]->set(next_tr, w2_next);
        w2_next_covered = Enclosed(w->getXY(),
                                   w->getXY() + w->getLen(),
                                   w2_next->getXY(),
                                   w2_next->getXY() + w2_next->getLen());
      }
    }
    resTable->add(w2);
    if (Enclosed(w->getXY(),
                 w->getXY() + w->getLen(),
                 w2->getXY(),
                 w2->getXY() + w2->getLen()))
      break;
    if (w2_next_covered)
      break;

    if (w2->isPower())
      break;
  }
  return resTable->getCnt();
}
uint extMeasureRC::CreateCouplingSEgments(Wire* w,
                                          Ath__array1D<extSegment*>* segTable,
                                          Ath__array1D<extSegment*>* upTable,
                                          Ath__array1D<extSegment*>* downTable,
                                          bool dbgOverlaps,
                                          FILE* fp)
{
  uint cnt1 = 0;
  /* TODO
              if (upTable->getCnt() == 0 || downTable->getCnt() == 0)
              {
                  oneEmptyTable++;
                  // CreateUpDownSegment(w, nullptr, w->getXY(), w->getLen(),
     nullptr, &segTable);
              }
              if (upTable->getCnt() == 1 || downTable->getCnt() == 1)
                  oneCntTable++;
  */
  if (!CheckOrdered(upTable))
    BubbleSort(upTable);
  if (!CheckOrdered(downTable))
    BubbleSort(downTable);

  if (upTable->getCnt() == 0
      && downTable->getCnt() == 0)  // OpenEnded both sides
  {
    CreateUpDownSegment(w, nullptr, w->getXY(), w->getLen(), nullptr, segTable);
  } else if (upTable->getCnt() == 0
             && downTable->getCnt() > 0)  // OpenEnded Down
    cnt1 += CopySegments(false, downTable, 0, downTable->getCnt(), segTable);
  else if (upTable->getCnt() > 0 && downTable->getCnt() == 0)  // OpenEnded Up
    cnt1 += CopySegments(true, upTable, 0, upTable->getCnt(), segTable);
  else if (upTable->getCnt() == 1 && downTable->getCnt() > 0)  // 1 up,
    cnt1 += FindUpDownSegments(upTable, downTable, segTable);
  else if (upTable->getCnt() > 0 && downTable->getCnt() == 1)  // 1 up,
    cnt1 += FindUpDownSegments(upTable, downTable, segTable);
  else if (upTable->getCnt() > 0 && downTable->getCnt() > 0)
    cnt1 += FindUpDownSegments(upTable, downTable, segTable);

  if (dbgOverlaps) {
    PrintUpDown(fp, segTable);
    // PrintUpDown(stdout, &segTable);
  }
  if (!CheckOrdered(segTable)) {
    BubbleSort(segTable);
    if (!CheckOrdered(segTable)) {
      fprintf(fp, "======> segTable NOT SORTED after Buggble\n");
    }
  }
  return cnt1;
}
bool extMeasureRC::GetCrossOvelaps(Wire* w,
                                   uint tgt_met,
                                   int x1,
                                   int len,
                                   uint dir,
                                   Ath__array1D<extSegment*>* segTable,
                                   Ath__array1D<extSegment*>* whiteTable)
{
  bool dbg = false;
  SEQ s1;
  s1._ll[!dir] = x1;
  s1._ur[!dir] = x1 + len;
  s1._ll[dir] = w->getBase();
  s1._ur[dir] = w->getBase();

  Ath__array1D<SEQ*> table(4);
  getOverlapSeq(tgt_met, &s1, &table);

  int totLen = 0;
  for (uint ii = 0; ii < table.getCnt(); ii++) {
    SEQ* p = table.get(ii);

    int len1 = p->_ur[!dir] - p->_ll[!dir];

    extSegment* s = _seqmentPool->alloc();
    s->set(dir, w, p->_ll[!dir], len1, nullptr, nullptr);

    if (p->type == 0)
      whiteTable->add(s);
    else {
      segTable->add(s);
      totLen += len1;
    }
    _pixelTable->release(p);
  }
  if (dbg)
    PrintCrossOvelaps(w, tgt_met, x1, len, segTable, totLen, "\n\tOU");

  if (totLen + w->getWidth() >= len)
    return true;

  return false;
}
int extMeasureRC::wireOverlap(int X1,
                              int DX,
                              int x1,
                              int dx,
                              int* len1,
                              int* len2,
                              int* len3)
{
  int dx1 = X1 - x1;
  //*len1= dx1;
  if (dx1 >= 0)  // on left side
  {
    int dlen = dx - dx1;
    if (dlen <= 0)
      return 1;

    *len1 = 0;
    int DX2 = dlen - DX;

    if (DX2 <= 0) {
      *len2 = dlen;
      *len3 = -DX2;
    } else {
      *len2 = DX;
      //*len3= DX2;
      *len3 = 0;
    }
  } else {
    *len1 = -dx1;

    if (dx1 + DX <= 0)  // outside right side
      return 2;

    int DX2 = (x1 + dx) - (X1 + DX);
    if (DX2 > 0) {
      *len2 = DX + dx1;  // dx1 is negative
      *len3 = 0;
    } else {
      *len2 = dx;
      *len3 = -DX2;
    }
  }
  return 0;
}

bool extMeasureRC::PrintInit(FILE* fp, bool dbgOverlaps, Wire* w, int x, int y)
{
  if (dbgOverlaps) {
    if (fp == nullptr)
      return false;

    fprintf(fp, "\n");
    Print5wires(fp, w, w->getLevel());
  }
  if (w->getXY() == x && w->getBase() == y) {
    Print5wires(stdout, w, w->getLevel());
    return true;
  }
  return false;
}
void extMeasureRC::PrintTable_coupleWires(FILE* fp1,
                                          Wire* w,
                                          bool dbgOverlaps,
                                          Ath__array1D<Wire*>* UpTable,
                                          const char* msg,
                                          int level)
{
  if (fp1 == nullptr)
    return;

  if (dbgOverlaps && UpTable->getCnt() > 0) {
    if (level > 0) {
      char buff[100];
      sprintf(buff, "M%d %s", level, msg);
      fprintf(fp1, "\n%s %d\n", buff, UpTable->getCnt());

    } else {
      fprintf(fp1, "\n%s %d\n", msg, UpTable->getCnt());
    }
    Print(fp1, UpTable, "");
  }
}

void extMeasureRC::PrintTable_segments(FILE* fp1,
                                       Wire* w,
                                       bool lookUp,
                                       bool dbgOverlaps,
                                       Ath__array1D<extSegment*>* segmentTable,
                                       const char* msg,
                                       int level)
{
  if (fp1 == nullptr)
    return;

  if (dbgOverlaps && segmentTable->getCnt() > 0) {
    if (level > 0) {
      char buff[100];
      sprintf(buff, "M%d %s", level, msg);
      fprintf(fp1, "\n%s %d\n", buff, segmentTable->getCnt());

    } else {
      fprintf(fp1, "\n%s %d\n", msg, segmentTable->getCnt());
    }
    Print(fp1, segmentTable, !_dir, lookUp);
  }
}
void extMeasureRC::PrintTable_wires(FILE* fp,
                                    bool dbgOverlaps,
                                    uint colCnt,
                                    Ath__array1D<Wire*>** verticalPowerTable,
                                    const char* msg)
{
  if (dbgOverlaps) {
    fprintf(fp, "%s\n", msg);
    for (uint ii = 1; ii < colCnt; ii++)
      Print(fp, verticalPowerTable[ii], "");
  }
}
bool extMeasureRC::DebugWire(Wire* w, int x, int y, int netId)
{
  if (w->getBoxId() == netId)
    Print5wires(stdout, w, w->getLevel());

  return true;
}
Ath__array1D<extSegment*>** extMeasureRC::allocTable(uint n)
{
  Ath__array1D<extSegment*>** tbl = new Ath__array1D<extSegment*>*[n];
  for (uint ii = 0; ii < n; ii++)
    tbl[ii] = new Ath__array1D<extSegment*>(128);
  return tbl;
}
void extMeasureRC::DeleteTable(Ath__array1D<extSegment*>** tbl, uint n)
{
  for (uint ii = 0; ii < n; ii++) {
    delete tbl[ii];
  }
  delete tbl;
}
Ath__array1D<Wire*>** extMeasureRC::allocTable_wire(uint n)
{
  Ath__array1D<Wire*>** tbl = new Ath__array1D<Wire*>*[n];
  for (uint ii = 0; ii < n; ii++)
    tbl[ii] = new Ath__array1D<Wire*>(128);
  return tbl;
}
void extMeasureRC::DeleteTable_wire(Ath__array1D<Wire*>** tbl, uint n)
{
  for (uint ii = 0; ii < n; ii++)
    delete tbl[ii];

  delete tbl;
}
void extMeasureRC::OverUnder(extSegment* cc,
                             uint met,
                             int underMet,
                             int overMet,
                             Ath__array1D<extSegment*>* segTable,
                             const char* ou)
{
  if (segTable->getCnt() == 0)
    return;
  if (_segFP != nullptr)
    fprintf(_segFP,
            "\n%7.3f %7.3f  %dL M%d cnt=%d\n",
            GetDBcoords(cc->_xy),
            GetDBcoords(cc->_xy + cc->_len),
            cc->_len,
            met,
            segTable->getCnt());

  for (uint ii = 0; ii < segTable->getCnt(); ii++) {
    extSegment* s = segTable->get(ii);
    if (_segFP)
      PrintOUSeg(_segFP,
                 s->_xy,
                 s->_len,
                 met,
                 overMet,
                 underMet,
                 "\t",
                 cc->_dist,
                 cc->_dist_down);

    if (cc->_dist < 0 && cc->_dist_down < 0)
      OpenEnded2(cc, s->_len, met, overMet, underMet, _segFP);
    else if (cc->_dist < 0 || cc->_dist_down < 0)
      OpenEnded1(cc, s->_len, met, underMet, overMet, _segFP);
    else if ((cc->_dist > 0 && cc->_dist_down > 0)
             && (cc->_dist != cc->_dist_down)
             && (cc->_dist == 200 || cc->_dist_down == 200))  // Model1
      Model1(cc, s->_len, met, underMet, overMet, _segFP);
    else
      OverUnder(cc, s->_len, met, underMet, overMet, _segFP);
  }
}
dbRSeg* extMeasureRC::GetRSeg(extSegment* cc)
{
  uint rsegId = cc->_wire->getRsegId();
  if (rsegId == 0)
    return nullptr;
  dbRSeg* rseg1 = dbRSeg::getRSeg(_block, rsegId);
  if (rseg1 == nullptr)
    return nullptr;

  return rseg1;
}
dbRSeg* extMeasureRC::GetRSeg(uint rsegId)
{
  if (rsegId == 0)
    return nullptr;
  dbRSeg* rseg1 = dbRSeg::getRSeg(_block, rsegId);
  if (rseg1 == nullptr)
    return nullptr;

  return rseg1;
}
void extMeasureRC::OpenEnded2(extSegment* cc,
                              uint len,
                              int met,
                              int overMet,
                              int underMet,
                              FILE* segFP)
{
  dbRSeg* rseg1 = GetRSeg(cc);
  if (rseg1 == nullptr)
    return;

  for (uint ii = 0; ii < _metRCTable.getCnt(); ii++) {
    extMetRCTable* rcModel = _metRCTable.get(ii);
    extDistRC* rc = OverUnderRC(rcModel,
                                -1,
                                cc->_wire->getWidth(),
                                -1,
                                len,
                                met,
                                underMet,
                                overMet,
                                segFP);

    double inf_cc = 2 * len * (rc->_coupling + rc->_fringe);
    _extMain->updateTotalCap(rseg1, inf_cc, ii);
  }
}
void extMeasureRC::OpenEnded1(extSegment* cc,
                              uint len,
                              int met,
                              int metUnder,
                              int metOver,
                              FILE* segFP)
{
  bool CHECK_COUPLING_THRESHOLD = true;
  int open = 0;
  dbRSeg* rseg = GetRSeg(cc);
  int dist = cc->_dist;
  if (dist < 0)
    dist = cc->_dist_down;

  dbRSeg* rseg2 = cc->_down != nullptr ? GetRSeg(cc->_down->getRsegId())
                                       : GetRSeg(cc->_up->getRsegId());

  dbCCSeg* ccCap = nullptr;
  for (uint ii = 0; ii < _metRCTable.getCnt(); ii++) {
    extMetRCTable* rcModel = _metRCTable.get(ii);
    extDistRC* rc = OverUnderRC(rcModel,
                                open,
                                cc->_wire->getWidth(),
                                dist,
                                len,
                                met,
                                metUnder,
                                metOver,
                                segFP);

    if (rc == nullptr)
      continue;
    double fr2 = 2 * len * rc->_fringe;
    double cc = 2 * len * rc->_coupling;

    _extMain->updateTotalCap(rseg, fr2, ii);

    if (CHECK_COUPLING_THRESHOLD) {
      if (ii == 0) {
        // check if the cap value is over the couplingThreshold, then create
        // coupling cap object dbCCSeg
        ccCap = makeCcap(rseg, rseg2, cc);
      }
      if (ccCap != nullptr)
        addCCcap(ccCap, cc / 2, ii);
      else
        addFringe(rseg, rseg2, cc / 2, ii);

    } else {
      updateCoupCap(rseg, rseg2, ii, cc);
    }
  }
}
void extMeasureRC::OverUnder(extSegment* cc,
                             uint len,
                             int met,
                             int metUnder,
                             int metOver,
                             FILE* segFP)
{
  bool CHECK_COUPLING_THRESHOLD = true;
  int open = -1;
  dbRSeg* rseg = GetRSeg(cc);
  dbRSeg* rseg_down = GetRSeg(cc->_down->getRsegId());
  dbRSeg* rseg_up = GetRSeg(cc->_up->getRsegId());

  dbCCSeg* ccCap_up = nullptr;
  dbCCSeg* ccCap_down = nullptr;
  for (uint ii = 0; ii < _metRCTable.getCnt(); ii++) {
    extMetRCTable* rcModel = _metRCTable.get(ii);
    extDistRC* rc_up = OverUnderRC(rcModel,
                                   open,
                                   cc->_wire->getWidth(),
                                   cc->_dist,
                                   len,
                                   met,
                                   metUnder,
                                   metOver,
                                   segFP);
    extDistRC* rc_down = OverUnderRC(rcModel,
                                     open,
                                     cc->_wire->getWidth(),
                                     cc->_dist_down,
                                     len,
                                     met,
                                     metUnder,
                                     metOver,
                                     segFP);

    double fr2 = len * (rc_up->_fringe + rc_down->_fringe);
    double cc_up = len * rc_up->_coupling;
    double cc_down = len * rc_down->_coupling;

    _extMain->updateTotalCap(rseg, fr2, ii);

    if (CHECK_COUPLING_THRESHOLD) {
      if (ii == 0) {
        // check if the cap value is over the couplingThreshold, then create
        // coupling cap object dbCCSeg
        ccCap_up = makeCcap(rseg, rseg_up, cc_up);
        ccCap_down = makeCcap(rseg, rseg_down, cc_down);
      }
      if (ccCap_up != nullptr)
        addCCcap(ccCap_up, cc_up / 2, ii);
      else
        addFringe(rseg, rseg_up, cc_up / 2, ii);

      if (ccCap_down != nullptr)
        addCCcap(ccCap_down, cc_down / 2, ii);
      else
        addFringe(rseg, rseg_down, cc_down / 2, ii);
    } else {
      updateCoupCap(rseg, rseg_up, ii, cc_up);
      updateCoupCap(rseg, rseg_down, ii, cc_down);
    }
  }
}
void extMeasureRC::Model1(extSegment* cc,
                          uint len,
                          int met,
                          int metUnder,
                          int metOver,
                          FILE* segFP)
{
  bool CHECK_COUPLING_THRESHOLD = true;
  int open = 1;
  dbRSeg* rseg1 = GetRSeg(cc);
  dbRSeg* rseg_down = GetRSeg(cc->_down->getRsegId());
  dbRSeg* rseg_up = GetRSeg(cc->_up->getRsegId());

  int dist = cc->_dist;
  if (dist < cc->_dist_down)
    dist = cc->_dist_down;

  dbCCSeg* ccCap_up = nullptr;
  dbCCSeg* ccCap_down = nullptr;
  for (uint ii = 0; ii < _metRCTable.getCnt(); ii++) {
    extMetRCTable* rcModel = _metRCTable.get(ii);
    extDistRC* rc_up = OverUnderRC(rcModel,
                                   -1,
                                   cc->_wire->getWidth(),
                                   cc->_dist,
                                   len,
                                   met,
                                   metUnder,
                                   metOver,
                                   segFP);
    double cc_up = len * rc_up->_coupling;
    // updateCoupCap(rseg1, rseg_up, ii, cc_up);

    extDistRC* rc_down = OverUnderRC(rcModel,
                                     -1,
                                     cc->_wire->getWidth(),
                                     cc->_dist_down,
                                     len,
                                     met,
                                     metUnder,
                                     metOver,
                                     segFP);
    double cc_down = len * rc_down->_coupling;
    // updateCoupCap(rseg1, rseg_down, ii, cc_down);

    extDistRC* rc_fr = OverUnderRC(rcModel,
                                   open,
                                   cc->_wire->getWidth(),
                                   dist,
                                   len,
                                   met,
                                   metUnder,
                                   metOver,
                                   segFP);
    double fr2 = 2 * len * rc_fr->_fringe;
    _extMain->updateTotalCap(rseg1, fr2, ii);

    if (CHECK_COUPLING_THRESHOLD) {
      if (ii == 0) {
        // check if the cap value is over the couplingThreshold, then create
        // coupling cap object dbCCSeg
        ccCap_up = makeCcap(rseg1, rseg_up, cc_up);
        ccCap_down = makeCcap(rseg1, rseg_down, cc_down);
      }
      if (ccCap_up != nullptr)
        addCCcap(ccCap_up, cc_up / 2, ii);
      else
        addFringe(rseg1, rseg_up, cc_up / 2, ii);

      if (ccCap_down != nullptr)
        addCCcap(ccCap_down, cc_down / 2, ii);
      else
        addFringe(rseg1, rseg_down, cc_down / 2, ii);
    } else {
      updateCoupCap(rseg1, rseg_up, ii, cc_up);
      updateCoupCap(rseg1, rseg_down, ii, cc_down);
    }
  }
}
double extMeasureRC::updateCoupCap(dbRSeg* rseg1,
                                   dbRSeg* rseg2,
                                   int jj,
                                   double v)
{
  if (rseg2 == nullptr) {
    double tot = _extMain->updateTotalCap(rseg1, v, jj);
    return tot;
  }
  dbCCSeg* ccap
      = dbCCSeg::create(dbCapNode::getCapNode(_block, rseg1->getTargetNode()),
                        dbCapNode::getCapNode(_block, rseg2->getTargetNode()),
                        true);

  v /= 2;
  ccap->addCapacitance(v, jj);

  double cc = ccap->getCapacitance(jj);

  _extMain->printUpdateCoup(
      rseg1->getNet()->getId(), rseg2->getNet()->getId(), v, 2 * v, cc);

  return cc;
}
extDistRC* extMeasureRC::OverUnderRC(extMetRCTable* rcModel,
                                     int open,
                                     uint width,
                                     int dist,
                                     uint len,
                                     int met,
                                     int metUnder,
                                     int metOver,
                                     FILE* segFP)
{
  extDistRC* rc = nullptr;
  if (metOver <= 0)
    rc = getOverRC_Dist(rcModel, width, met, metUnder, dist, open);
  else if (metUnder <= 0)
    rc = getUnderRC_Dist(rcModel, width, met, metOver, dist, open);
  else
    rc = getOverUnderRC_Dist(
        rcModel, width, met, metUnder, metOver, dist, open);

  return rc;
}

}  // namespace rcx<|MERGE_RESOLUTION|>--- conflicted
+++ resolved
@@ -106,11 +106,7 @@
   // increasing track number vertical  or horizontal
   if (lookUp && opt.metal_level == w->getLevel()) {
     Wire* w2 = FindOverlapWire(w, w->getNext());
-<<<<<<< HEAD
-    if (w2 != NULL)
-=======
     if (w2 != nullptr)
->>>>>>> 0e52ce5a
       wireTable.add(w2);
   }
 
@@ -171,24 +167,15 @@
   {
     Wire* first = GetNextWire(upGrid, next_tr, firstWireTable[level]);
     Wire* w2 = FindOverlapWire(w, first);
-<<<<<<< HEAD
-    if (w2 == NULL)
-=======
     if (w2 == nullptr)
->>>>>>> 0e52ce5a
       continue;
 
     firstWireTable[level]->set(next_tr, w2);
 
     bool w2_next_covered = false;
     Wire* w2_next = w2->getNext();
-<<<<<<< HEAD
-    if (w2_next != NULL)  // TODO: because more 2 wires at different distance
-                          // can reside in same track
-=======
     if (w2_next != nullptr)  // TODO: because more 2 wires at different distance
                              // can reside in same track
->>>>>>> 0e52ce5a
     {
       if (OverlapOnly(
               w->getXY(), w->getLen(), w2_next->getXY(), w2_next->getLen())) {
@@ -239,11 +226,7 @@
   {
     Wire* first = GetNextWire(upGrid, next_tr, firstWireTable[level]);
     Wire* w2 = FindOverlapWire(w, first);
-<<<<<<< HEAD
-    if (w2 == NULL)
-=======
     if (w2 == nullptr)
->>>>>>> 0e52ce5a
       continue;
     firstWireTable[level]->set(next_tr, w2);
     resTable->add(w2);
@@ -554,20 +537,12 @@
     uint maxDist = 10 * netGrid->getPitch();
     for (uint tr = 0; tr < netGrid->getTrackCnt(); tr++) {
       Track* track = netGrid->getTrackPtr(tr);
-<<<<<<< HEAD
-      if (track == NULL)
-        continue;
-
-      ResetFirstWires(level, metalLevelCnt, dir, firstWireTable);
-      for (Wire* w = track->getNextWire(NULL); w != NULL; w = w->getNext()) {
-=======
       if (track == nullptr)
         continue;
 
       ResetFirstWires(level, metalLevelCnt, dir, firstWireTable);
       for (Wire* w = track->getNextWire(nullptr); w != nullptr;
            w = w->getNext()) {
->>>>>>> 0e52ce5a
         counts.wire_count++;
         if (w->isPower() || w->getRsegId() == 0)
           continue;
@@ -915,22 +890,14 @@
 {
   bool dbgOverlaps = true;
   Wire* w2_next = lookUp ? w->getAboveNext() : w->getBelowNext();
-<<<<<<< HEAD
-  if (w2_next == NULL)
-=======
   if (w2_next == nullptr)
->>>>>>> 0e52ce5a
     return 0;
 
   Ath__array1D<Wire*> wTable;
   wTable.add(w2_next);
   Wire* w2_next_next
       = lookUp ? w2_next->getAboveNext() : w2_next->getBelowNext();
-<<<<<<< HEAD
-  if (w2_next_next != NULL)
-=======
   if (w2_next_next != nullptr)
->>>>>>> 0e52ce5a
     wTable.add(w2_next_next);
   // TODO, optimize, not accurate
 
@@ -987,11 +954,7 @@
   // same track
   if (lookUp && level == w->getLevel()) {
     Wire* w2 = FindOverlapWire(w, w->getNext());
-<<<<<<< HEAD
-    if (w2 != NULL)
-=======
     if (w2 != nullptr)
->>>>>>> 0e52ce5a
       UpTable.add(w2);
   }
   // -----------------------------------------------------------
@@ -1057,11 +1020,7 @@
   {
     Wire* first = GetNextWire(upGrid, next_tr, firstWireTable[level]);
     Wire* w2 = FindOverlapWire(w, first);
-<<<<<<< HEAD
-    if (w2 == NULL)
-=======
     if (w2 == nullptr)
->>>>>>> 0e52ce5a
       continue;
     firstWireTable[level]->set(next_tr, w2);
     resTable->add(w2);
@@ -1100,22 +1059,14 @@
   {
     Wire* first = GetNextWire(upGrid, next_tr, firstWireTable[level]);
     Wire* w2 = FindOverlapWire(w, first);
-<<<<<<< HEAD
-    if (w2 == NULL)
-=======
     if (w2 == nullptr)
->>>>>>> 0e52ce5a
       continue;
 
     firstWireTable[level]->set(next_tr, w2);
 
     bool w2_next_covered = false;
     Wire* w2_next = w2->getNext();
-<<<<<<< HEAD
-    if (w2_next != NULL) {
-=======
     if (w2_next != nullptr) {
->>>>>>> 0e52ce5a
       // TODO: because more 2 wires at different distance
       // can reside in same track
       if (OverlapOnly(
