[INFO ODB-0222] Reading LEF file: ./nangate45.lef
[INFO ODB-0223]     Created 22 technology layers
[INFO ODB-0224]     Created 27 technology vias
[INFO ODB-0225]     Created 134 library cells
[INFO ODB-0226] Finished LEF file:  ./nangate45.lef
[INFO ODB-0127] Reading DEF file: ./error01.def
[INFO ODB-0128] Design: gcd
[INFO ODB-0130]     Created 54 pins.
[INFO ODB-0131]     Created 294 components and 1656 component-terminals.
[INFO ODB-0133]     Created 364 nets and 1068 connections.
[INFO ODB-0134] Finished DEF file: ./error01.def
[INFO GPL-0002] DBU: 2000
[INFO GPL-0003] SiteSize: 380 2800
[INFO GPL-0004] CoreAreaLxLy: 0 0
[INFO GPL-0005] CoreAreaUxUy: 61940 61600
[INFO GPL-0006] NumInstances: 294
[INFO GPL-0007] NumPlaceInstances: 294
[INFO GPL-0008] NumFixedInstances: 0
[INFO GPL-0009] NumDummyInstances: 0
[INFO GPL-0010] NumNets: 364
[INFO GPL-0011] NumPins: 1122
[INFO GPL-0012] DieAreaLxLy: 0 0
[INFO GPL-0013] DieAreaUxUy: 61940 61600
[INFO GPL-0014] CoreAreaLxLy: 0 0
[INFO GPL-0015] CoreAreaUxUy: 61940 61600
[INFO GPL-0016] CoreArea: 3815504000
[INFO GPL-0017] NonPlaceInstsArea: 0
[INFO GPL-0018] PlaceInstsArea: 2279088000
[INFO GPL-0019] Util(%): 59.73
[INFO GPL-0020] StdInstsArea: 2279088000
[INFO GPL-0021] MacroInstsArea: 0
<<<<<<< HEAD
[ERROR GPL-0302] Please put higher target density or re-floorplan to have enough coreArea.
=======
Begin InitialPlace
End InitialPlace
[ERROR GPL-0302] Use a higher -density or re-floorplan with a larger core area.
>>>>>>> 9f69bb4e
Given target density: 0.00
Suggested target density: 0.60
GPL-0302<|MERGE_RESOLUTION|>--- conflicted
+++ resolved
@@ -29,13 +29,7 @@
 [INFO GPL-0019] Util(%): 59.73
 [INFO GPL-0020] StdInstsArea: 2279088000
 [INFO GPL-0021] MacroInstsArea: 0
-<<<<<<< HEAD
-[ERROR GPL-0302] Please put higher target density or re-floorplan to have enough coreArea.
-=======
-Begin InitialPlace
-End InitialPlace
 [ERROR GPL-0302] Use a higher -density or re-floorplan with a larger core area.
->>>>>>> 9f69bb4e
 Given target density: 0.00
 Suggested target density: 0.60
 GPL-0302