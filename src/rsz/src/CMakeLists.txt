--- conflicted
+++ resolved
@@ -43,11 +43,8 @@
 
 add_library(rsz_lib
     BufferedNet.cc
-<<<<<<< HEAD
-    RecoverPower.cc
-=======
     GateCloner.cc
->>>>>>> e97d7958
+    RecoverPower.cc    
     RepairDesign.cc
     RepairHold.cc
     RepairSetup.cc
