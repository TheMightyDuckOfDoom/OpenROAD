--- conflicted
+++ resolved
@@ -1361,89 +1361,12 @@
                                fanout_violations,
                                length_violations);
   findResizeSlacks1();
-<<<<<<< HEAD
-  debugPrint(logger_, utl::GPL, "timing", 1, "--> Before journalRestore:");
-  debugPrint(logger_,
-             utl::GPL,
-             "timing",
-             1,
-             "repaired_net_count:        {:5}",
-             repaired_net_count);
-  debugPrint(logger_,
-             utl::GPL,
-             "timing",
-             1,
-             "inserted_buffer_count_:    {:5}",
-             inserted_buffer_count_);
-  debugPrint(logger_,
-             utl::GPL,
-             "timing",
-             1,
-             "inserted_buffer_set_.size: {:5}",
-             inserted_buffer_set_.size());
-  debugPrint(logger_,
-             utl::GPL,
-             "timing",
-             1,
-             "resize_count_:             {:5}",
-             resize_count_);
-  debugPrint(logger_,
-             utl::GPL,
-             "timing",
-             1,
-             "cloned_gate_count_:        {:5}",
-             cloned_gate_count_);
-
-=======
->>>>>>> 71eabf59
   if (run_journal_restore)
     journalRestore(resize_count_,
                    inserted_buffer_count_,
                    cloned_gate_count_,
                    swap_pin_count_,
                    removed_buffer_count_);
-<<<<<<< HEAD
-
-  if (!run_journal_restore) {
-    // destroy for testing only. copied from TestCallBacks.cpp
-    //  auto inst_to_destroy = *block_->getInsts().begin();
-    //  logger_->report("destroying inst:{}", inst_to_destroy->getName());
-    //  odb::dbInst::destroy(inst_to_destroy);
-  }
-
-  debugPrint(logger_, utl::GPL, "timing", 1, "--> After journalRestore:");
-  debugPrint(logger_,
-             utl::GPL,
-             "timing",
-             1,
-             "repaired_net_count:        {:5}",
-             repaired_net_count);
-  debugPrint(logger_,
-             utl::GPL,
-             "timing",
-             1,
-             "inserted_buffer_count_:    {:5}",
-             inserted_buffer_count_);
-  debugPrint(logger_,
-             utl::GPL,
-             "timing",
-             1,
-             "inserted_buffer_set_.size: {:5}",
-             inserted_buffer_set_.size());
-  debugPrint(logger_,
-             utl::GPL,
-             "timing",
-             1,
-             "resize_count_:             {:5}",
-             resize_count_);
-  debugPrint(logger_,
-             utl::GPL,
-             "timing",
-             1,
-             "cloned_gate_count_:        {:5}",
-             cloned_gate_count_);
-=======
->>>>>>> 71eabf59
 }
 
 void Resizer::findResizeSlacks1()
