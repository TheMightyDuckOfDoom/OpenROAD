############################################################################
##
## Copyright (c) 2019, The Regents of the University of California
## All rights reserved.
##
## BSD 3-Clause License
##
## Redistribution and use in source and binary forms, with or without
## modification, are permitted provided that the following conditions are met:
##
## * Redistributions of source code must retain the above copyright notice, this
##   list of conditions and the following disclaimer.
##
## * Redistributions in binary form must reproduce the above copyright notice,
##   this list of conditions and the following disclaimer in the documentation
##   and/or other materials provided with the distribution.
##
## * Neither the name of the copyright holder nor the names of its
##   contributors may be used to endorse or promote products derived from
##   this software without specific prior written permission.
##
## THIS SOFTWARE IS PROVIDED BY THE COPYRIGHT HOLDERS AND CONTRIBUTORS "AS IS"
## AND ANY EXPRESS OR IMPLIED WARRANTIES, INCLUDING, BUT NOT LIMITED TO, THE
## IMPLIED WARRANTIES OF MERCHANTABILITY AND FITNESS FOR A PARTICULAR PURPOSE
## ARE DISCLAIMED. IN NO EVENT SHALL THE COPYRIGHT HOLDER OR CONTRIBUTORS BE
## LIABLE FOR ANY DIRECT, INDIRECT, INCIDENTAL, SPECIAL, EXEMPLARY, OR
## CONSEQUENTIAL DAMAGES (INCLUDING, BUT NOT LIMITED TO, PROCUREMENT OF
## SUBSTITUTE GOODS OR SERVICES; LOSS OF USE, DATA, OR PROFITS; OR BUSINESS
## INTERRUPTION) HOWEVER CAUSED AND ON ANY THEORY OF LIABILITY, WHETHER IN
## CONTRACT, STRICT LIABILITY, OR TORT (INCLUDING NEGLIGENCE OR OTHERWISE)
## ARISING IN ANY WAY OUT OF THE USE OF THIS SOFTWARE, EVEN IF ADVISED OF THE
## POSSIBILITY OF SUCH DAMAGE.
##
############################################################################

# Units are from OpenSTA (ie Liberty file or set_cmd_units).
sta::define_cmd_args "set_layer_rc" { [-layer layer]\
                                        [-via via_layer]\
                                        [-capacitance cap]\
                                        [-resistance res]\
                                        [-corner corner]}
proc set_layer_rc {args} {
  sta::parse_key_args "set_layer_rc" args \
    keys {-layer -via -capacitance -resistance -corner}\
    flags {}

  if { [info exists keys(-layer)] && [info exists keys(-via)] } {
    utl::error "ORD" 201 "Use -layer or -via but not both."
  }

  set corners [sta::parse_corner_or_all keys]
  set tech [ord::get_db_tech]
  if { [info exists keys(-layer)] } {
    set layer_name $keys(-layer)
    set layer [$tech findLayer $layer_name]
    if { $layer == "NULL" } {
      utl::error "ORD" 202 "layer $layer_name not found."
    }

    if { [$layer getRoutingLevel] == 0 } {
      utl::error "ORD" 203 "$layer_name is not a routing layer."
    }

    if { ![info exists keys(-capacitance)] && ![info exists keys(-resistance)] } {
      utl::error "ORD" 204 "missing -capacitance or -resistance argument."
    }

    set cap 0.0
    if { [info exists keys(-capacitance)] } {
      set cap $keys(-capacitance)
      sta::check_positive_float "-capacitance" $cap
      # F/m
      set cap [expr [sta::capacitance_ui_sta $cap] / [sta::distance_ui_sta 1.0]]
    }

    set res 0.0
    if { [info exists keys(-resistance)] } {
      set res $keys(-resistance)
      sta::check_positive_float "-resistance" $res
      # ohm/m
      set res [expr [sta::resistance_ui_sta $res] / [sta::distance_ui_sta 1.0]]
    }

    if { $corners == "NULL" } {
      set corners [sta::corners]
      # Only update the db layers if -corner not specified.
      rsz::set_dblayer_wire_rc $layer $res $cap
    }

    foreach corner $corners {
      rsz::set_layer_rc_cmd $layer $corner $res $cap
    }

  } elseif { [info exists keys(-via)] } {
    set layer_name $keys(-via)
    set layer [$tech findLayer $layer_name]
    if { $layer == "NULL" } {
      utl::error "ORD" 205 "via $layer_name not found."
    }

    if { [info exists keys(-capacitance)] } {
      utl::warn "ORD" 206 "-capacitance not supported for vias."
    }

    if { [info exists keys(-resistance)] } {
      set res $keys(-resistance)
      sta::check_positive_float "-resistance" $res
      set res [sta::resistance_ui_sta $res]

      if { $corners == "NULL" } {
        set corners [sta::corners]
        # Only update the db layers if -corner not specified.
        rsz::set_dbvia_wire_r $layer $res
      }

      foreach corner $corners {
        rsz::set_layer_rc_cmd $layer $corner $res 0.0
      }
    } else {
      utl::error "ORD" 208 "no -resistance specified for via."
    }
  } else {
    utl::error "ORD" 209 "missing -layer or -via argument."
  }
}

sta::define_cmd_args "set_wire_rc" {[-clock] [-signal]\
                                      [-layer layer_name]\
                                      [-resistance res]\
                                      [-capacitance cap]\
                                      [-corner corner]}

proc set_wire_rc { args } {
  sta::parse_key_args "set_wire_rc" args \
    keys {-layer -resistance -capacitance -corner} \
    flags {-clock -signal -data}

  set corner [sta::parse_corner_or_all keys]

  set wire_res 0.0
  set wire_cap 0.0
  if { [info exists keys(-layer)] } {
    if { [info exists keys(-resistance)] \
           || [info exists keys(-capacitance)] } {
      utl::error RSZ 1 "Use -layer or -resistance/-capacitance but not both."
    }
    set layer_name $keys(-layer)
    set layer [[ord::get_db_tech] findLayer $layer_name]
    if { $layer == "NULL" } {
      utl::error RSZ 2 "layer $layer_name not found."
    }

    if { $corner == "NULL" } {
      lassign [rsz::dblayer_wire_rc $layer] wire_res wire_cap
    } else {
      set wire_res [rsz::layer_resistance $layer $corner]
      set wire_cap [rsz::layer_capacitance $layer $corner]
    }

    # Unfortunately this does not work very well with technologies like sky130
    # that use inappropriate kohm/pf units.
    if { 0 } {
      utl::info RSZ 61 "$signal_clk wire resistance [sta::format_resistance [expr $wire_res * 1e-6] 6] [sta::unit_scale_abbreviation resistance][sta::unit_suffix resistance]/um capacitance [sta::format_capacitance [expr $wire_cap * 1e-6] 6] [sta::unit_scale_abbreviation capacitance][sta::unit_suffix capacitance]/um."
    }
  } else {
    ord::ensure_units_initialized
    if { [info exists keys(-resistance)] } {
      set res $keys(-resistance)
      sta::check_positive_float "-resistance" $res
      set wire_res [expr [sta::resistance_ui_sta $res] / [sta::distance_ui_sta 1.0]]
    }

    if { [info exists keys(-capacitance)] } {
      set cap $keys(-capacitance)
      sta::check_positive_float "-capacitance" $cap
      set wire_cap [expr [sta::capacitance_ui_sta $cap] / [sta::distance_ui_sta 1.0]]
    }
  }

  sta::check_argc_eq0 "set_wire_rc" $args

  set signal [info exists flags(-signal)]
  set clk [info exists flags(-clock)]
  if { !$signal && !$clk } {
    set signal 1
    set clk 1
  }

  if { $signal && $clk } {
    set signal_clk "Signal/clock"
  } elseif { $signal } {
    set signal_clk "Signal"
  } elseif { $clk } {
    set signal_clk "Clock"
  }

  if { $wire_res == 0.0 } {
    utl::warn RSZ 10 "$signal_clk wire resistance is 0."
  }
  if { $wire_cap == 0.0 } {
    utl::warn RSZ 11 "$signal_clk wire capacitance is 0."
  }

  set corners $corner
  if { $corner == "NULL" } {
    set corners [sta::corners]
  }
  foreach corner $corners {
    if { $signal } {
      rsz::set_wire_signal_rc_cmd $corner $wire_res $wire_cap
    }
    if { $clk } {
      rsz::set_wire_clk_rc_cmd $corner $wire_res $wire_cap
    }
  }
}

sta::define_cmd_args "estimate_parasitics" { -placement|-global_routing }

proc estimate_parasitics { args } {
  sta::parse_key_args "estimate_parasitics" args \
    keys {} flags {-placement -global_routing}

  sta::check_argc_eq0 "estimate_parasitics" $args
  if { [info exists flags(-placement)] } {
    if { [rsz::check_corner_wire_cap] } {
      rsz::estimate_parasitics_cmd "placement"
    }
  } elseif { [info exists flags(-global_routing)] } {
    if { [grt::have_routes] } {
      # should check for layer rc
      rsz::estimate_parasitics_cmd "global_routing"
    } else {
      utl::error RSZ 5 "Run global_route before estimating parasitics for global routing."
    }
  } else {
    utl::error RSZ 3 "missing -placement or -global_routing flag."
  }
}

sta::define_cmd_args "set_dont_use" {lib_cells}

proc set_dont_use { args } {
  set_dont_use_cmd "set_dont_use" $args 1
}

sta::define_cmd_args "unset_dont_use" {lib_cells}

proc unset_dont_use { args } {
  set_dont_use_cmd "unset_dont_use" $args 0
}

proc set_dont_use_cmd { cmd cmd_args dont_use } {
  sta::check_argc_eq1 $cmd $cmd_args
  foreach lib_cell [sta::get_lib_cells_arg $cmd [lindex $cmd_args 0] utl::warn] {
    rsz::set_dont_use $lib_cell $dont_use
  }
}

sta::define_cmd_args "set_dont_touch" {nets_instances}

proc set_dont_touch { args } {
  set_dont_touch_cmd "set_dont_touch" $args 1
}

sta::define_cmd_args "unset_dont_touch" {nets_instances}

proc unset_dont_touch { args } {
  set_dont_touch_cmd "unset_dont_touch" $args 0
}

proc set_dont_touch_cmd { cmd cmd_args dont_touch } {
  sta::check_argc_eq1 $cmd $cmd_args
  sta::parse_inst_net_arg [lindex $cmd_args 0] insts nets
  foreach inst $insts {
    rsz::set_dont_touch_instance $inst $dont_touch
  }
  foreach net $nets {
    rsz::set_dont_touch_net $net $dont_touch
  }
}

sta::define_cmd_args "buffer_ports" {[-inputs] [-outputs]\
                                       [-max_utilization util]}

proc buffer_ports { args } {
  sta::parse_key_args "buffer_ports" args \
    keys {-buffer_cell -max_utilization} \
    flags {-inputs -outputs}

  set buffer_inputs [info exists flags(-inputs)]
  set buffer_outputs [info exists flags(-outputs)]
  if { !$buffer_inputs && !$buffer_outputs } {
    set buffer_inputs 1
    set buffer_outputs 1
  }
  sta::check_argc_eq0 "buffer_ports" $args

  rsz::set_max_utilization [rsz::parse_max_util keys]
  if { $buffer_inputs } {
    rsz::buffer_inputs
  }
  if { $buffer_outputs } {
    rsz::buffer_outputs
  }
}

sta::define_cmd_args "remove_buffers" {}

proc remove_buffers { args } {
  sta::check_argc_eq0 "remove_buffers" $args
  rsz::remove_buffers_cmd
}

sta::define_cmd_args "repair_design" {[-max_wire_length max_wire_length] \
                                      [-max_utilization util] \
                                      [-slew_margin slack_margin] \
                                      [-cap_margin cap_margin]}

proc repair_design { args } {
  sta::parse_key_args "repair_design" args \
    keys {-max_wire_length -max_utilization -slew_margin -cap_margin} \
    flags {}

  set max_wire_length [rsz::parse_max_wire_length keys]
  set slew_margin [rsz::parse_percent_margin_arg "-slew_margin" keys]
  set cap_margin [rsz::parse_percent_margin_arg "-cap_margin" keys]
  rsz::set_max_utilization [rsz::parse_max_util keys]

  sta::check_argc_eq0 "repair_design" $args
  rsz::check_parasitics
  set max_wire_length [rsz::check_max_wire_length $max_wire_length]
  rsz::repair_design_cmd $max_wire_length $slew_margin $cap_margin
}

sta::define_cmd_args "repair_clock_nets" {[-max_wire_length max_wire_length]}

proc repair_clock_nets { args } {
  sta::parse_key_args "repair_clock_nets" args \
    keys {-max_wire_length} \
    flags {}

  set max_wire_length [rsz::parse_max_wire_length keys]


  sta::check_argc_eq0 "repair_clock_nets" $args
  rsz::check_parasitics
  set max_wire_length [rsz::check_max_wire_length $max_wire_length]
  rsz::repair_clk_nets_cmd $max_wire_length
}

sta::define_cmd_args "repair_clock_inverters" {}

proc repair_clock_inverters { args } {
  sta::check_argc_eq0 "repair_clock_inverters" $args
  rsz::repair_clk_inverters_cmd
}

sta::define_cmd_args "repair_tie_fanout" {lib_port [-separation dist] [-verbose]}

proc repair_tie_fanout { args } {
  sta::parse_key_args "repair_tie_fanout" args keys {-separation -max_fanout} \
    flags {-verbose}

  set separation 0
  if { [info exists keys(-separation)] } {
    set separation $keys(-separation)
    sta::check_positive_float "-separation" $separation
    set separation [sta::distance_ui_sta $separation]
  }
  set verbose [info exists flags(-verbose)]

  sta::check_argc_eq1 "repair_tie_fanout" $args
  set lib_port [lindex $args 0]
  if { ![sta::is_object $lib_port] } {
    set lib_port [get_lib_pins [lindex $args 0]]
    if { [llength $lib_port] > 1 } {
      # multiple libraries match the lib port arg; use any
      set lib_port [lindex $lib_port 0]
    }
  }
  if { $lib_port != "" } {
    rsz::repair_tie_fanout_cmd $lib_port $separation $verbose
  }
}


# -max_passes is for developer debugging so intentionally not documented
# in define_cmd_args
sta::define_cmd_args "repair_timing" {[-setup] [-hold] [-recover_power]\
                                        [-setup_margin setup_margin]\
                                        [-hold_margin hold_margin]\
                                        [-allow_setup_violations]\
                                        [-skip_pin_swap]\
                                        [-enable_gate_cloning)]\
                                        [-repair_tns tns_end_percent]\
                                        [-max_buffer_percent buffer_percent]\
                                        [-max_utilization util] \
                                        [-verbose]}

proc repair_timing { args } {
  sta::parse_key_args "repair_timing" args \
    keys {-setup_margin -hold_margin -slack_margin \
            -libraries -max_utilization -max_buffer_percent \
            -repair_tns -max_passes} \
<<<<<<< HEAD
    flags {-setup -hold -recover_power -allow_setup_violations -skip_pin_swap -enable_gate_cloning}
=======
    flags {-setup -hold -allow_setup_violations -skip_pin_swap -enable_gate_cloning -verbose}

>>>>>>> 9e4fd722
  set setup [info exists flags(-setup)]
  set hold [info exists flags(-hold)]
  set recover_power [info exists flags(-recover_power)]
  if { !$setup && !$hold } {
    set setup 1
    set hold 1
  }

  if { [info exists keys(-slack_margin)] } {
    utl::warn RSZ 76 "-slack_margin is deprecated. Use -setup_margin/-hold_margin"
    if { !$setup && $hold } {
      set setup_margin 0.0
      set hold_margin [rsz::parse_time_margin_arg "-slack_margin" keys]
    } else {
      set setup_margin [rsz::parse_time_margin_arg "-slack_margin" keys]
      set hold_margin 0.0
    }
  } else {
    set setup_margin [rsz::parse_time_margin_arg "-setup_margin" keys]
    set hold_margin [rsz::parse_time_margin_arg "-hold_margin" keys]
  }

  set allow_setup_violations [info exists flags(-allow_setup_violations)]
  set skip_pin_swap [info exists flags(-skip_pin_swap)]
  set enable_gate_cloning [info exists flags(-enable_gate_cloning)]
  rsz::set_max_utilization [rsz::parse_max_util keys]

  set max_buffer_percent 20
  if { [info exists keys(-max_buffer_percent)] } {
    set max_buffer_percent $keys(-max_buffer_percent)
    sta::check_percent "-max_buffer_percent" $max_buffer_percent
    set max_buffer_percent [expr $max_buffer_percent / 100.0]
  }

  set repair_tns_end_percent 0.0
  if { [info exists keys(-repair_tns)] } {
    set repair_tns_end_percent $keys(-repair_tns)
    sta::check_percent "-repair_tns" $repair_tns_end_percent
    set repair_tns_end_percent [expr $repair_tns_end_percent / 100.0]
  }

  set verbose 0
  if { [info exists flags(-verbose)] } {
    set verbose 1
  }

  set max_passes 10000
  if { [info exists keys(-max_passes)] } {
    set max_passes $keys(-max_passes)
  }
  sta::check_argc_eq0 "repair_timing" $args
  rsz::check_parasitics
<<<<<<< HEAD
  if { $recover_power } {
    rsz::recover_power	
  } else {
    if { $setup } {
	  rsz::repair_setup $setup_margin $repair_tns_end_percent $max_passes $skip_pin_swap $enable_gate_cloning
    }
    if { $hold } {
	  rsz::repair_hold $setup_margin $hold_margin \
	      $allow_setup_violations $max_buffer_percent $max_passes
    }
=======
  if { $setup } {
    rsz::repair_setup $setup_margin $repair_tns_end_percent $max_passes \
      $verbose \
      $skip_pin_swap $enable_gate_cloning
  }
  if { $hold } {
    rsz::repair_hold $setup_margin $hold_margin \
      $allow_setup_violations $max_buffer_percent $max_passes \
      $verbose
>>>>>>> 9e4fd722
  }
}

################################################################

sta::define_cmd_args "report_design_area" {}

proc report_design_area {} {
  set util [format %.0f [expr [rsz::utilization] * 100]]
  set area [sta::format_area [rsz::design_area] 0]
  utl::report "Design area ${area} u^2 ${util}% utilization."
}

sta::define_cmd_args "report_floating_nets" {[-verbose]}

proc report_floating_nets { args } {
  sta::parse_key_args "report_floating_nets" args keys {} flags {-verbose}

  set verbose [info exists flags(-verbose)]
  set floating_nets [rsz::find_floating_nets]
  set floating_net_count [llength $floating_nets]
  if { $floating_net_count > 0 } {
    utl::warn RSZ 20 "found $floating_net_count floating nets."
    if { $verbose } {
      foreach net $floating_nets {
        utl::report " [get_full_name $net]"
      }
    }
  }
}

sta::define_cmd_args "report_long_wires" {count}

sta::proc_redirect report_long_wires {
  global sta_report_default_digits

  sta::parse_key_args "report_long_wires" args keys {-digits} flags {}

  set digits $sta_report_default_digits
  if { [info exists keys(-digits)] } {
    set digits $keys(-digits)
  }

  sta::check_argc_eq1 "report_long_wires" $args
  set count [lindex $args 0]
  rsz::report_long_wires_cmd $count $digits
}

namespace eval rsz {

# for testing
proc repair_setup_pin { end_pin } {
  check_parasitics
  repair_setup_pin_cmd $end_pin
}

proc check_parasitics { } {
  if { ![have_estimated_parasitics] } {
    utl::warn RSZ 21 "no estimated parasitics. Using wire load models."
  }
}

proc parse_time_margin_arg { key keys_var } {
  return [sta::time_ui_sta [parse_margin_arg $key $keys_var]]
}

proc parse_percent_margin_arg { key keys_var } {
  set margin [parse_margin_arg $key $keys_var]
  if { !($margin >= 0 && $margin < 100) } {
    utl::warn RSZ 67 "$key must be  between 0 and 100 percent."
  }
  return $margin
}

proc parse_margin_arg { key keys_var } {
  upvar 2 $keys_var keys

  set margin 0.0
  if { [info exists keys($key)] } {
    set margin $keys($key)
    sta::check_positive_float $key $margin
  }
  return $margin
}

proc parse_max_util { keys_var } {
  upvar 1 $keys_var keys
  set max_util 0.0
  if { [info exists keys(-max_utilization)] } {
    set max_util $keys(-max_utilization)
    if {!([string is double $max_util] && $max_util >= 0.0 && $max_util <= 100)} {
      utl::error RSZ 4 "-max_utilization must be between 0 and 100%."
    }
    set max_util [expr $max_util / 100.0]
  }
  return $max_util
}

proc parse_max_wire_length { keys_var } {
  upvar 1 $keys_var keys
  set max_wire_length 0
  if { [info exists keys(-max_wire_length)] } {
    set max_wire_length $keys(-max_wire_length)
    sta::check_positive_float "-max_wire_length" $max_wire_length
    set max_wire_length [sta::distance_ui_sta $max_wire_length]
  }
  return $max_wire_length
}

proc check_corner_wire_caps {} {
  set have_rc 1
  foreach corner [sta::corners] {
    if { [rsz::wire_signal_capacitance $corner] == 0.0 } {
      utl::warn RSZ 14 "wire capacitance for corner [$corner name] is zero. Use the set_wire_rc command to set wire resistance and capacitance."
      set have_rc 0
    }
  }
  return $have_rc
}

proc check_max_wire_length { max_wire_length } {
  if { [rsz::wire_signal_resistance [sta::cmd_corner]] > 0 } {
    set min_delay_max_wire_length [rsz::find_max_wire_length]
    if { $max_wire_length > 0 } {
      if { $max_wire_length < $min_delay_max_wire_length } {
        utl::warn RSZ 65 "max wire length less than [format %.0fu [sta::distance_sta_ui $min_delay_max_wire_length]] increases wire delays."
      }
    } else {
      set max_wire_length $min_delay_max_wire_length
      utl::info RSZ 58 "Using max wire length [format %.0f [sta::distance_sta_ui $max_wire_length]]um."
    }
  }
  return $max_wire_length
}

proc dblayer_wire_rc { layer } {
  set layer_width_dbu [$layer getWidth]
  set layer_width_micron [ord::dbu_to_microns $layer_width_dbu]
  set res_ohm_per_sq [$layer getResistance]
  set res_ohm_per_micron [expr $res_ohm_per_sq / $layer_width_micron]
  set cap_area_pf_per_sq_micron [$layer getCapacitance]
  set cap_edge_pf_per_micron [$layer getEdgeCapacitance]
  set cap_pf_per_micron [expr 1 * $layer_width_micron * $cap_area_pf_per_sq_micron \
                           + $cap_edge_pf_per_micron * 2]
  # ohms/meter
  set wire_res [expr $res_ohm_per_micron * 1e+6]
  # farads/meter
  set wire_cap [expr $cap_pf_per_micron * 1e-12 * 1e+6]
  return [list $wire_res $wire_cap]
}

# Set DB layer RC
proc set_dblayer_wire_rc { layer res cap } {
  # Zero the edge cap and just use the user given value
  $layer setEdgeCapacitance 0
  set wire_width [ord::dbu_to_microns [$layer getWidth]]
  # Convert wire capacitance/wire_length to capacitance/area (pF/um)
  set cap_per_square [expr $cap * 1e+6 / $wire_width]
  $layer setCapacitance $cap_per_square

  # Convert resistance/wire_length (ohms/micron) to ohms/square
  set res_per_square [expr $wire_width * 1e-6 * $res]
  $layer setResistance $res_per_square
}

proc set_dbvia_wire_r { layer res } {
  $layer setResistance $res
}

# namespace
}<|MERGE_RESOLUTION|>--- conflicted
+++ resolved
@@ -403,12 +403,8 @@
     keys {-setup_margin -hold_margin -slack_margin \
             -libraries -max_utilization -max_buffer_percent \
             -repair_tns -max_passes} \
-<<<<<<< HEAD
-    flags {-setup -hold -recover_power -allow_setup_violations -skip_pin_swap -enable_gate_cloning}
-=======
-    flags {-setup -hold -allow_setup_violations -skip_pin_swap -enable_gate_cloning -verbose}
-
->>>>>>> 9e4fd722
+    flags {-setup -hold -recover_power -allow_setup_violations -skip_pin_swap -enable_gate_cloning -verbose}
+
   set setup [info exists flags(-setup)]
   set hold [info exists flags(-hold)]
   set recover_power [info exists flags(-recover_power)]
@@ -461,28 +457,19 @@
   }
   sta::check_argc_eq0 "repair_timing" $args
   rsz::check_parasitics
-<<<<<<< HEAD
   if { $recover_power } {
     rsz::recover_power	
   } else {
-    if { $setup } {
-	  rsz::repair_setup $setup_margin $repair_tns_end_percent $max_passes $skip_pin_swap $enable_gate_cloning
-    }
-    if { $hold } {
-	  rsz::repair_hold $setup_margin $hold_margin \
-	      $allow_setup_violations $max_buffer_percent $max_passes
-    }
-=======
-  if { $setup } {
+      if { $setup } {
     rsz::repair_setup $setup_margin $repair_tns_end_percent $max_passes \
       $verbose \
       $skip_pin_swap $enable_gate_cloning
-  }
-  if { $hold } {
+    }
+      if { $hold } {
     rsz::repair_hold $setup_margin $hold_margin \
       $allow_setup_violations $max_buffer_percent $max_passes \
-      $verbose
->>>>>>> 9e4fd722
+      $verbose	  
+    }
   }
 }
 
