--- conflicted
+++ resolved
@@ -30,8 +30,4 @@
 [INFO RSZ-0045] Inserted 24 buffers, 1 to split loads.
 [INFO RSZ-0041] Resized 616 instances.
 [WARNING RSZ-0062] Unable to repair all setup violations.
-<<<<<<< HEAD
-worst slack max -3.48
-=======
-worst slack -0.72
->>>>>>> 08f60ff9
+worst slack max -0.72