--- conflicted
+++ resolved
@@ -7,10 +7,6 @@
 worst slack -1.95
 [INFO RSZ-0094] Found 6 endpoints with setup violations.
 [INFO RSZ-0099] Repairing 6 out of 6 (100.00%) violating endpoints...
-<<<<<<< HEAD
-[INFO RSZ-0040] Inserted 2 buffers.
-[INFO RSZ-0041] Resized 43 instances.
-=======
    Iter   | Removed | Resized | Inserted | Cloned |  Pin  |   Area   |    WNS   |   TNS      |  Viol  | Worst
           | Buffers |  Gates  | Buffers  |  Gates | Swaps |          |          |            | Endpts | Endpt
 --------------------------------------------------------------------------------------------------------------
@@ -19,7 +15,6 @@
 --------------------------------------------------------------------------------------------------------------
 [INFO RSZ-0040] Inserted 3 buffers.
 [INFO RSZ-0041] Resized 37 instances.
->>>>>>> c28a5d5f
 [WARNING RSZ-0062] Unable to repair all setup violations.
 Repair timing output passed/skipped equivalence test
 worst slack -0.63