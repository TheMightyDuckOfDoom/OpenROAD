--- conflicted
+++ resolved
@@ -33,27 +33,17 @@
 legalized HPWL            307.4 u
 delta HPWL                 6037 %
 
-worst slack -0.66
-tns -8.686
+worst slack -0.70
+tns -8.694
 [INFO RSZ-0094] Found 21 endpoints with setup violations.
 [INFO RSZ-0099] Repairing 21 out of 21 (100.00%) violating endpoints...
    Iter   | Removed | Resized | Inserted | Cloned |  Pin  |   Area   |    WNS   |   TNS      |  Viol  | Worst
           | Buffers |  Gates  | Buffers  |  Gates | Swaps |          |          |            | Endpts | Endpt
 --------------------------------------------------------------------------------------------------------------
-<<<<<<< HEAD
-        0 |       0 |       0 |        0 |      0 |     0 |    +0.0% |   -0.593 |       -7.9 |     21 | u1/r21/D
-    final |       0 |      47 |       14 |      0 |     0 |   +22.4% |   -0.509 |       -9.4 |     21 | u1/r21/D
---------------------------------------------------------------------------------------------------------------
-[INFO RSZ-0045] Inserted 9 buffers, 1 to split loads.
-[INFO RSZ-0041] Resized 47 instances.
-=======
-        0 |       0 |       0 |        0 |      0 |     0 |    +0.0% |   -0.657 |       -8.7 |     21 | u1/r21/D
-    final |       0 |      42 |       20 |      0 |     0 |   +10.4% |   -0.504 |       -9.1 |     21 | u1/r21/D
+        0 |       0 |       0 |        0 |      0 |     0 |    +0.0% |   -0.701 |       -8.7 |     21 | u1/r21/D
+    final |       0 |      40 |       17 |      0 |     0 |   +10.6% |   -0.506 |       -9.3 |     21 | u1/r21/D
 --------------------------------------------------------------------------------------------------------------
 [INFO RSZ-0045] Inserted 5 buffers, 1 to split loads.
-[INFO RSZ-0041] Resized 42 instances.
->>>>>>> 4fa71790
+[INFO RSZ-0041] Resized 40 instances.
 [WARNING RSZ-0062] Unable to repair all setup violations.
-Differences found at line 5.
- BUF_X1 rebuffer8 (.A(r1q),
- BUF_X4 rebuffer12 (.A(net1),+No differences found.