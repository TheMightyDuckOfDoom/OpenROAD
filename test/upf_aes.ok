[INFO ODB-0227] LEF file: sky130hd/sky130hd.tlef, created 13 layers, 25 vias
[INFO ODB-0227] LEF file: sky130hd/sky130_fd_sc_hd_merged.lef, created 437 library cells
[WARNING IFP-0028] Core area lower left (2.000, 2.000) snapped to (2.300, 2.720).
[INFO IFP-0001] Added 497 rows of 2944 site unithd.
Found 0 macro blocks.
Using 2 tracks default min distance between IO pins.
[INFO PPL-0001] Number of available slots 4940
[INFO PPL-0002] Number of I/O             394
[INFO PPL-0003] Number of I/O w/sink      391
[INFO PPL-0004] Number of I/O w/o sink    3
[INFO PPL-0005] Slots per section         200
[INFO PPL-0008] Successfully assigned pins to sections.
[INFO PPL-0012] I/O nets HPWL: 291688.94 um.
[INFO GPL-0002] DBU: 1000
[INFO GPL-0003] SiteSize: (  0.460  2.720 ) um
[INFO GPL-0004] CoreBBox: (  2.300  2.720 ) ( 1356.540 1354.560 ) um
[INFO GPL-0006] NumInstances:             17879
[INFO GPL-0007] NumPlaceInstances:        17661
[INFO GPL-0008] NumFixedInstances:            0
[INFO GPL-0009] NumDummyInstances:          218
[INFO GPL-0010] NumNets:                  51670
[INFO GPL-0011] NumPins:                 199033
[INFO GPL-0012] DieBBox:  (  0.000  0.000 ) ( 1358.995 1358.995 ) um
[INFO GPL-0013] CoreBBox: (  2.300  2.720 ) ( 1356.540 1354.560 ) um
[INFO GPL-0016] CoreArea:            1830715.802 um^2
[INFO GPL-0017] NonPlaceInstsArea:   336860.576 um^2
[INFO GPL-0018] PlaceInstsArea:      126782.845 um^2
[INFO GPL-0019] Util:                     8.487 %
[INFO GPL-0020] StdInstsArea:        126782.845 um^2
[INFO GPL-0021] MacroInstsArea:           0.000 um^2
[INFO GPL-0006] NumInstances:             17359
[INFO GPL-0007] NumPlaceInstances:        16862
[INFO GPL-0008] NumFixedInstances:            0
[INFO GPL-0009] NumDummyInstances:          497
[INFO GPL-0010] NumNets:                  51670
[INFO GPL-0011] NumPins:                 199033
[INFO GPL-0012] DieBBox:  (  0.000  0.000 ) ( 1358.995 1358.995 ) um
[INFO GPL-0013] CoreBBox: (  2.300  2.720 ) ( 1356.540 1354.560 ) um
[INFO GPL-0016] CoreArea:            1830715.802 um^2
[INFO GPL-0017] NonPlaceInstsArea:   1680571.802 um^2
[INFO GPL-0018] PlaceInstsArea:      121017.315 um^2
[INFO GPL-0019] Util:                    80.601 %
[INFO GPL-0020] StdInstsArea:        121017.315 um^2
[INFO GPL-0021] MacroInstsArea:           0.000 um^2
[INFO GPL-0006] NumInstances:             17359
[INFO GPL-0007] NumPlaceInstances:        16862
[INFO GPL-0008] NumFixedInstances:            0
[INFO GPL-0009] NumDummyInstances:          497
[INFO GPL-0010] NumNets:                  51670
[INFO GPL-0011] NumPins:                 199033
[INFO GPL-0012] DieBBox:  (  0.000  0.000 ) ( 1358.995 1358.995 ) um
[INFO GPL-0013] CoreBBox: (  2.300  2.720 ) ( 1356.540 1354.560 ) um
[INFO GPL-0016] CoreArea:            1830715.802 um^2
[INFO GPL-0017] NonPlaceInstsArea:   1680571.802 um^2
[INFO GPL-0018] PlaceInstsArea:      121017.315 um^2
[INFO GPL-0019] Util:                    80.601 %
[INFO GPL-0020] StdInstsArea:        121017.315 um^2
[INFO GPL-0021] MacroInstsArea:           0.000 um^2
[INFO GPL-0031] FillerInit:NumGCells:    184221
[INFO GPL-0032] FillerInit:NumGNets:      51670
[INFO GPL-0033] FillerInit:NumGPins:     199033
[INFO GPL-0023] TargetDensity:            0.820
[INFO GPL-0024] AvrgPlaceInstArea:        7.179 um^2
[INFO GPL-0025] IdealBinArea:             8.755 um^2
[INFO GPL-0026] IdealBinCnt:             209117
[INFO GPL-0027] TotalBinArea:        1830715.802 um^2
[INFO GPL-0028] BinCnt:       256    256
[INFO GPL-0029] BinSize: (  5.290  5.281 )
[INFO GPL-0030] NumBins: 65536
[INFO GPL-0031] FillerInit:NumGCells:     17180
[INFO GPL-0032] FillerInit:NumGNets:      51670
[INFO GPL-0033] FillerInit:NumGPins:     199033
[INFO GPL-0023] TargetDensity:            0.820
[INFO GPL-0024] AvrgPlaceInstArea:        7.177 um^2
[INFO GPL-0025] IdealBinArea:             8.752 um^2
[INFO GPL-0026] IdealBinCnt:             209168
[INFO GPL-0027] TotalBinArea:        1830715.802 um^2
[INFO GPL-0028] BinCnt:       256    256
[INFO GPL-0029] BinSize: (  5.290  5.281 )
[INFO GPL-0030] NumBins: 65536
[INFO GPL-0031] FillerInit:NumGCells:     17180
[INFO GPL-0032] FillerInit:NumGNets:      51670
[INFO GPL-0033] FillerInit:NumGPins:     199033
[INFO GPL-0023] TargetDensity:            0.820
[INFO GPL-0024] AvrgPlaceInstArea:        7.177 um^2
[INFO GPL-0025] IdealBinArea:             8.752 um^2
[INFO GPL-0026] IdealBinCnt:             209168
[INFO GPL-0027] TotalBinArea:        1830715.802 um^2
[INFO GPL-0028] BinCnt:       256    256
[INFO GPL-0029] BinSize: (  5.290  5.281 )
[INFO GPL-0030] NumBins: 65536
[NesterovSolve] Iter:    1 overflow: 0.986 HPWL: 912537583
[NesterovSolve] Iter:    1 overflow: 0.995 HPWL: 912537583 (PD_AES_1)
[NesterovSolve] Iter:    1 overflow: 0.991 HPWL: 912537583 (PD_AES_2)
[NesterovSolve] Iter:   10 overflow: 0.969 HPWL: 1064235434
[NesterovSolve] Iter:   10 overflow: 0.966 HPWL: 1064235434 (PD_AES_1)
[NesterovSolve] Iter:   10 overflow: 0.936 HPWL: 1064235434 (PD_AES_2)
[NesterovSolve] Iter:   20 overflow: 0.963 HPWL: 1093046817
[NesterovSolve] Iter:   20 overflow: 0.976 HPWL: 1093046817 (PD_AES_1)
[NesterovSolve] Iter:   20 overflow: 0.922 HPWL: 1093046817 (PD_AES_2)
[NesterovSolve] Iter:   30 overflow: 0.966 HPWL: 1029696698
[NesterovSolve] Iter:   30 overflow: 0.975 HPWL: 1029696698 (PD_AES_1)
[NesterovSolve] Iter:   30 overflow: 0.928 HPWL: 1029696698 (PD_AES_2)
[NesterovSolve] Iter:   40 overflow: 0.969 HPWL: 970298761
[NesterovSolve] Iter:   40 overflow: 0.978 HPWL: 970298761 (PD_AES_1)
[NesterovSolve] Iter:   40 overflow: 0.932 HPWL: 970298761 (PD_AES_2)
[NesterovSolve] Iter:   50 overflow: 0.967 HPWL: 955320499
[NesterovSolve] Iter:   50 overflow: 0.987 HPWL: 955320499 (PD_AES_1)
[NesterovSolve] Iter:   50 overflow: 0.931 HPWL: 955320499 (PD_AES_2)
[NesterovSolve] Iter:   60 overflow: 0.967 HPWL: 922116525
[NesterovSolve] Iter:   60 overflow: 0.999 HPWL: 922116525 (PD_AES_1)
[NesterovSolve] Iter:   60 overflow: 0.933 HPWL: 922116525 (PD_AES_2)
[NesterovSolve] Iter:   70 overflow: 0.969 HPWL: 879606199
[NesterovSolve] Iter:   70 overflow: 1.000 HPWL: 879606199 (PD_AES_1)
[NesterovSolve] Iter:   70 overflow: 0.939 HPWL: 879606199 (PD_AES_2)
[NesterovSolve] Iter:   80 overflow: 0.968 HPWL: 841366605
[NesterovSolve] Iter:   80 overflow: 1.000 HPWL: 841366605 (PD_AES_1)
[NesterovSolve] Iter:   80 overflow: 0.942 HPWL: 841366605 (PD_AES_2)
[NesterovSolve] Iter:   90 overflow: 0.968 HPWL: 802418644
[NesterovSolve] Iter:   90 overflow: 1.000 HPWL: 802418644 (PD_AES_1)
[NesterovSolve] Iter:   90 overflow: 0.947 HPWL: 802418644 (PD_AES_2)
[NesterovSolve] Iter:  100 overflow: 0.967 HPWL: 770462056
[NesterovSolve] Iter:  100 overflow: 1.000 HPWL: 770462056 (PD_AES_1)
[NesterovSolve] Iter:  100 overflow: 0.952 HPWL: 770462056 (PD_AES_2)
[NesterovSolve] Iter:  110 overflow: 0.965 HPWL: 746246587
[NesterovSolve] Iter:  110 overflow: 1.000 HPWL: 746246587 (PD_AES_1)
[NesterovSolve] Iter:  110 overflow: 0.954 HPWL: 746246587 (PD_AES_2)
[NesterovSolve] Iter:  120 overflow: 0.963 HPWL: 725759527
[NesterovSolve] Iter:  120 overflow: 1.000 HPWL: 725759527 (PD_AES_1)
[NesterovSolve] Iter:  120 overflow: 0.956 HPWL: 725759527 (PD_AES_2)
[NesterovSolve] Iter:  130 overflow: 0.961 HPWL: 712290503
[NesterovSolve] Iter:  130 overflow: 1.000 HPWL: 712290503 (PD_AES_1)
[NesterovSolve] Iter:  130 overflow: 0.956 HPWL: 712290503 (PD_AES_2)
[NesterovSolve] Iter:  140 overflow: 0.958 HPWL: 707068423
[NesterovSolve] Iter:  140 overflow: 1.000 HPWL: 707068423 (PD_AES_1)
[NesterovSolve] Iter:  140 overflow: 0.957 HPWL: 707068423 (PD_AES_2)
[NesterovSolve] Iter:  150 overflow: 0.953 HPWL: 713283448
[NesterovSolve] Iter:  150 overflow: 1.000 HPWL: 713283448 (PD_AES_1)
[NesterovSolve] Iter:  150 overflow: 0.960 HPWL: 713283448 (PD_AES_2)
[NesterovSolve] Iter:  160 overflow: 0.948 HPWL: 730719182
[NesterovSolve] Iter:  160 overflow: 1.000 HPWL: 730719182 (PD_AES_1)
[NesterovSolve] Iter:  160 overflow: 0.962 HPWL: 730719182 (PD_AES_2)
[NesterovSolve] Iter:  170 overflow: 0.938 HPWL: 759073150
[NesterovSolve] Iter:  170 overflow: 1.000 HPWL: 759073150 (PD_AES_1)
[NesterovSolve] Iter:  170 overflow: 0.964 HPWL: 759073150 (PD_AES_2)
[NesterovSolve] Iter:  180 overflow: 0.922 HPWL: 800435623
[NesterovSolve] Iter:  180 overflow: 1.000 HPWL: 800435623 (PD_AES_1)
[NesterovSolve] Iter:  180 overflow: 0.963 HPWL: 800435623 (PD_AES_2)
[NesterovSolve] Iter:  190 overflow: 0.903 HPWL: 856484488
[NesterovSolve] Iter:  190 overflow: 1.000 HPWL: 856484488 (PD_AES_1)
[NesterovSolve] Iter:  190 overflow: 0.959 HPWL: 856484488 (PD_AES_2)
[NesterovSolve] Iter:  200 overflow: 0.886 HPWL: 926153633
[NesterovSolve] Iter:  200 overflow: 1.000 HPWL: 926153633 (PD_AES_1)
[NesterovSolve] Iter:  200 overflow: 0.943 HPWL: 926153633 (PD_AES_2)
[NesterovSolve] Iter:  210 overflow: 0.864 HPWL: 1003947169
[NesterovSolve] Iter:  210 overflow: 1.000 HPWL: 1003947169 (PD_AES_1)
[NesterovSolve] Iter:  210 overflow: 0.920 HPWL: 1003947169 (PD_AES_2)
[NesterovSolve] Iter:  220 overflow: 0.838 HPWL: 1133578626
[NesterovSolve] Iter:  220 overflow: 1.000 HPWL: 1133578626 (PD_AES_1)
[NesterovSolve] Iter:  220 overflow: 0.883 HPWL: 1133578626 (PD_AES_2)
[NesterovSolve] Iter:  230 overflow: 0.819 HPWL: 1399582051
[NesterovSolve] Iter:  230 overflow: 0.950 HPWL: 1399582051 (PD_AES_1)
[NesterovSolve] Iter:  230 overflow: 0.839 HPWL: 1399582051 (PD_AES_2)
[NesterovSolve] Iter:  240 overflow: 0.819 HPWL: 1631578357
[NesterovSolve] Iter:  240 overflow: 0.883 HPWL: 1631578357 (PD_AES_1)
[NesterovSolve] Iter:  240 overflow: 0.768 HPWL: 1631578357 (PD_AES_2)
[NesterovSolve] Iter:  250 overflow: 0.829 HPWL: 1750556013
[NesterovSolve] Iter:  250 overflow: 0.828 HPWL: 1750556013 (PD_AES_1)
[NesterovSolve] Iter:  250 overflow: 0.722 HPWL: 1750556013 (PD_AES_2)
[NesterovSolve] Iter:  260 overflow: 0.815 HPWL: 1719907200
[NesterovSolve] Iter:  260 overflow: 0.766 HPWL: 1719907200 (PD_AES_1)
[NesterovSolve] Iter:  260 overflow: 0.698 HPWL: 1719907200 (PD_AES_2)
[NesterovSolve] Iter:  270 overflow: 0.800 HPWL: 1746217455
[NesterovSolve] Iter:  270 overflow: 0.634 HPWL: 1746217455 (PD_AES_1)
[NesterovSolve] Iter:  270 overflow: 0.673 HPWL: 1746217455 (PD_AES_2)
[NesterovSolve] Iter:  280 overflow: 0.775 HPWL: 1691523930
[NesterovSolve] Iter:  280 overflow: 0.605 HPWL: 1691523930 (PD_AES_1)
[NesterovSolve] Iter:  280 overflow: 0.653 HPWL: 1691523930 (PD_AES_2)
[NesterovSolve] Iter:  290 overflow: 0.716 HPWL: 1699479753
[NesterovSolve] Iter:  290 overflow: 0.570 HPWL: 1699479753 (PD_AES_1)
[NesterovSolve] Iter:  290 overflow: 0.633 HPWL: 1699479753 (PD_AES_2)
[NesterovSolve] Iter:  300 overflow: 0.652 HPWL: 1681235775
[NesterovSolve] Iter:  300 overflow: 0.537 HPWL: 1681235775 (PD_AES_1)
[NesterovSolve] Iter:  300 overflow: 0.601 HPWL: 1681235775 (PD_AES_2)
[NesterovSolve] Iter:  310 overflow: 0.623 HPWL: 1674432085
[NesterovSolve] Iter:  310 overflow: 0.482 HPWL: 1674432085 (PD_AES_1)
[NesterovSolve] Iter:  310 overflow: 0.548 HPWL: 1674432085 (PD_AES_2)
[NesterovSolve] Iter:  320 overflow: 0.585 HPWL: 1677010615
[NesterovSolve] Iter:  320 overflow: 0.426 HPWL: 1677010615 (PD_AES_1)
[NesterovSolve] Iter:  320 overflow: 0.514 HPWL: 1677010615 (PD_AES_2)
[NesterovSolve] Iter:  330 overflow: 0.535 HPWL: 1685011307
[NesterovSolve] Iter:  330 overflow: 0.376 HPWL: 1685011307 (PD_AES_1)
[NesterovSolve] Iter:  330 overflow: 0.457 HPWL: 1685011307 (PD_AES_2)
[NesterovSolve] Iter:  340 overflow: 0.491 HPWL: 1702920948
[NesterovSolve] Iter:  340 overflow: 0.327 HPWL: 1702920948 (PD_AES_1)
[NesterovSolve] Iter:  340 overflow: 0.418 HPWL: 1702920948 (PD_AES_2)
[NesterovSolve] Iter:  350 overflow: 0.448 HPWL: 1726014553
[NesterovSolve] Iter:  350 overflow: 0.275 HPWL: 1726014553 (PD_AES_1)
[NesterovSolve] Iter:  350 overflow: 0.362 HPWL: 1726014553 (PD_AES_2)
[NesterovSolve] Iter:  360 overflow: 0.400 HPWL: 1746385795
[NesterovSolve] Iter:  360 overflow: 0.233 HPWL: 1746385795 (PD_AES_1)
[NesterovSolve] Iter:  360 overflow: 0.315 HPWL: 1746385795 (PD_AES_2)
[NesterovSolve] Iter:  370 overflow: 0.352 HPWL: 1770984257
[NesterovSolve] Iter:  370 overflow: 0.197 HPWL: 1770984257 (PD_AES_1)
[NesterovSolve] Iter:  370 overflow: 0.270 HPWL: 1770984257 (PD_AES_2)
[NesterovSolve] Iter:  380 overflow: 0.318 HPWL: 1782240131
[NesterovSolve] Iter:  380 overflow: 0.175 HPWL: 1782240131 (PD_AES_1)
[NesterovSolve] Iter:  380 overflow: 0.241 HPWL: 1782240131 (PD_AES_2)
[NesterovSolve] Iter:  390 overflow: 0.285 HPWL: 1793869916
[NesterovSolve] Iter:  390 overflow: 0.159 HPWL: 1793869916 (PD_AES_1)
[NesterovSolve] Iter:  390 overflow: 0.215 HPWL: 1793869916 (PD_AES_2)
[NesterovSolve] Iter:  400 overflow: 0.257 HPWL: 1806646390
[NesterovSolve] Iter:  400 overflow: 0.141 HPWL: 1806646390 (PD_AES_1)
[NesterovSolve] Iter:  400 overflow: 0.193 HPWL: 1806646390 (PD_AES_2)
[NesterovSolve] Iter:  410 overflow: 0.231 HPWL: 1817161283
[NesterovSolve] Iter:  410 overflow: 0.127 HPWL: 1817161283 (PD_AES_1)
[NesterovSolve] Iter:  410 overflow: 0.173 HPWL: 1817161283 (PD_AES_2)
[NesterovSolve] Iter:  420 overflow: 0.208 HPWL: 1826540736
[NesterovSolve] Iter:  420 overflow: 0.114 HPWL: 1826540736 (PD_AES_1)
[NesterovSolve] Iter:  420 overflow: 0.157 HPWL: 1826540736 (PD_AES_2)
[NesterovSolve] Iter:  430 overflow: 0.185 HPWL: 1834356298
[NesterovSolve] Iter:  430 overflow: 0.104 HPWL: 1834356298 (PD_AES_1)
[NesterovSolve] Iter:  430 overflow: 0.142 HPWL: 1834356298 (PD_AES_2)
[NesterovSolve] PowerDomain PD_AES_1 finished with Overflow: 0.099833
[NesterovSolve] Iter:  440 overflow: 0.166 HPWL: 1841149756
[NesterovSolve] Iter:  440 overflow: 0.127 HPWL: 1841149756 (PD_AES_2)
[NesterovSolve] Iter:  450 overflow: 0.149 HPWL: 1846434136
[NesterovSolve] Iter:  450 overflow: 0.114 HPWL: 1846434136 (PD_AES_2)
[NesterovSolve] Iter:  460 overflow: 0.134 HPWL: 1851585621
[NesterovSolve] Iter:  460 overflow: 0.104 HPWL: 1851585621 (PD_AES_2)
[NesterovSolve] PowerDomain PD_AES_2 finished with Overflow: 0.099815
[NesterovSolve] Iter:  470 overflow: 0.121 HPWL: 1854779839
[NesterovSolve] Iter:  480 overflow: 0.109 HPWL: 1857046140
[NesterovSolve] Finished with Overflow: 0.099973
Placement Analysis
---------------------------------
total displacement     130889.8 u
average displacement        2.5 u
max displacement          235.9 u
original HPWL         1859287.7 u
legalized HPWL        1957974.4 u
delta HPWL                    5 %

Detailed placement improvement.
Importing netlist into detailed improver.
[INFO DPO-0100] Creating network with 51385 cells, 394 terminals, 51670 edges, 199033 pins, and 0 blockages.
[INFO DPO-0109] Network stats: inst 51779, edges 51670, pins 199033
[INFO DPO-0110] Number of regions is 3
[INFO DPO-0401] Setting random seed to 1.
[INFO DPO-0402] Setting maximum displacement 0 0 to 2708480 2708480 units.
[INFO DPO-0320] Collected 612 fixed cells.
[INFO DPO-0318] Collected 51385 single height cells.
[INFO DPO-0321] Collected 0 wide cells.
[INFO DPO-0322] Image (2300, 2720) - (1356540, 1354560)
[INFO DPO-0310] Assigned 51385 cells into segments.  Movement in X-direction is 0.000000, movement in Y-direction is 0.000000.
[INFO DPO-0313] Found 0 cells in wrong regions.
[INFO DPO-0315] Found 0 row alignment problems.
[INFO DPO-0314] Found 0 site alignment problems.
[INFO DPO-0311] Found 0 overlaps between adjacent cells.
[INFO DPO-0312] Found 0 edge spacing violations and 0 padding violations.
[INFO DPO-0303] Running algorithm for independent set matching.
[INFO DPO-0300] Set matching objective is wirelength.
<<<<<<< HEAD
[INFO DPO-0301] Pass   1 of matching; objective is 1.960456e+09.
[INFO DPO-0302] End of matching; objective is 1.955559e+09, improvement is 0.25 percent.
[INFO DPO-0303] Running algorithm for global swaps.
[INFO DPO-0306] Pass   1 of global swaps; hpwl is 1.934479e+09.
[INFO DPO-0306] Pass   2 of global swaps; hpwl is 1.930198e+09.
[INFO DPO-0307] End of global swaps; objective is 1.930198e+09, improvement is 1.30 percent.
[INFO DPO-0303] Running algorithm for vertical swaps.
[INFO DPO-0308] Pass   1 of vertical swaps; hpwl is 1.925065e+09.
[INFO DPO-0309] End of vertical swaps; objective is 1.925065e+09, improvement is 0.27 percent.
[INFO DPO-0303] Running algorithm for reordering.
[INFO DPO-0304] Pass   1 of reordering; objective is 1.912543e+09.
[INFO DPO-0305] End of reordering; objective is 1.912543e+09, improvement is 0.65 percent.
=======
[INFO DPO-0301] Pass   1 of matching; objective is 1.964026e+09.
[INFO DPO-0302] End of matching; objective is 1.958440e+09, improvement is 0.28 percent.
[INFO DPO-0303] Running algorithm for global swaps.
[INFO DPO-0306] Pass   1 of global swaps; hpwl is 1.935323e+09.
[INFO DPO-0306] Pass   2 of global swaps; hpwl is 1.930528e+09.
[INFO DPO-0307] End of global swaps; objective is 1.930528e+09, improvement is 1.43 percent.
[INFO DPO-0303] Running algorithm for vertical swaps.
[INFO DPO-0308] Pass   1 of vertical swaps; hpwl is 1.925780e+09.
[INFO DPO-0309] End of vertical swaps; objective is 1.925780e+09, improvement is 0.25 percent.
[INFO DPO-0303] Running algorithm for reordering.
[INFO DPO-0304] Pass   1 of reordering; objective is 1.910267e+09.
[INFO DPO-0305] End of reordering; objective is 1.910267e+09, improvement is 0.81 percent.
>>>>>>> c28a5d5f
[INFO DPO-0303] Running algorithm for random improvement.
[INFO DPO-0324] Random improver is using displacement generator.
[INFO DPO-0325] Random improver is using hpwl objective.
[INFO DPO-0326] Random improver cost string is (a).
[INFO DPO-0332] End of pass, Generator displacement called 1027700 times.
<<<<<<< HEAD
[INFO DPO-0335] Generator displacement, Cumulative attempts 1027700, swaps 703694, moves 265476 since last reset.
[INFO DPO-0333] End of pass, Objective hpwl, Initial cost 1.908871e+09, Scratch cost 1.897434e+09, Incremental cost 1.897434e+09, Mismatch? N
[INFO DPO-0338] End of pass, Total cost is 1.897434e+09.
[INFO DPO-0327] Pass   1 of random improver; improvement in cost is 0.60 percent.
[INFO DPO-0328] End of random improver; improvement is 0.599165 percent.
[INFO DPO-0380] Cell flipping.
[INFO DPO-0382] Changed 25765 cell orientations for row compatibility.
[INFO DPO-0383] Performed 16443 cell flips.
[INFO DPO-0384] End of flipping; objective is 1.885285e+09, improvement is 0.83 percent.
=======
[INFO DPO-0335] Generator displacement, Cumulative attempts 1027700, swaps 699957, moves 268642 since last reset.
[INFO DPO-0333] End of pass, Objective hpwl, Initial cost 1.906583e+09, Scratch cost 1.895342e+09, Incremental cost 1.894681e+09, Mismatch? Y
[INFO DPO-0338] End of pass, Total cost is 1.895342e+09.
[INFO DPO-0327] Pass   1 of random improver; improvement in cost is 0.62 percent.
[INFO DPO-0328] End of random improver; improvement is 0.589570 percent.
[INFO DPO-0380] Cell flipping.
[INFO DPO-0382] Changed 0 cell orientations for row compatibility.
[INFO DPO-0383] Performed 16690 cell flips.
[INFO DPO-0384] End of flipping; objective is 1.875109e+09, improvement is 1.26 percent.
>>>>>>> c28a5d5f
[INFO DPO-0313] Found 0 cells in wrong regions.
[INFO DPO-0315] Found 0 row alignment problems.
[INFO DPO-0314] Found 0 site alignment problems.
[INFO DPO-0311] Found 0 overlaps between adjacent cells.
[INFO DPO-0312] Found 0 edge spacing violations and 0 padding violations.
Detailed Improvement Results
------------------------------------------
<<<<<<< HEAD
Original HPWL          1957974.4 u
Final HPWL             1877606.8 u
Delta HPWL                  -4.1 %
=======
Original HPWL          1963862.2 u
Final HPWL             1874696.0 u
Delta HPWL                  -4.5 %
>>>>>>> c28a5d5f

No differences found.<|MERGE_RESOLUTION|>--- conflicted
+++ resolved
@@ -260,59 +260,32 @@
 [INFO DPO-0312] Found 0 edge spacing violations and 0 padding violations.
 [INFO DPO-0303] Running algorithm for independent set matching.
 [INFO DPO-0300] Set matching objective is wirelength.
-<<<<<<< HEAD
-[INFO DPO-0301] Pass   1 of matching; objective is 1.960456e+09.
-[INFO DPO-0302] End of matching; objective is 1.955559e+09, improvement is 0.25 percent.
+[INFO DPO-0301] Pass   1 of matching; objective is 1.958090e+09.
+[INFO DPO-0302] End of matching; objective is 1.953107e+09, improvement is 0.25 percent.
 [INFO DPO-0303] Running algorithm for global swaps.
-[INFO DPO-0306] Pass   1 of global swaps; hpwl is 1.934479e+09.
-[INFO DPO-0306] Pass   2 of global swaps; hpwl is 1.930198e+09.
-[INFO DPO-0307] End of global swaps; objective is 1.930198e+09, improvement is 1.30 percent.
+[INFO DPO-0306] Pass   1 of global swaps; hpwl is 1.931757e+09.
+[INFO DPO-0306] Pass   2 of global swaps; hpwl is 1.927189e+09.
+[INFO DPO-0307] End of global swaps; objective is 1.927189e+09, improvement is 1.33 percent.
 [INFO DPO-0303] Running algorithm for vertical swaps.
-[INFO DPO-0308] Pass   1 of vertical swaps; hpwl is 1.925065e+09.
-[INFO DPO-0309] End of vertical swaps; objective is 1.925065e+09, improvement is 0.27 percent.
+[INFO DPO-0308] Pass   1 of vertical swaps; hpwl is 1.922331e+09.
+[INFO DPO-0309] End of vertical swaps; objective is 1.922331e+09, improvement is 0.25 percent.
 [INFO DPO-0303] Running algorithm for reordering.
-[INFO DPO-0304] Pass   1 of reordering; objective is 1.912543e+09.
-[INFO DPO-0305] End of reordering; objective is 1.912543e+09, improvement is 0.65 percent.
-=======
-[INFO DPO-0301] Pass   1 of matching; objective is 1.964026e+09.
-[INFO DPO-0302] End of matching; objective is 1.958440e+09, improvement is 0.28 percent.
-[INFO DPO-0303] Running algorithm for global swaps.
-[INFO DPO-0306] Pass   1 of global swaps; hpwl is 1.935323e+09.
-[INFO DPO-0306] Pass   2 of global swaps; hpwl is 1.930528e+09.
-[INFO DPO-0307] End of global swaps; objective is 1.930528e+09, improvement is 1.43 percent.
-[INFO DPO-0303] Running algorithm for vertical swaps.
-[INFO DPO-0308] Pass   1 of vertical swaps; hpwl is 1.925780e+09.
-[INFO DPO-0309] End of vertical swaps; objective is 1.925780e+09, improvement is 0.25 percent.
-[INFO DPO-0303] Running algorithm for reordering.
-[INFO DPO-0304] Pass   1 of reordering; objective is 1.910267e+09.
-[INFO DPO-0305] End of reordering; objective is 1.910267e+09, improvement is 0.81 percent.
->>>>>>> c28a5d5f
+[INFO DPO-0304] Pass   1 of reordering; objective is 1.909470e+09.
+[INFO DPO-0305] End of reordering; objective is 1.909470e+09, improvement is 0.67 percent.
 [INFO DPO-0303] Running algorithm for random improvement.
 [INFO DPO-0324] Random improver is using displacement generator.
 [INFO DPO-0325] Random improver is using hpwl objective.
 [INFO DPO-0326] Random improver cost string is (a).
 [INFO DPO-0332] End of pass, Generator displacement called 1027700 times.
-<<<<<<< HEAD
-[INFO DPO-0335] Generator displacement, Cumulative attempts 1027700, swaps 703694, moves 265476 since last reset.
-[INFO DPO-0333] End of pass, Objective hpwl, Initial cost 1.908871e+09, Scratch cost 1.897434e+09, Incremental cost 1.897434e+09, Mismatch? N
-[INFO DPO-0338] End of pass, Total cost is 1.897434e+09.
-[INFO DPO-0327] Pass   1 of random improver; improvement in cost is 0.60 percent.
-[INFO DPO-0328] End of random improver; improvement is 0.599165 percent.
-[INFO DPO-0380] Cell flipping.
-[INFO DPO-0382] Changed 25765 cell orientations for row compatibility.
-[INFO DPO-0383] Performed 16443 cell flips.
-[INFO DPO-0384] End of flipping; objective is 1.885285e+09, improvement is 0.83 percent.
-=======
-[INFO DPO-0335] Generator displacement, Cumulative attempts 1027700, swaps 699957, moves 268642 since last reset.
-[INFO DPO-0333] End of pass, Objective hpwl, Initial cost 1.906583e+09, Scratch cost 1.895342e+09, Incremental cost 1.894681e+09, Mismatch? Y
-[INFO DPO-0338] End of pass, Total cost is 1.895342e+09.
-[INFO DPO-0327] Pass   1 of random improver; improvement in cost is 0.62 percent.
-[INFO DPO-0328] End of random improver; improvement is 0.589570 percent.
+[INFO DPO-0335] Generator displacement, Cumulative attempts 1027700, swaps 703204, moves 265841 since last reset.
+[INFO DPO-0333] End of pass, Objective hpwl, Initial cost 1.905806e+09, Scratch cost 1.894961e+09, Incremental cost 1.894262e+09, Mismatch? Y
+[INFO DPO-0338] End of pass, Total cost is 1.894961e+09.
+[INFO DPO-0327] Pass   1 of random improver; improvement in cost is 0.61 percent.
+[INFO DPO-0328] End of random improver; improvement is 0.569084 percent.
 [INFO DPO-0380] Cell flipping.
 [INFO DPO-0382] Changed 0 cell orientations for row compatibility.
-[INFO DPO-0383] Performed 16690 cell flips.
-[INFO DPO-0384] End of flipping; objective is 1.875109e+09, improvement is 1.26 percent.
->>>>>>> c28a5d5f
+[INFO DPO-0383] Performed 16661 cell flips.
+[INFO DPO-0384] End of flipping; objective is 1.875044e+09, improvement is 1.24 percent.
 [INFO DPO-0313] Found 0 cells in wrong regions.
 [INFO DPO-0315] Found 0 row alignment problems.
 [INFO DPO-0314] Found 0 site alignment problems.
@@ -320,14 +293,8 @@
 [INFO DPO-0312] Found 0 edge spacing violations and 0 padding violations.
 Detailed Improvement Results
 ------------------------------------------
-<<<<<<< HEAD
 Original HPWL          1957974.4 u
-Final HPWL             1877606.8 u
-Delta HPWL                  -4.1 %
-=======
-Original HPWL          1963862.2 u
-Final HPWL             1874696.0 u
-Delta HPWL                  -4.5 %
->>>>>>> c28a5d5f
+Final HPWL             1874679.7 u
+Delta HPWL                  -4.3 %
 
 No differences found.